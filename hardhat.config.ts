--- conflicted
+++ resolved
@@ -22,23 +22,11 @@
       // forking: {
       //   url: MAINNET_RPC_URL
       // }
-      gas: 12000000,
-      blockGasLimit: 0x1fffffffffffff,
       allowUnlimitedContractSize: true,
-      timeout: 1800000,
     },
-    localhost: {
-      gas: 12000000,
-      blockGasLimit: 0x1fffffffffffff,
-      allowUnlimitedContractSize: true,
-      timeout: 1800000,
-    },
-<<<<<<< HEAD
-=======
     localhost: {
       allowUnlimitedContractSize: true,
     },
->>>>>>> b041b4d2
     ropsten: {
       chainId: 3,
       url: ROPSTEN_RPC_URL,
