--- conflicted
+++ resolved
@@ -225,19 +225,11 @@
       expect(erc20s[0]).to.equal(token.address)
       expect(erc20s[1]).to.equal(usdc.address)
       expect(erc20s[2]).to.equal(aToken.address)
-<<<<<<< HEAD
       expect(erc20s[3]).to.equal(cToken.address)
       expect(breakdown[0]).to.be.closeTo(fp('0.25'), 10)
       expect(breakdown[1]).to.be.closeTo(fp('0.25'), 10)
       expect(breakdown[2]).to.be.closeTo(fp('0.25'), 10)
       expect(breakdown[3]).to.be.closeTo(fp('0.25'), 10)
-=======
-      expect(erc20s[3]).to.equal(cTokenVault.address)
-      expect(breakdown[0]).to.equal(fp('0.25'))
-      expect(breakdown[1]).to.equal(fp('0.25'))
-      expect(breakdown[2]).to.equal(fp('0.25'))
-      expect(breakdown[3]).to.equal(fp('0.25'))
->>>>>>> c1ce34f0
       expect(targets[0]).to.equal(ethers.utils.formatBytes32String('USD'))
       expect(targets[1]).to.equal(ethers.utils.formatBytes32String('USD'))
       expect(targets[2]).to.equal(ethers.utils.formatBytes32String('USD'))
