--- conflicted
+++ resolved
@@ -69,14 +69,10 @@
     ;[owner, addr1, addr2, other] = await ethers.getSigners()
 
     // Deploy fixture
-<<<<<<< HEAD
-    ;({ stRSR, rsr, basket, facade, facadeTest, rToken, config } = await loadFixture(
+
+    ;({ stRSR, rsr, basket, facade, facadeTest, rToken, config, main } = await loadFixture(
       defaultFixture
     ))
-=======
-    ;({ oracleLib, stRSR, rsr, basket, facade, facadeTest, rToken, config, main } =
-      await loadFixture(defaultFixture))
->>>>>>> e1b7e084
 
     // Get assets and tokens
     ;[tokenAsset, usdcAsset, aTokenAsset, cTokenAsset] = basket
