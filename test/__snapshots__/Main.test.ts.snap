--- conflicted
+++ resolved
@@ -1,16 +1,12 @@
 // Jest Snapshot v1, https://goo.gl/fbAQLP
 
-<<<<<<< HEAD
-exports[`MainP1 contract Gas Reporting Asset Registry - Refresh 1`] = `361362`;
-=======
-exports[`MainP1 contract Gas Reporting Asset Registry - Refresh 1`] = `361898`;
->>>>>>> a0480a88
+exports[`MainP1 contract Gas Reporting Asset Registry - Refresh 1`] = `355398`;
 
-exports[`MainP1 contract Gas Reporting Asset Registry - Register Asset 1`] = `196758`;
+exports[`MainP1 contract Gas Reporting Asset Registry - Register Asset 1`] = `195889`;
 
-exports[`MainP1 contract Gas Reporting Asset Registry - Register Asset 2`] = `196758`;
+exports[`MainP1 contract Gas Reporting Asset Registry - Register Asset 2`] = `195889`;
 
-exports[`MainP1 contract Gas Reporting Asset Registry - Swap Registered Asset 1`] = `167914`;
+exports[`MainP1 contract Gas Reporting Asset Registry - Swap Registered Asset 1`] = `167045`;
 
 exports[`MainP1 contract Gas Reporting Asset Registry - Unregister Asset 1`] = `80532`;
 
