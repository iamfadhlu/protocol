// Jest Snapshot v1, https://goo.gl/fbAQLP

exports[`StRSRP1 contract Gas Reporting Stake 1`] = `139717`;

exports[`StRSRP1 contract Gas Reporting Stake 2`] = `134917`;

exports[`StRSRP1 contract Gas Reporting Transfer 1`] = `63409`;

exports[`StRSRP1 contract Gas Reporting Transfer 2`] = `41509`;

exports[`StRSRP1 contract Gas Reporting Transfer 3`] = `58621`;

exports[`StRSRP1 contract Gas Reporting Unstake 1`] = `222609`;

exports[`StRSRP1 contract Gas Reporting Unstake 2`] = `139758`;

<<<<<<< HEAD
exports[`StRSRP1 contract Gas Reporting Withdraw 1`] = `575668`;

exports[`StRSRP1 contract Gas Reporting Withdraw 2`] = `529672`;
=======
exports[`StRSRP1 contract Gas Reporting Withdraw 1`] = `576204`;

exports[`StRSRP1 contract Gas Reporting Withdraw 2`] = `530208`;
>>>>>>> a0480a88
<|MERGE_RESOLUTION|>--- conflicted
+++ resolved
@@ -14,12 +14,6 @@
 
 exports[`StRSRP1 contract Gas Reporting Unstake 2`] = `139758`;
 
-<<<<<<< HEAD
-exports[`StRSRP1 contract Gas Reporting Withdraw 1`] = `575668`;
+exports[`StRSRP1 contract Gas Reporting Withdraw 1`] = `569704`;
 
-exports[`StRSRP1 contract Gas Reporting Withdraw 2`] = `529672`;
-=======
-exports[`StRSRP1 contract Gas Reporting Withdraw 1`] = `576204`;
-
-exports[`StRSRP1 contract Gas Reporting Withdraw 2`] = `530208`;
->>>>>>> a0480a88
+exports[`StRSRP1 contract Gas Reporting Withdraw 2`] = `523708`;