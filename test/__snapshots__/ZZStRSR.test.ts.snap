// Jest Snapshot v1, https://goo.gl/fbAQLP

exports[`StRSRP1 contract Gas Reporting Stake 1`] = `156559`;

exports[`StRSRP1 contract Gas Reporting Stake 2`] = `134917`;

exports[`StRSRP1 contract Gas Reporting Transfer 1`] = `63409`;

exports[`StRSRP1 contract Gas Reporting Transfer 2`] = `41509`;

exports[`StRSRP1 contract Gas Reporting Transfer 3`] = `58621`;

exports[`StRSRP1 contract Gas Reporting Unstake 1`] = `241951`;

exports[`StRSRP1 contract Gas Reporting Unstake 2`] = `139758`;

<<<<<<< HEAD
exports[`StRSRP1 contract Gas Reporting Withdraw 1`] = `575755`;

exports[`StRSRP1 contract Gas Reporting Withdraw 2`] = `529759`;
=======
exports[`StRSRP1 contract Gas Reporting Withdraw 1`] = `569704`;

exports[`StRSRP1 contract Gas Reporting Withdraw 2`] = `523708`;
>>>>>>> ea1e6c14
<|MERGE_RESOLUTION|>--- conflicted
+++ resolved
@@ -1,6 +1,6 @@
 // Jest Snapshot v1, https://goo.gl/fbAQLP
 
-exports[`StRSRP1 contract Gas Reporting Stake 1`] = `156559`;
+exports[`StRSRP1 contract Gas Reporting Stake 1`] = `139717`;
 
 exports[`StRSRP1 contract Gas Reporting Stake 2`] = `134917`;
 
@@ -10,16 +10,10 @@
 
 exports[`StRSRP1 contract Gas Reporting Transfer 3`] = `58621`;
 
-exports[`StRSRP1 contract Gas Reporting Unstake 1`] = `241951`;
+exports[`StRSRP1 contract Gas Reporting Unstake 1`] = `222609`;
 
 exports[`StRSRP1 contract Gas Reporting Unstake 2`] = `139758`;
 
-<<<<<<< HEAD
-exports[`StRSRP1 contract Gas Reporting Withdraw 1`] = `575755`;
+exports[`StRSRP1 contract Gas Reporting Withdraw 1`] = `571937`;
 
-exports[`StRSRP1 contract Gas Reporting Withdraw 2`] = `529759`;
-=======
-exports[`StRSRP1 contract Gas Reporting Withdraw 1`] = `569704`;
-
-exports[`StRSRP1 contract Gas Reporting Withdraw 2`] = `523708`;
->>>>>>> ea1e6c14
+exports[`StRSRP1 contract Gas Reporting Withdraw 2`] = `525941`;