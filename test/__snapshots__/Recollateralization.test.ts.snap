--- conflicted
+++ resolved
@@ -1,16 +1,10 @@
 // Jest Snapshot v1, https://goo.gl/fbAQLP
 
-<<<<<<< HEAD
-exports[`Recollateralization - P1 Gas Reporting rebalance() - DutchTrade  1`] = `1389252`;
+exports[`Recollateralization - P1 Gas Reporting rebalance() - DutchTrade  1`] = `1339914`;
 
-exports[`Recollateralization - P1 Gas Reporting rebalance() - DutchTrade  2`] = `1522139`;
+exports[`Recollateralization - P1 Gas Reporting rebalance() - DutchTrade  2`] = `1471809`;
 
-exports[`Recollateralization - P1 Gas Reporting rebalance() - DutchTrade  3`] = `636401`;
-=======
-exports[`Recollateralization - P1 Gas Reporting rebalance() - DutchTrade  1`] = `1338646`;
-
-exports[`Recollateralization - P1 Gas Reporting rebalance() - DutchTrade  2`] = `1451081`;
->>>>>>> da63858f
+exports[`Recollateralization - P1 Gas Reporting rebalance() - DutchTrade  3`] = `636277`;
 
 exports[`Recollateralization - P1 Gas Reporting rebalance() - GnosisTrade  1`] = `1695736`;
 
@@ -20,10 +14,6 @@
 
 exports[`Recollateralization - P1 Gas Reporting rebalance() - GnosisTrade  4`] = `184816`;
 
-<<<<<<< HEAD
-exports[`Recollateralization - P1 Gas Reporting rebalance() - GnosisTrade  5`] = `1789734`;
-=======
 exports[`Recollateralization - P1 Gas Reporting rebalance() - GnosisTrade  5`] = `1729104`;
->>>>>>> da63858f
 
 exports[`Recollateralization - P1 Gas Reporting rebalance() - GnosisTrade  6`] = `212916`;