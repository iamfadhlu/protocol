--- conflicted
+++ resolved
@@ -1,37 +1,19 @@
 // Jest Snapshot v1, https://goo.gl/fbAQLP
 
-<<<<<<< HEAD
-exports[`Recollateralization - P1 Gas Reporting rebalance() - DutchTrade  1`] = `1392247`;
+exports[`Recollateralization - P1 Gas Reporting rebalance() - DutchTrade  1`] = `1375510`;
 
-exports[`Recollateralization - P1 Gas Reporting rebalance() - DutchTrade  2`] = `1527925`;
+exports[`Recollateralization - P1 Gas Reporting rebalance() - DutchTrade  2`] = `1511188`;
 
-exports[`Recollateralization - P1 Gas Reporting rebalance() - DutchTrade  3`] = `748791`;
+exports[`Recollateralization - P1 Gas Reporting rebalance() - DutchTrade  3`] = `747257`;
 
-exports[`Recollateralization - P1 Gas Reporting rebalance() - GnosisTrade  1`] = `1684579`;
+exports[`Recollateralization - P1 Gas Reporting rebalance() - GnosisTrade  1`] = `1664434`;
 
 exports[`Recollateralization - P1 Gas Reporting rebalance() - GnosisTrade  2`] = `174808`;
 
-exports[`Recollateralization - P1 Gas Reporting rebalance() - GnosisTrade  3`] = `1625939`;
+exports[`Recollateralization - P1 Gas Reporting rebalance() - GnosisTrade  3`] = `1606646`;
 
 exports[`Recollateralization - P1 Gas Reporting rebalance() - GnosisTrade  4`] = `174808`;
 
-exports[`Recollateralization - P1 Gas Reporting rebalance() - GnosisTrade  5`] = `1714413`;
-=======
-exports[`Recollateralization - P1 Gas Reporting rebalance() - DutchTrade  1`] = `1387401`;
-
-exports[`Recollateralization - P1 Gas Reporting rebalance() - DutchTrade  2`] = `1513645`;
-
-exports[`Recollateralization - P1 Gas Reporting rebalance() - DutchTrade  3`] = `745052`;
-
-exports[`Recollateralization - P1 Gas Reporting rebalance() - GnosisTrade  1`] = `1678257`;
-
-exports[`Recollateralization - P1 Gas Reporting rebalance() - GnosisTrade  2`] = `174808`;
-
-exports[`Recollateralization - P1 Gas Reporting rebalance() - GnosisTrade  3`] = `1611035`;
-
-exports[`Recollateralization - P1 Gas Reporting rebalance() - GnosisTrade  4`] = `174808`;
-
-exports[`Recollateralization - P1 Gas Reporting rebalance() - GnosisTrade  5`] = `1699432`;
->>>>>>> ea1e6c14
+exports[`Recollateralization - P1 Gas Reporting rebalance() - GnosisTrade  5`] = `1695120`;
 
 exports[`Recollateralization - P1 Gas Reporting rebalance() - GnosisTrade  6`] = `202908`;