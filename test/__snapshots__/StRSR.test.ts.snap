// Jest Snapshot v1, https://goo.gl/fbAQLP

<<<<<<< HEAD
exports[`StRSRP1 contract Gas Reporting Stake 1`] = `133626`;

exports[`StRSRP1 contract Gas Reporting Stake 2`] = `128826`;
=======
exports[`StRSRP1 contract Gas Reporting Stake 1`] = `131318`;

exports[`StRSRP1 contract Gas Reporting Stake 2`] = `126518`;
>>>>>>> ebbaa9c4

exports[`StRSRP1 contract Gas Reporting Transfer 1`] = `63171`;

exports[`StRSRP1 contract Gas Reporting Transfer 2`] = `41271`;

exports[`StRSRP1 contract Gas Reporting Transfer 3`] = `58383`;

exports[`StRSRP1 contract Gas Reporting Unstake 1`] = `196179`;

exports[`StRSRP1 contract Gas Reporting Unstake 2`] = `133200`;

<<<<<<< HEAD
exports[`StRSRP1 contract Gas Reporting Withdraw 1`] = `474176`;

exports[`StRSRP1 contract Gas Reporting Withdraw 2`] = `445034`;
=======
exports[`StRSRP1 contract Gas Reporting Withdraw 1`] = `471875`;

exports[`StRSRP1 contract Gas Reporting Withdraw 2`] = `442733`;
>>>>>>> ebbaa9c4
<|MERGE_RESOLUTION|>--- conflicted
+++ resolved
@@ -1,14 +1,8 @@
 // Jest Snapshot v1, https://goo.gl/fbAQLP
 
-<<<<<<< HEAD
-exports[`StRSRP1 contract Gas Reporting Stake 1`] = `133626`;
-
-exports[`StRSRP1 contract Gas Reporting Stake 2`] = `128826`;
-=======
 exports[`StRSRP1 contract Gas Reporting Stake 1`] = `131318`;
 
 exports[`StRSRP1 contract Gas Reporting Stake 2`] = `126518`;
->>>>>>> ebbaa9c4
 
 exports[`StRSRP1 contract Gas Reporting Transfer 1`] = `63171`;
 
@@ -20,12 +14,6 @@
 
 exports[`StRSRP1 contract Gas Reporting Unstake 2`] = `133200`;
 
-<<<<<<< HEAD
-exports[`StRSRP1 contract Gas Reporting Withdraw 1`] = `474176`;
-
-exports[`StRSRP1 contract Gas Reporting Withdraw 2`] = `445034`;
-=======
 exports[`StRSRP1 contract Gas Reporting Withdraw 1`] = `471875`;
 
-exports[`StRSRP1 contract Gas Reporting Withdraw 2`] = `442733`;
->>>>>>> ebbaa9c4
+exports[`StRSRP1 contract Gas Reporting Withdraw 2`] = `442733`;