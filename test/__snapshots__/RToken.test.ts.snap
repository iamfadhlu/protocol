// Jest Snapshot v1, https://goo.gl/fbAQLP

<<<<<<< HEAD
exports[`RTokenP1 contract Gas Reporting Issuance: across blocks 1`] = `1097989`;

exports[`RTokenP1 contract Gas Reporting Issuance: across blocks 2`] = `837381`;

exports[`RTokenP1 contract Gas Reporting Issuance: within block 1`] = `818503`;

exports[`RTokenP1 contract Gas Reporting Issuance: within block 2`] = `645468`;

exports[`RTokenP1 contract Gas Reporting Redemption 1`] = `488925`;
=======
exports[`RTokenP1 contract Gas Reporting Issuance: across blocks 1`] = `1027891`;

exports[`RTokenP1 contract Gas Reporting Issuance: across blocks 2`] = `767283`;

exports[`RTokenP1 contract Gas Reporting Issuance: within block 1`] = `816557`;

exports[`RTokenP1 contract Gas Reporting Issuance: within block 2`] = `643522`;

exports[`RTokenP1 contract Gas Reporting Redemption 1`] = `627057`;
>>>>>>> 430a6bdb

exports[`RTokenP1 contract Gas Reporting Transfer 1`] = `56475`;

exports[`RTokenP1 contract Gas Reporting Transfer 2`] = `34575`;

exports[`RTokenP1 contract Gas Reporting Transfer 3`] = `51687`;<|MERGE_RESOLUTION|>--- conflicted
+++ resolved
@@ -1,16 +1,5 @@
 // Jest Snapshot v1, https://goo.gl/fbAQLP
 
-<<<<<<< HEAD
-exports[`RTokenP1 contract Gas Reporting Issuance: across blocks 1`] = `1097989`;
-
-exports[`RTokenP1 contract Gas Reporting Issuance: across blocks 2`] = `837381`;
-
-exports[`RTokenP1 contract Gas Reporting Issuance: within block 1`] = `818503`;
-
-exports[`RTokenP1 contract Gas Reporting Issuance: within block 2`] = `645468`;
-
-exports[`RTokenP1 contract Gas Reporting Redemption 1`] = `488925`;
-=======
 exports[`RTokenP1 contract Gas Reporting Issuance: across blocks 1`] = `1027891`;
 
 exports[`RTokenP1 contract Gas Reporting Issuance: across blocks 2`] = `767283`;
@@ -19,8 +8,7 @@
 
 exports[`RTokenP1 contract Gas Reporting Issuance: within block 2`] = `643522`;
 
-exports[`RTokenP1 contract Gas Reporting Redemption 1`] = `627057`;
->>>>>>> 430a6bdb
+exports[`RTokenP1 contract Gas Reporting Redemption 1`] = `488925`;
 
 exports[`RTokenP1 contract Gas Reporting Transfer 1`] = `56475`;
 
