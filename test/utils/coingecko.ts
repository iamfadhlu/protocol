--- conflicted
+++ resolved
@@ -49,19 +49,4 @@
 ): Promise<number> => {
   const coingeckoDataPoints = await getCoingeckoDataPoints(coin, currency, from, to)
   return coingeckoDataPoints.prices[0][1]
-<<<<<<< HEAD
-}
-
-// TODO: Fix typing
-// export const getSimplePrice = async (coin: string, currency: string): Promise<number> => {
-//   const coingeckoSimplePrice = await getCoingeckoSimplePrice(coin, currency)
-//   return coingeckoSimplePrice[`${coin}`][`${currency}`]
-// }
-
-// export const getSimpleTokenPrice = async (tokenAddr: string, currency: string): Promise<number> => {
-//   const coingeckoSimplePrice = await getCoingeckoSimpleTokenPrice(tokenAddr, currency)
-//   return coingeckoSimplePrice[`${tokenAddr}`][`${currency}`]
-// }
-=======
-}
->>>>>>> a7394631
+}