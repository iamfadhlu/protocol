--- conflicted
+++ resolved
@@ -1,99 +1,49 @@
 // Jest Snapshot v1, https://goo.gl/fbAQLP
 
-<<<<<<< HEAD
-exports[`Collateral: MorphoAAVEV2NonFiatCollateral - WBTC collateral functionality Gas Reporting refresh() after full price timeout 1`] = `134300`;
+exports[`Collateral: MorphoAAVEV2NonFiatCollateral - WBTC collateral functionality Gas Reporting refresh() after full price timeout 1`] = `133634`;
 
-exports[`Collateral: MorphoAAVEV2NonFiatCollateral - WBTC collateral functionality Gas Reporting refresh() after full price timeout 2`] = `129831`;
+exports[`Collateral: MorphoAAVEV2NonFiatCollateral - WBTC collateral functionality Gas Reporting refresh() after full price timeout 2`] = `129165`;
 
-exports[`Collateral: MorphoAAVEV2NonFiatCollateral - WBTC collateral functionality Gas Reporting refresh() after hard default 1`] = `200330`;
+exports[`Collateral: MorphoAAVEV2NonFiatCollateral - WBTC collateral functionality Gas Reporting refresh() after hard default 1`] = `199032`;
 
-exports[`Collateral: MorphoAAVEV2NonFiatCollateral - WBTC collateral functionality Gas Reporting refresh() after hard default 2`] = `192647`;
+exports[`Collateral: MorphoAAVEV2NonFiatCollateral - WBTC collateral functionality Gas Reporting refresh() after hard default 2`] = `191349`;
 
-exports[`Collateral: MorphoAAVEV2NonFiatCollateral - WBTC collateral functionality Gas Reporting refresh() after oracle timeout 1`] = `184164`;
+exports[`Collateral: MorphoAAVEV2NonFiatCollateral - WBTC collateral functionality Gas Reporting refresh() after oracle timeout 1`] = `182849`;
 
-exports[`Collateral: MorphoAAVEV2NonFiatCollateral - WBTC collateral functionality Gas Reporting refresh() after oracle timeout 2`] = `179695`;
+exports[`Collateral: MorphoAAVEV2NonFiatCollateral - WBTC collateral functionality Gas Reporting refresh() after oracle timeout 2`] = `178380`;
 
-exports[`Collateral: MorphoAAVEV2NonFiatCollateral - WBTC collateral functionality Gas Reporting refresh() after soft default 1`] = `179354`;
+exports[`Collateral: MorphoAAVEV2NonFiatCollateral - WBTC collateral functionality Gas Reporting refresh() after soft default 1`] = `178039`;
 
-exports[`Collateral: MorphoAAVEV2NonFiatCollateral - WBTC collateral functionality Gas Reporting refresh() after soft default 2`] = `179354`;
+exports[`Collateral: MorphoAAVEV2NonFiatCollateral - WBTC collateral functionality Gas Reporting refresh() after soft default 2`] = `178039`;
 
-exports[`Collateral: MorphoAAVEV2NonFiatCollateral - WBTC collateral functionality Gas Reporting refresh() during SOUND 1`] = `192644`;
+exports[`Collateral: MorphoAAVEV2NonFiatCollateral - WBTC collateral functionality Gas Reporting refresh() during SOUND 1`] = `191346`;
 
-exports[`Collateral: MorphoAAVEV2NonFiatCollateral - WBTC collateral functionality Gas Reporting refresh() during SOUND 2`] = `192644`;
+exports[`Collateral: MorphoAAVEV2NonFiatCollateral - WBTC collateral functionality Gas Reporting refresh() during SOUND 2`] = `191346`;
 
-exports[`Collateral: MorphoAAVEV2NonFiatCollateral - WBTC collateral functionality Gas Reporting refresh() during soft default 1`] = `197395`;
+exports[`Collateral: MorphoAAVEV2NonFiatCollateral - WBTC collateral functionality Gas Reporting refresh() during soft default 1`] = `196097`;
 
-exports[`Collateral: MorphoAAVEV2NonFiatCollateral - WBTC collateral functionality Gas Reporting refresh() during soft default 2`] = `192926`;
+exports[`Collateral: MorphoAAVEV2NonFiatCollateral - WBTC collateral functionality Gas Reporting refresh() during soft default 2`] = `191628`;
 
-exports[`Collateral: MorphoAAVEV2NonFiatCollateral - stETH collateral functionality Gas Reporting refresh() after full price timeout 1`] = `167932`;
+exports[`Collateral: MorphoAAVEV2NonFiatCollateral - stETH collateral functionality Gas Reporting refresh() after full price timeout 1`] = `167266`;
 
-exports[`Collateral: MorphoAAVEV2NonFiatCollateral - stETH collateral functionality Gas Reporting refresh() after full price timeout 2`] = `163463`;
+exports[`Collateral: MorphoAAVEV2NonFiatCollateral - stETH collateral functionality Gas Reporting refresh() after full price timeout 2`] = `162797`;
 
-exports[`Collateral: MorphoAAVEV2NonFiatCollateral - stETH collateral functionality Gas Reporting refresh() after hard default 1`] = `239594`;
+exports[`Collateral: MorphoAAVEV2NonFiatCollateral - stETH collateral functionality Gas Reporting refresh() after hard default 1`] = `238296`;
 
-exports[`Collateral: MorphoAAVEV2NonFiatCollateral - stETH collateral functionality Gas Reporting refresh() after hard default 2`] = `231911`;
+exports[`Collateral: MorphoAAVEV2NonFiatCollateral - stETH collateral functionality Gas Reporting refresh() after hard default 2`] = `230613`;
 
-exports[`Collateral: MorphoAAVEV2NonFiatCollateral - stETH collateral functionality Gas Reporting refresh() after oracle timeout 1`] = `223428`;
+exports[`Collateral: MorphoAAVEV2NonFiatCollateral - stETH collateral functionality Gas Reporting refresh() after oracle timeout 1`] = `222113`;
 
-exports[`Collateral: MorphoAAVEV2NonFiatCollateral - stETH collateral functionality Gas Reporting refresh() after oracle timeout 2`] = `218959`;
+exports[`Collateral: MorphoAAVEV2NonFiatCollateral - stETH collateral functionality Gas Reporting refresh() after oracle timeout 2`] = `217644`;
 
-exports[`Collateral: MorphoAAVEV2NonFiatCollateral - stETH collateral functionality Gas Reporting refresh() after soft default 1`] = `218618`;
+exports[`Collateral: MorphoAAVEV2NonFiatCollateral - stETH collateral functionality Gas Reporting refresh() after soft default 1`] = `217303`;
 
-exports[`Collateral: MorphoAAVEV2NonFiatCollateral - stETH collateral functionality Gas Reporting refresh() after soft default 2`] = `218618`;
+exports[`Collateral: MorphoAAVEV2NonFiatCollateral - stETH collateral functionality Gas Reporting refresh() after soft default 2`] = `217303`;
 
-exports[`Collateral: MorphoAAVEV2NonFiatCollateral - stETH collateral functionality Gas Reporting refresh() during SOUND 1`] = `231908`;
+exports[`Collateral: MorphoAAVEV2NonFiatCollateral - stETH collateral functionality Gas Reporting refresh() during SOUND 1`] = `230610`;
 
-exports[`Collateral: MorphoAAVEV2NonFiatCollateral - stETH collateral functionality Gas Reporting refresh() during SOUND 2`] = `231908`;
+exports[`Collateral: MorphoAAVEV2NonFiatCollateral - stETH collateral functionality Gas Reporting refresh() during SOUND 2`] = `230610`;
 
-exports[`Collateral: MorphoAAVEV2NonFiatCollateral - stETH collateral functionality Gas Reporting refresh() during soft default 1`] = `236659`;
+exports[`Collateral: MorphoAAVEV2NonFiatCollateral - stETH collateral functionality Gas Reporting refresh() during soft default 1`] = `235361`;
 
-exports[`Collateral: MorphoAAVEV2NonFiatCollateral - stETH collateral functionality Gas Reporting refresh() during soft default 2`] = `232190`;
-=======
-exports[`Collateral: MorphoAAVEV2NonFiatCollateral - WBTC collateral functionality Gas Reporting refresh() after full price timeout 1`] = `133645`;
-
-exports[`Collateral: MorphoAAVEV2NonFiatCollateral - WBTC collateral functionality Gas Reporting refresh() after full price timeout 2`] = `129176`;
-
-exports[`Collateral: MorphoAAVEV2NonFiatCollateral - WBTC collateral functionality Gas Reporting refresh() after hard default 1`] = `199054`;
-
-exports[`Collateral: MorphoAAVEV2NonFiatCollateral - WBTC collateral functionality Gas Reporting refresh() after hard default 2`] = `191371`;
-
-exports[`Collateral: MorphoAAVEV2NonFiatCollateral - WBTC collateral functionality Gas Reporting refresh() after oracle timeout 1`] = `182860`;
-
-exports[`Collateral: MorphoAAVEV2NonFiatCollateral - WBTC collateral functionality Gas Reporting refresh() after oracle timeout 2`] = `178391`;
-
-exports[`Collateral: MorphoAAVEV2NonFiatCollateral - WBTC collateral functionality Gas Reporting refresh() after soft default 1`] = `178050`;
-
-exports[`Collateral: MorphoAAVEV2NonFiatCollateral - WBTC collateral functionality Gas Reporting refresh() after soft default 2`] = `178050`;
-
-exports[`Collateral: MorphoAAVEV2NonFiatCollateral - WBTC collateral functionality Gas Reporting refresh() during SOUND 1`] = `191368`;
-
-exports[`Collateral: MorphoAAVEV2NonFiatCollateral - WBTC collateral functionality Gas Reporting refresh() during SOUND 2`] = `191368`;
-
-exports[`Collateral: MorphoAAVEV2NonFiatCollateral - WBTC collateral functionality Gas Reporting refresh() during soft default 1`] = `196119`;
-
-exports[`Collateral: MorphoAAVEV2NonFiatCollateral - WBTC collateral functionality Gas Reporting refresh() during soft default 2`] = `191650`;
-
-exports[`Collateral: MorphoAAVEV2NonFiatCollateral - stETH collateral functionality Gas Reporting refresh() after full price timeout 1`] = `167277`;
-
-exports[`Collateral: MorphoAAVEV2NonFiatCollateral - stETH collateral functionality Gas Reporting refresh() after full price timeout 2`] = `162808`;
-
-exports[`Collateral: MorphoAAVEV2NonFiatCollateral - stETH collateral functionality Gas Reporting refresh() after hard default 1`] = `238318`;
-
-exports[`Collateral: MorphoAAVEV2NonFiatCollateral - stETH collateral functionality Gas Reporting refresh() after hard default 2`] = `230635`;
-
-exports[`Collateral: MorphoAAVEV2NonFiatCollateral - stETH collateral functionality Gas Reporting refresh() after oracle timeout 1`] = `222124`;
-
-exports[`Collateral: MorphoAAVEV2NonFiatCollateral - stETH collateral functionality Gas Reporting refresh() after oracle timeout 2`] = `217655`;
-
-exports[`Collateral: MorphoAAVEV2NonFiatCollateral - stETH collateral functionality Gas Reporting refresh() after soft default 1`] = `217314`;
-
-exports[`Collateral: MorphoAAVEV2NonFiatCollateral - stETH collateral functionality Gas Reporting refresh() after soft default 2`] = `217314`;
-
-exports[`Collateral: MorphoAAVEV2NonFiatCollateral - stETH collateral functionality Gas Reporting refresh() during SOUND 1`] = `230632`;
-
-exports[`Collateral: MorphoAAVEV2NonFiatCollateral - stETH collateral functionality Gas Reporting refresh() during SOUND 2`] = `230632`;
-
-exports[`Collateral: MorphoAAVEV2NonFiatCollateral - stETH collateral functionality Gas Reporting refresh() during soft default 1`] = `235383`;
-
-exports[`Collateral: MorphoAAVEV2NonFiatCollateral - stETH collateral functionality Gas Reporting refresh() during soft default 2`] = `230914`;
->>>>>>> ea1e6c14
+exports[`Collateral: MorphoAAVEV2NonFiatCollateral - stETH collateral functionality Gas Reporting refresh() during soft default 2`] = `230892`;