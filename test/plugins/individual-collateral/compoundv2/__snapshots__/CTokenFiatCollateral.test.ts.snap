// Jest Snapshot v1, https://goo.gl/fbAQLP

<<<<<<< HEAD
exports[`CTokenFiatCollateral - Mainnet Forking P1 Gas Reporting refresh() after full price timeout 1`] = `119350`;

exports[`CTokenFiatCollateral - Mainnet Forking P1 Gas Reporting refresh() after full price timeout 2`] = `117681`;
=======
exports[`CTokenFiatCollateral - Mainnet Forking P1 Gas Reporting ERC20 transfer 1`] = `309933`;

exports[`CTokenFiatCollateral - Mainnet Forking P1 Gas Reporting ERC20 transfer 2`] = `173113`;

exports[`CTokenFiatCollateral - Mainnet Forking P1 Gas Reporting refresh() after full price timeout 1`] = `119361`;

exports[`CTokenFiatCollateral - Mainnet Forking P1 Gas Reporting refresh() after full price timeout 2`] = `117692`;
>>>>>>> a7cf8651

exports[`CTokenFiatCollateral - Mainnet Forking P1 Gas Reporting refresh() after hard default 1`] = `76220`;

exports[`CTokenFiatCollateral - Mainnet Forking P1 Gas Reporting refresh() after hard default 2`] = `68538`;

<<<<<<< HEAD
exports[`CTokenFiatCollateral - Mainnet Forking P1 Gas Reporting refresh() after oracle timeout 1`] = `119350`;

exports[`CTokenFiatCollateral - Mainnet Forking P1 Gas Reporting refresh() after oracle timeout 2`] = `117681`;
=======
exports[`CTokenFiatCollateral - Mainnet Forking P1 Gas Reporting refresh() after oracle timeout 1`] = `119361`;

exports[`CTokenFiatCollateral - Mainnet Forking P1 Gas Reporting refresh() after oracle timeout 2`] = `117692`;
>>>>>>> a7cf8651

exports[`CTokenFiatCollateral - Mainnet Forking P1 Gas Reporting refresh() after soft default 1`] = `138759`;

exports[`CTokenFiatCollateral - Mainnet Forking P1 Gas Reporting refresh() after soft default 2`] = `138685`;

<<<<<<< HEAD
exports[`CTokenFiatCollateral - Mainnet Forking P1 Gas Reporting refresh() during SOUND 1`] = `139836`;

exports[`CTokenFiatCollateral - Mainnet Forking P1 Gas Reporting refresh() during SOUND 2`] = `139836`;

exports[`CTokenFiatCollateral - Mainnet Forking P1 Gas Reporting refresh() during soft default 1`] = `174982`;

exports[`CTokenFiatCollateral - Mainnet Forking P1 Gas Reporting refresh() during soft default 2`] = `139039`;
=======
exports[`CTokenFiatCollateral - Mainnet Forking P1 Gas Reporting refresh() during SOUND 1`] = `139858`;

exports[`CTokenFiatCollateral - Mainnet Forking P1 Gas Reporting refresh() during SOUND 2`] = `139858`;

exports[`CTokenFiatCollateral - Mainnet Forking P1 Gas Reporting refresh() during soft default 1`] = `175004`;

exports[`CTokenFiatCollateral - Mainnet Forking P1 Gas Reporting refresh() during soft default 2`] = `139061`;
>>>>>>> a7cf8651
<|MERGE_RESOLUTION|>--- conflicted
+++ resolved
@@ -1,10 +1,5 @@
 // Jest Snapshot v1, https://goo.gl/fbAQLP
 
-<<<<<<< HEAD
-exports[`CTokenFiatCollateral - Mainnet Forking P1 Gas Reporting refresh() after full price timeout 1`] = `119350`;
-
-exports[`CTokenFiatCollateral - Mainnet Forking P1 Gas Reporting refresh() after full price timeout 2`] = `117681`;
-=======
 exports[`CTokenFiatCollateral - Mainnet Forking P1 Gas Reporting ERC20 transfer 1`] = `309933`;
 
 exports[`CTokenFiatCollateral - Mainnet Forking P1 Gas Reporting ERC20 transfer 2`] = `173113`;
@@ -12,40 +7,23 @@
 exports[`CTokenFiatCollateral - Mainnet Forking P1 Gas Reporting refresh() after full price timeout 1`] = `119361`;
 
 exports[`CTokenFiatCollateral - Mainnet Forking P1 Gas Reporting refresh() after full price timeout 2`] = `117692`;
->>>>>>> a7cf8651
 
 exports[`CTokenFiatCollateral - Mainnet Forking P1 Gas Reporting refresh() after hard default 1`] = `76220`;
 
 exports[`CTokenFiatCollateral - Mainnet Forking P1 Gas Reporting refresh() after hard default 2`] = `68538`;
 
-<<<<<<< HEAD
-exports[`CTokenFiatCollateral - Mainnet Forking P1 Gas Reporting refresh() after oracle timeout 1`] = `119350`;
-
-exports[`CTokenFiatCollateral - Mainnet Forking P1 Gas Reporting refresh() after oracle timeout 2`] = `117681`;
-=======
 exports[`CTokenFiatCollateral - Mainnet Forking P1 Gas Reporting refresh() after oracle timeout 1`] = `119361`;
 
 exports[`CTokenFiatCollateral - Mainnet Forking P1 Gas Reporting refresh() after oracle timeout 2`] = `117692`;
->>>>>>> a7cf8651
 
 exports[`CTokenFiatCollateral - Mainnet Forking P1 Gas Reporting refresh() after soft default 1`] = `138759`;
 
 exports[`CTokenFiatCollateral - Mainnet Forking P1 Gas Reporting refresh() after soft default 2`] = `138685`;
 
-<<<<<<< HEAD
-exports[`CTokenFiatCollateral - Mainnet Forking P1 Gas Reporting refresh() during SOUND 1`] = `139836`;
-
-exports[`CTokenFiatCollateral - Mainnet Forking P1 Gas Reporting refresh() during SOUND 2`] = `139836`;
-
-exports[`CTokenFiatCollateral - Mainnet Forking P1 Gas Reporting refresh() during soft default 1`] = `174982`;
-
-exports[`CTokenFiatCollateral - Mainnet Forking P1 Gas Reporting refresh() during soft default 2`] = `139039`;
-=======
 exports[`CTokenFiatCollateral - Mainnet Forking P1 Gas Reporting refresh() during SOUND 1`] = `139858`;
 
 exports[`CTokenFiatCollateral - Mainnet Forking P1 Gas Reporting refresh() during SOUND 2`] = `139858`;
 
 exports[`CTokenFiatCollateral - Mainnet Forking P1 Gas Reporting refresh() during soft default 1`] = `175004`;
 
-exports[`CTokenFiatCollateral - Mainnet Forking P1 Gas Reporting refresh() during soft default 2`] = `139061`;
->>>>>>> a7cf8651
+exports[`CTokenFiatCollateral - Mainnet Forking P1 Gas Reporting refresh() during soft default 2`] = `139061`;