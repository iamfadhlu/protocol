import { ContractFactory } from 'ethers'
import hre, { ethers } from 'hardhat'
import { getChainId } from '../../../common/blockchain-utils'
import { IImplementations, IGovParams, networkConfig } from '../../../common/configuration'
import { bn, fp } from '../../../common/numbers'
import { Implementation, IMPLEMENTATION, ORACLE_ERROR, PRICE_TIMEOUT } from '../../fixtures'
import {
  Asset,
  AssetRegistryP1,
  BackingManagerP1,
  BasketHandlerP1,
  BrokerP1,
  DeployerP0,
  DeployerP1,
  DistributorP1,
  DutchTrade,
  ERC20Mock,
  FacadeRead,
  FacadeAct,
  FacadeTest,
  FacadeWrite,
  FurnaceP1,
  GnosisTrade,
  IGnosis,
  MainP1,
  RevenueTraderP1,
  RTokenP1,
  StRSRP1Votes,
  TestIDeployer,
  RecollateralizationLibP1,
} from '../../../typechain'

export const ORACLE_TIMEOUT = bn('500000000') // 5700d - large for tests only

export type Fixture<T> = () => Promise<T>

interface RSRFixture {
  rsr: ERC20Mock
}

async function rsrFixture(): Promise<RSRFixture> {
  const chainId = await getChainId(hre)
  const rsr: ERC20Mock = <ERC20Mock>(
    await ethers.getContractAt('ERC20Mock', networkConfig[chainId].tokens.RSR || '')
  )
  return { rsr }
}

interface ModuleFixture {
  gnosis: IGnosis
}

async function gnosisFixture(): Promise<ModuleFixture> {
  const EasyAuctionFactory: ContractFactory = await ethers.getContractFactory('EasyAuction')
  const gnosis: IGnosis = <IGnosis>await EasyAuctionFactory.deploy()
  return { gnosis: gnosis }
}

type RSRAndModuleFixture = RSRFixture & ModuleFixture

export interface DefaultFixture extends RSRAndModuleFixture {
  salt: string
  deployer: TestIDeployer
  rsrAsset: Asset
  facade: FacadeRead
  facadeAct: FacadeAct
  facadeTest: FacadeTest
  facadeWrite: FacadeWrite
  govParams: IGovParams
}

export const getDefaultFixture = async function (salt: string) {
  const defaultFixture: Fixture<DefaultFixture> = async function (): Promise<DefaultFixture> {
    const { rsr } = await rsrFixture()
    const { gnosis } = await gnosisFixture()
    const chainId = await getChainId(hre)
    if (!networkConfig[chainId]) {
      throw new Error(`Missing network configuration for ${hre.network.name}`)
    }

    // Deploy FacadeRead
    const FacadeReadFactory: ContractFactory = await ethers.getContractFactory('FacadeRead')
    const facade = <FacadeRead>await FacadeReadFactory.deploy()

    // Deploy FacadeAct
    const FacadeActFactory: ContractFactory = await ethers.getContractFactory('FacadeAct')
    const facadeAct = <FacadeAct>await FacadeActFactory.deploy()

    // Deploy FacadeTest
    const FacadeTestFactory: ContractFactory = await ethers.getContractFactory('FacadeTest')
    const facadeTest = <FacadeTest>await FacadeTestFactory.deploy()

    // Deploy TradingLib external library
    const TradingLibFactory: ContractFactory = await ethers.getContractFactory(
      'RecollateralizationLibP1'
    )
    const tradingLib: RecollateralizationLibP1 = <RecollateralizationLibP1>(
      await TradingLibFactory.deploy()
    )

    // Deploy FacadeWriteLib external library
    const facadeWriteLib = await (await ethers.getContractFactory('FacadeWriteLib')).deploy()

    // Deploy RSR Asset
    const AssetFactory: ContractFactory = await ethers.getContractFactory('Asset')
    const rsrAsset: Asset = <Asset>await AssetFactory.deploy(
      PRICE_TIMEOUT,
      networkConfig[chainId].chainlinkFeeds.RSR || '',
      ORACLE_ERROR,
      rsr.address,
      fp('1e6'), // max trade volume
      ORACLE_TIMEOUT
    )

    // Create Deployer
    const DeployerFactory: ContractFactory = await ethers.getContractFactory('DeployerP0', {
      libraries: { TradingLibP0: tradingLib.address },
    })
    let deployer: TestIDeployer = <DeployerP0>(
      await DeployerFactory.deploy(rsr.address, gnosis.address, rsrAsset.address)
    )

    if (IMPLEMENTATION == Implementation.P1) {
      // Deploy implementations
      const MainImplFactory: ContractFactory = await ethers.getContractFactory('MainP1')
      const mainImpl: MainP1 = <MainP1>await MainImplFactory.deploy()

      const AssetRegImplFactory: ContractFactory = await ethers.getContractFactory(
        'AssetRegistryP1'
      )
      const assetRegImpl: AssetRegistryP1 = <AssetRegistryP1>await AssetRegImplFactory.deploy()

      const BackingMgrImplFactory: ContractFactory = await ethers.getContractFactory(
        'BackingManagerP1',
        {
          libraries: {
            RecollateralizationLibP1: tradingLib.address,
          },
        }
      )
      const backingMgrImpl: BackingManagerP1 = <BackingManagerP1>(
        await BackingMgrImplFactory.deploy()
      )

      const BskHandlerImplFactory: ContractFactory = await ethers.getContractFactory(
        'BasketHandlerP1'
      )
      const bskHndlrImpl: BasketHandlerP1 = <BasketHandlerP1>await BskHandlerImplFactory.deploy()

      const DistribImplFactory: ContractFactory = await ethers.getContractFactory('DistributorP1')
      const distribImpl: DistributorP1 = <DistributorP1>await DistribImplFactory.deploy()

      const RevTraderImplFactory: ContractFactory = await ethers.getContractFactory(
        'RevenueTraderP1'
      )
      const revTraderImpl: RevenueTraderP1 = <RevenueTraderP1>await RevTraderImplFactory.deploy()

      const FurnaceImplFactory: ContractFactory = await ethers.getContractFactory('FurnaceP1')
      const furnaceImpl: FurnaceP1 = <FurnaceP1>await FurnaceImplFactory.deploy()

      const TradeImplFactory: ContractFactory = await ethers.getContractFactory('GnosisTrade')
      const tradeImpl: GnosisTrade = <GnosisTrade>await TradeImplFactory.deploy()

      const BrokerImplFactory: ContractFactory = await ethers.getContractFactory('BrokerP1')
      const brokerImpl: BrokerP1 = <BrokerP1>await BrokerImplFactory.deploy()

      const RTokenImplFactory: ContractFactory = await ethers.getContractFactory('RTokenP1')
      const rTokenImpl: RTokenP1 = <RTokenP1>await RTokenImplFactory.deploy()

      const StRSRImplFactory: ContractFactory = await ethers.getContractFactory('StRSRP1Votes')
      const stRSRImpl: StRSRP1Votes = <StRSRP1Votes>await StRSRImplFactory.deploy()

      // Setup Implementation addresses
      const implementations: IImplementations = {
        main: mainImpl.address,
        trade: tradeImpl.address,
        components: {
          assetRegistry: assetRegImpl.address,
          backingManager: backingMgrImpl.address,
          basketHandler: bskHndlrImpl.address,
          broker: brokerImpl.address,
          distributor: distribImpl.address,
          furnace: furnaceImpl.address,
          rsrTrader: revTraderImpl.address,
          rTokenTrader: revTraderImpl.address,
          rToken: rTokenImpl.address,
          stRSR: stRSRImpl.address,
        },
      }

<<<<<<< HEAD
    const BskHandlerImplFactory: ContractFactory = await ethers.getContractFactory(
      'BasketHandlerP1'
    )
    const bskHndlrImpl: BasketHandlerP1 = <BasketHandlerP1>await BskHandlerImplFactory.deploy()

    const DistribImplFactory: ContractFactory = await ethers.getContractFactory('DistributorP1')
    const distribImpl: DistributorP1 = <DistributorP1>await DistribImplFactory.deploy()

    const RevTraderImplFactory: ContractFactory = await ethers.getContractFactory('RevenueTraderP1')
    const revTraderImpl: RevenueTraderP1 = <RevenueTraderP1>await RevTraderImplFactory.deploy()

    const FurnaceImplFactory: ContractFactory = await ethers.getContractFactory('FurnaceP1')
    const furnaceImpl: FurnaceP1 = <FurnaceP1>await FurnaceImplFactory.deploy()

    const GnosisTradeImplFactory: ContractFactory = await ethers.getContractFactory('GnosisTrade')
    const gnosisTrade: GnosisTrade = <GnosisTrade>await GnosisTradeImplFactory.deploy()

    const DutchTradeImplFactory: ContractFactory = await ethers.getContractFactory('DutchTrade')
    const dutchTrade: DutchTrade = <DutchTrade>await DutchTradeImplFactory.deploy()

    const BrokerImplFactory: ContractFactory = await ethers.getContractFactory('BrokerP1')
    const brokerImpl: BrokerP1 = <BrokerP1>await BrokerImplFactory.deploy()

    const RTokenImplFactory: ContractFactory = await ethers.getContractFactory('RTokenP1')
    const rTokenImpl: RTokenP1 = <RTokenP1>await RTokenImplFactory.deploy()

    const StRSRImplFactory: ContractFactory = await ethers.getContractFactory('StRSRP1Votes')
    const stRSRImpl: StRSRP1Votes = <StRSRP1Votes>await StRSRImplFactory.deploy()

    // Setup Implementation addresses
    const implementations: IImplementations = {
      main: mainImpl.address,
      trading: { gnosisTrade: gnosisTrade.address, dutchTrade: dutchTrade.address },
      components: {
        assetRegistry: assetRegImpl.address,
        backingManager: backingMgrImpl.address,
        basketHandler: bskHndlrImpl.address,
        broker: brokerImpl.address,
        distributor: distribImpl.address,
        furnace: furnaceImpl.address,
        rsrTrader: revTraderImpl.address,
        rTokenTrader: revTraderImpl.address,
        rToken: rTokenImpl.address,
        stRSR: stRSRImpl.address,
      },
=======
      const DeployerFactory: ContractFactory = await ethers.getContractFactory('DeployerP1')
      deployer = <DeployerP1>(
        await DeployerFactory.deploy(rsr.address, gnosis.address, rsrAsset.address, implementations)
      )
>>>>>>> e234148d
    }

    // Deploy Facade
    const FacadeWriteFactory: ContractFactory = await ethers.getContractFactory('FacadeWrite', {
      libraries: {
        FacadeWriteLib: facadeWriteLib.address,
      },
    })
    const facadeWrite = <FacadeWrite>await FacadeWriteFactory.deploy(deployer.address)

    // Set default governance params - not used in tests
    const govParams: IGovParams = {
      votingDelay: bn(5), // 5 blocks
      votingPeriod: bn(100), // 100 blocks
      proposalThresholdAsMicroPercent: bn(1e6), // 1%
      quorumPercent: bn(4), // 4%
      timelockDelay: bn(60 * 60 * 24), // 1 day
    }

    return {
      salt,
      rsr,
      rsrAsset,
      deployer,
      gnosis,
      facade,
      facadeAct,
      facadeTest,
      facadeWrite,
      govParams,
    }
  }
  return defaultFixture
}<|MERGE_RESOLUTION|>--- conflicted
+++ resolved
@@ -150,16 +150,17 @@
       const DistribImplFactory: ContractFactory = await ethers.getContractFactory('DistributorP1')
       const distribImpl: DistributorP1 = <DistributorP1>await DistribImplFactory.deploy()
 
-      const RevTraderImplFactory: ContractFactory = await ethers.getContractFactory(
-        'RevenueTraderP1'
-      )
+      const RevTraderImplFactory: ContractFactory = await ethers.getContractFactory('RevenueTraderP1')
       const revTraderImpl: RevenueTraderP1 = <RevenueTraderP1>await RevTraderImplFactory.deploy()
 
       const FurnaceImplFactory: ContractFactory = await ethers.getContractFactory('FurnaceP1')
       const furnaceImpl: FurnaceP1 = <FurnaceP1>await FurnaceImplFactory.deploy()
 
-      const TradeImplFactory: ContractFactory = await ethers.getContractFactory('GnosisTrade')
-      const tradeImpl: GnosisTrade = <GnosisTrade>await TradeImplFactory.deploy()
+      const GnosisTradeImplFactory: ContractFactory = await ethers.getContractFactory('GnosisTrade')
+      const gnosisTrade: GnosisTrade = <GnosisTrade>await GnosisTradeImplFactory.deploy()
+
+      const DutchTradeImplFactory: ContractFactory = await ethers.getContractFactory('DutchTrade')
+      const dutchTrade: DutchTrade = <DutchTrade>await DutchTradeImplFactory.deploy()
 
       const BrokerImplFactory: ContractFactory = await ethers.getContractFactory('BrokerP1')
       const brokerImpl: BrokerP1 = <BrokerP1>await BrokerImplFactory.deploy()
@@ -173,7 +174,7 @@
       // Setup Implementation addresses
       const implementations: IImplementations = {
         main: mainImpl.address,
-        trade: tradeImpl.address,
+        trading: { gnosisTrade: gnosisTrade.address, dutchTrade: dutchTrade.address },
         components: {
           assetRegistry: assetRegImpl.address,
           backingManager: backingMgrImpl.address,
@@ -187,59 +188,10 @@
           stRSR: stRSRImpl.address,
         },
       }
-
-<<<<<<< HEAD
-    const BskHandlerImplFactory: ContractFactory = await ethers.getContractFactory(
-      'BasketHandlerP1'
-    )
-    const bskHndlrImpl: BasketHandlerP1 = <BasketHandlerP1>await BskHandlerImplFactory.deploy()
-
-    const DistribImplFactory: ContractFactory = await ethers.getContractFactory('DistributorP1')
-    const distribImpl: DistributorP1 = <DistributorP1>await DistribImplFactory.deploy()
-
-    const RevTraderImplFactory: ContractFactory = await ethers.getContractFactory('RevenueTraderP1')
-    const revTraderImpl: RevenueTraderP1 = <RevenueTraderP1>await RevTraderImplFactory.deploy()
-
-    const FurnaceImplFactory: ContractFactory = await ethers.getContractFactory('FurnaceP1')
-    const furnaceImpl: FurnaceP1 = <FurnaceP1>await FurnaceImplFactory.deploy()
-
-    const GnosisTradeImplFactory: ContractFactory = await ethers.getContractFactory('GnosisTrade')
-    const gnosisTrade: GnosisTrade = <GnosisTrade>await GnosisTradeImplFactory.deploy()
-
-    const DutchTradeImplFactory: ContractFactory = await ethers.getContractFactory('DutchTrade')
-    const dutchTrade: DutchTrade = <DutchTrade>await DutchTradeImplFactory.deploy()
-
-    const BrokerImplFactory: ContractFactory = await ethers.getContractFactory('BrokerP1')
-    const brokerImpl: BrokerP1 = <BrokerP1>await BrokerImplFactory.deploy()
-
-    const RTokenImplFactory: ContractFactory = await ethers.getContractFactory('RTokenP1')
-    const rTokenImpl: RTokenP1 = <RTokenP1>await RTokenImplFactory.deploy()
-
-    const StRSRImplFactory: ContractFactory = await ethers.getContractFactory('StRSRP1Votes')
-    const stRSRImpl: StRSRP1Votes = <StRSRP1Votes>await StRSRImplFactory.deploy()
-
-    // Setup Implementation addresses
-    const implementations: IImplementations = {
-      main: mainImpl.address,
-      trading: { gnosisTrade: gnosisTrade.address, dutchTrade: dutchTrade.address },
-      components: {
-        assetRegistry: assetRegImpl.address,
-        backingManager: backingMgrImpl.address,
-        basketHandler: bskHndlrImpl.address,
-        broker: brokerImpl.address,
-        distributor: distribImpl.address,
-        furnace: furnaceImpl.address,
-        rsrTrader: revTraderImpl.address,
-        rTokenTrader: revTraderImpl.address,
-        rToken: rTokenImpl.address,
-        stRSR: stRSRImpl.address,
-      },
-=======
       const DeployerFactory: ContractFactory = await ethers.getContractFactory('DeployerP1')
       deployer = <DeployerP1>(
         await DeployerFactory.deploy(rsr.address, gnosis.address, rsrAsset.address, implementations)
       )
->>>>>>> e234148d
     }
 
     // Deploy Facade
