// Jest Snapshot v1, https://goo.gl/fbAQLP

<<<<<<< HEAD
exports[`Collateral: SDaiCollateral collateral functionality Gas Reporting refresh() after full price timeout 1`] = `117612`;

exports[`Collateral: SDaiCollateral collateral functionality Gas Reporting refresh() after full price timeout 2`] = `109300`;

exports[`Collateral: SDaiCollateral collateral functionality Gas Reporting refresh() after hard default 1`] = `132090`;

exports[`Collateral: SDaiCollateral collateral functionality Gas Reporting refresh() after hard default 2`] = `124130`;

exports[`Collateral: SDaiCollateral collateral functionality Gas Reporting refresh() after oracle timeout 1`] = `117431`;

exports[`Collateral: SDaiCollateral collateral functionality Gas Reporting refresh() after oracle timeout 2`] = `109300`;

exports[`Collateral: SDaiCollateral collateral functionality Gas Reporting refresh() after soft default 1`] = `112286`;

exports[`Collateral: SDaiCollateral collateral functionality Gas Reporting refresh() after soft default 2`] = `108959`;

exports[`Collateral: SDaiCollateral collateral functionality Gas Reporting refresh() during SOUND 1`] = `124127`;

exports[`Collateral: SDaiCollateral collateral functionality Gas Reporting refresh() during SOUND 2`] = `124127`;

exports[`Collateral: SDaiCollateral collateral functionality Gas Reporting refresh() during soft default 1`] = `132029`;

exports[`Collateral: SDaiCollateral collateral functionality Gas Reporting refresh() during soft default 2`] = `124483`;
=======
exports[`Collateral: SDaiCollateral collateral functionality Gas Reporting refresh() after full price timeout 1`] = `116754`;

exports[`Collateral: SDaiCollateral collateral functionality Gas Reporting refresh() after full price timeout 2`] = `108442`;

exports[`Collateral: SDaiCollateral collateral functionality Gas Reporting refresh() after hard default 1`] = `131260`;

exports[`Collateral: SDaiCollateral collateral functionality Gas Reporting refresh() after hard default 2`] = `123300`;

exports[`Collateral: SDaiCollateral collateral functionality Gas Reporting refresh() after oracle timeout 1`] = `116573`;

exports[`Collateral: SDaiCollateral collateral functionality Gas Reporting refresh() after oracle timeout 2`] = `108442`;

exports[`Collateral: SDaiCollateral collateral functionality Gas Reporting refresh() after soft default 1`] = `111428`;

exports[`Collateral: SDaiCollateral collateral functionality Gas Reporting refresh() after soft default 2`] = `108101`;

exports[`Collateral: SDaiCollateral collateral functionality Gas Reporting refresh() during SOUND 1`] = `123297`;

exports[`Collateral: SDaiCollateral collateral functionality Gas Reporting refresh() during SOUND 2`] = `123297`;

exports[`Collateral: SDaiCollateral collateral functionality Gas Reporting refresh() during soft default 1`] = `131199`;

exports[`Collateral: SDaiCollateral collateral functionality Gas Reporting refresh() during soft default 2`] = `123653`;
>>>>>>> ea1e6c14
<|MERGE_RESOLUTION|>--- conflicted
+++ resolved
@@ -1,51 +1,25 @@
 // Jest Snapshot v1, https://goo.gl/fbAQLP
 
-<<<<<<< HEAD
-exports[`Collateral: SDaiCollateral collateral functionality Gas Reporting refresh() after full price timeout 1`] = `117612`;
+exports[`Collateral: SDaiCollateral collateral functionality Gas Reporting refresh() after full price timeout 1`] = `116743`;
 
-exports[`Collateral: SDaiCollateral collateral functionality Gas Reporting refresh() after full price timeout 2`] = `109300`;
+exports[`Collateral: SDaiCollateral collateral functionality Gas Reporting refresh() after full price timeout 2`] = `108431`;
 
-exports[`Collateral: SDaiCollateral collateral functionality Gas Reporting refresh() after hard default 1`] = `132090`;
+exports[`Collateral: SDaiCollateral collateral functionality Gas Reporting refresh() after hard default 1`] = `131238`;
 
-exports[`Collateral: SDaiCollateral collateral functionality Gas Reporting refresh() after hard default 2`] = `124130`;
+exports[`Collateral: SDaiCollateral collateral functionality Gas Reporting refresh() after hard default 2`] = `123278`;
 
-exports[`Collateral: SDaiCollateral collateral functionality Gas Reporting refresh() after oracle timeout 1`] = `117431`;
+exports[`Collateral: SDaiCollateral collateral functionality Gas Reporting refresh() after oracle timeout 1`] = `116562`;
 
-exports[`Collateral: SDaiCollateral collateral functionality Gas Reporting refresh() after oracle timeout 2`] = `109300`;
+exports[`Collateral: SDaiCollateral collateral functionality Gas Reporting refresh() after oracle timeout 2`] = `108431`;
 
-exports[`Collateral: SDaiCollateral collateral functionality Gas Reporting refresh() after soft default 1`] = `112286`;
+exports[`Collateral: SDaiCollateral collateral functionality Gas Reporting refresh() after soft default 1`] = `111417`;
 
-exports[`Collateral: SDaiCollateral collateral functionality Gas Reporting refresh() after soft default 2`] = `108959`;
+exports[`Collateral: SDaiCollateral collateral functionality Gas Reporting refresh() after soft default 2`] = `108090`;
 
-exports[`Collateral: SDaiCollateral collateral functionality Gas Reporting refresh() during SOUND 1`] = `124127`;
+exports[`Collateral: SDaiCollateral collateral functionality Gas Reporting refresh() during SOUND 1`] = `123275`;
 
-exports[`Collateral: SDaiCollateral collateral functionality Gas Reporting refresh() during SOUND 2`] = `124127`;
+exports[`Collateral: SDaiCollateral collateral functionality Gas Reporting refresh() during SOUND 2`] = `123275`;
 
-exports[`Collateral: SDaiCollateral collateral functionality Gas Reporting refresh() during soft default 1`] = `132029`;
+exports[`Collateral: SDaiCollateral collateral functionality Gas Reporting refresh() during soft default 1`] = `131177`;
 
-exports[`Collateral: SDaiCollateral collateral functionality Gas Reporting refresh() during soft default 2`] = `124483`;
-=======
-exports[`Collateral: SDaiCollateral collateral functionality Gas Reporting refresh() after full price timeout 1`] = `116754`;
-
-exports[`Collateral: SDaiCollateral collateral functionality Gas Reporting refresh() after full price timeout 2`] = `108442`;
-
-exports[`Collateral: SDaiCollateral collateral functionality Gas Reporting refresh() after hard default 1`] = `131260`;
-
-exports[`Collateral: SDaiCollateral collateral functionality Gas Reporting refresh() after hard default 2`] = `123300`;
-
-exports[`Collateral: SDaiCollateral collateral functionality Gas Reporting refresh() after oracle timeout 1`] = `116573`;
-
-exports[`Collateral: SDaiCollateral collateral functionality Gas Reporting refresh() after oracle timeout 2`] = `108442`;
-
-exports[`Collateral: SDaiCollateral collateral functionality Gas Reporting refresh() after soft default 1`] = `111428`;
-
-exports[`Collateral: SDaiCollateral collateral functionality Gas Reporting refresh() after soft default 2`] = `108101`;
-
-exports[`Collateral: SDaiCollateral collateral functionality Gas Reporting refresh() during SOUND 1`] = `123297`;
-
-exports[`Collateral: SDaiCollateral collateral functionality Gas Reporting refresh() during SOUND 2`] = `123297`;
-
-exports[`Collateral: SDaiCollateral collateral functionality Gas Reporting refresh() during soft default 1`] = `131199`;
-
-exports[`Collateral: SDaiCollateral collateral functionality Gas Reporting refresh() during soft default 2`] = `123653`;
->>>>>>> ea1e6c14
+exports[`Collateral: SDaiCollateral collateral functionality Gas Reporting refresh() during soft default 2`] = `123631`;