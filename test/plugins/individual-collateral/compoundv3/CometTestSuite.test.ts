import collateralTests from '../collateralTests'
import {
  CollateralFixtureContext,
  CollateralOpts,
  MintCollateralFunc,
  CollateralStatus,
} from '../pluginTestTypes'
import { mintWcUSDC, makewCSUDC, resetFork, enableRewardsAccrual } from './helpers'
import { ethers } from 'hardhat'
import { ContractFactory, BigNumberish, BigNumber } from 'ethers'
import {
  ERC20Mock,
  MockV3Aggregator,
  CometInterface,
  ICusdcV3Wrapper,
  ICusdcV3WrapperMock,
  CusdcV3WrapperMock,
  CusdcV3Wrapper__factory,
  CusdcV3WrapperMock__factory,
  MockV3Aggregator__factory,
  CometMock,
  CometMock__factory,
  TestICollateral,
} from '../../../../typechain'
import { bn, fp } from '../../../../common/numbers'
import { MAX_UINT48, ONE_ADDRESS } from '../../../../common/constants'
import { expect } from 'chai'
import { SignerWithAddress } from '@nomiclabs/hardhat-ethers/signers'
import {
  advanceBlocks,
  advanceTime,
  getLatestBlockTimestamp,
  setNextBlockTimestamp,
} from '../../../utils/time'
import {
  ORACLE_ERROR,
  ORACLE_TIMEOUT,
  COMP,
  CUSDC_V3,
  USDC_USD_PRICE_FEED,
  MAX_TRADE_VOL,
  DEFAULT_THRESHOLD,
  DELAY_UNTIL_DEFAULT,
  REWARDS,
  USDC,
} from './constants'

/*
  Define interfaces
*/

interface CometCollateralFixtureContext extends CollateralFixtureContext {
  cusdcV3: CometInterface
  wcusdcV3: ICusdcV3Wrapper
  usdc: ERC20Mock
  wcusdcV3Mock: CusdcV3WrapperMock
}

interface CometCollateralFixtureContextMockComet extends CollateralFixtureContext {
  cusdcV3: CometMock
  wcusdcV3: ICusdcV3Wrapper
  usdc: ERC20Mock
  wcusdcV3Mock: CusdcV3WrapperMock
}

interface CometCollateralOpts extends CollateralOpts {
  reservesThresholdIffy?: BigNumberish
}

/*
  Define deployment functions
*/

const chainlinkDefaultAnswer = bn('1e8')
const reservesThresholdIffyDefault = bn('10000e6') // 10k

export const defaultCometCollateralOpts: CometCollateralOpts = {
  erc20: CUSDC_V3,
  targetName: ethers.utils.formatBytes32String('USD'),
  rewardERC20: COMP,
  priceTimeout: ORACLE_TIMEOUT,
  chainlinkFeed: USDC_USD_PRICE_FEED,
  oracleTimeout: ORACLE_TIMEOUT,
  oracleError: ORACLE_ERROR,
  maxTradeVolume: MAX_TRADE_VOL,
  defaultThreshold: DEFAULT_THRESHOLD,
  delayUntilDefault: DELAY_UNTIL_DEFAULT,
  revenueHiding: fp('0'),
  reservesThresholdIffy: reservesThresholdIffyDefault,
}

export const deployCollateral = async (
  opts: CometCollateralOpts = {}
): Promise<TestICollateral> => {
  opts = { ...defaultCometCollateralOpts, ...opts }

  const CTokenV3CollateralFactory: ContractFactory = await ethers.getContractFactory(
    'CTokenV3Collateral'
  )

  const collateral = <TestICollateral>await CTokenV3CollateralFactory.deploy(
    {
      erc20: opts.erc20,
      targetName: opts.targetName,
      priceTimeout: opts.priceTimeout,
      chainlinkFeed: opts.chainlinkFeed,
      oracleError: opts.oracleError,
      oracleTimeout: opts.oracleTimeout,
      maxTradeVolume: opts.maxTradeVolume,
      defaultThreshold: opts.defaultThreshold,
      delayUntilDefault: opts.delayUntilDefault,
    },
    opts.revenueHiding,
    opts.reservesThresholdIffy,
    { gasLimit: 2000000000 }
  )
  await collateral.deployed()

  // sometimes we are trying to test a negative test case and we want this to fail silently
  // fortunately this syntax fails silently because our tools are terrible
  await expect(collateral.refresh())

  return collateral
}

type Fixture<T> = () => Promise<T>

const makeCollateralFixtureContext = (
  alice: SignerWithAddress,
  opts: CometCollateralOpts = {}
): Fixture<CometCollateralFixtureContext> => {
  const collateralOpts = { ...defaultCometCollateralOpts, ...opts }

  const makeCollateralFixtureContext = async () => {
    const MockV3AggregatorFactory = <MockV3Aggregator__factory>(
      await ethers.getContractFactory('MockV3Aggregator')
    )

    const chainlinkFeed = <MockV3Aggregator>(
      await MockV3AggregatorFactory.deploy(8, chainlinkDefaultAnswer)
    )
    collateralOpts.chainlinkFeed = chainlinkFeed.address

    const fix = await makewCSUDC()
    const cusdcV3 = <CometInterface>fix.cusdcV3
    const { wcusdcV3, usdc } = fix

    const CusdcV3WrapperMockFactory = <CusdcV3WrapperMock__factory>(
      await ethers.getContractFactory('CusdcV3WrapperMock')
    )

    const wcusdcV3Mock = <ICusdcV3WrapperMock>(
      ((await CusdcV3WrapperMockFactory.deploy(wcusdcV3.address)) as ICusdcV3WrapperMock)
    )
    const realMock = (await ethers.getContractAt(
      'ICusdcV3WrapperMock',
      wcusdcV3Mock.address
    )) as ICusdcV3WrapperMock
    collateralOpts.erc20 = realMock.address
    const collateral = await deployCollateral(collateralOpts)
    const rewardToken = <ERC20Mock>await ethers.getContractAt('ERC20Mock', COMP)

    return {
      alice,
      collateral,
      chainlinkFeed,
      cusdcV3,
      wcusdcV3: realMock,
      wcusdcV3Mock,
      usdc,
      tok: wcusdcV3,
      rewardToken,
    }
  }

  return makeCollateralFixtureContext
}

const deployCollateralCometMockContext = async (
  opts: CometCollateralOpts = {}
): Promise<CometCollateralFixtureContextMockComet> => {
  const collateralOpts = { ...defaultCometCollateralOpts, ...opts }

  const MockV3AggregatorFactory = <MockV3Aggregator__factory>(
    await ethers.getContractFactory('MockV3Aggregator')
  )
  const chainlinkFeed = <MockV3Aggregator>await MockV3AggregatorFactory.deploy(8, bn('1e8'))
  collateralOpts.chainlinkFeed = chainlinkFeed.address

  const CometFactory = <CometMock__factory>await ethers.getContractFactory('CometMock')
  const cusdcV3 = <CometMock>(
    await CometFactory.deploy(collateralOpts.reservesThresholdIffy as BigNumberish, CUSDC_V3)
  )

  const CusdcV3WrapperFactory = <CusdcV3Wrapper__factory>(
    await ethers.getContractFactory('CusdcV3Wrapper')
  )

  const wcusdcV3 = <ICusdcV3Wrapper>(
    ((await CusdcV3WrapperFactory.deploy(
      cusdcV3.address,
      REWARDS,
      COMP
    )) as unknown as ICusdcV3Wrapper)
  )
  const CusdcV3WrapperMockFactory = <CusdcV3WrapperMock__factory>(
    await ethers.getContractFactory('CusdcV3WrapperMock')
  )
  const wcusdcV3Mock = await (<ICusdcV3WrapperMock>(
    await CusdcV3WrapperMockFactory.deploy(wcusdcV3.address)
  ))

  collateralOpts.erc20 = wcusdcV3Mock.address
  const usdc = <ERC20Mock>await ethers.getContractAt('ERC20Mock', USDC)
  const collateral = await deployCollateral(collateralOpts)
  const rewardToken = <ERC20Mock>await ethers.getContractAt('ERC20Mock', COMP)

  return {
    collateral,
    chainlinkFeed,
    cusdcV3,
    wcusdcV3: wcusdcV3Mock,
    wcusdcV3Mock,
    usdc,
    tok: wcusdcV3,
    rewardToken,
  }
}

/*
  Define helper functions
*/

const mintCollateralTo: MintCollateralFunc<CometCollateralFixtureContext> = async (
  ctx: CometCollateralFixtureContext,
  amount: BigNumberish,
  user: SignerWithAddress,
  recipient: string
) => {
  await mintWcUSDC(ctx.usdc, ctx.cusdcV3, ctx.wcusdcV3, user, amount, recipient)
}

const reduceTargetPerRef = async (
  ctx: CometCollateralFixtureContext,
  pctDecrease: BigNumberish
) => {
  const lastRound = await ctx.chainlinkFeed.latestRoundData()
  const nextAnswer = lastRound.answer.sub(lastRound.answer.mul(pctDecrease).div(100))
  await ctx.chainlinkFeed.updateAnswer(nextAnswer)
}

const increaseTargetPerRef = async (
  ctx: CometCollateralFixtureContext,
  pctIncrease: BigNumberish
) => {
  const lastRound = await ctx.chainlinkFeed.latestRoundData()
  const nextAnswer = lastRound.answer.add(lastRound.answer.mul(pctIncrease).div(100))
  await ctx.chainlinkFeed.updateAnswer(nextAnswer)
}

const reduceRefPerTok = async (ctx: CometCollateralFixtureContext, pctDecrease: BigNumberish) => {
  const currentExchangeRate = await ctx.wcusdcV3.exchangeRate()
  await ctx.wcusdcV3Mock.setMockExchangeRate(
    true,
    currentExchangeRate.sub(currentExchangeRate.mul(pctDecrease).div(100))
  )
}

const increaseRefPerTok = async () => {
  await advanceBlocks(1000)
  await setNextBlockTimestamp((await getLatestBlockTimestamp()) + 12000)
}

const getExpectedPrice = async (ctx: CometCollateralFixtureContext): Promise<BigNumber> => {
  const initRefPerTok = await ctx.collateral.refPerTok()

  const decimals = await ctx.chainlinkFeed.decimals()

  const initData = await ctx.chainlinkFeed.latestRoundData()
  return initData.answer
    .mul(bn(10).pow(18 - decimals))
    .mul(initRefPerTok)
    .div(fp('1'))
}

/*
  Define collateral-specific tests
*/

const collateralSpecificConstructorTests = () => {
  return
}

const collateralSpecificStatusTests = () => {
  it('enters IFFY state when compound reserves are below target reserves iffy threshold', async () => {
    const { collateral, cusdcV3 } = await deployCollateralCometMockContext({})
    const delayUntilDefault = await collateral.delayUntilDefault()

    // Check initial state
    await expect(collateral.refresh()).to.not.emit(collateral, 'CollateralStatusChanged')
    expect(await collateral.status()).to.equal(CollateralStatus.SOUND)
    expect(await collateral.whenDefault()).to.equal(MAX_UINT48)

    // cUSDC/Comet's reserves gone down below targetReserves
    await cusdcV3.setReserves(reservesThresholdIffyDefault.sub(1))

    const nextBlockTimestamp = (await getLatestBlockTimestamp()) + 1
    await setNextBlockTimestamp(nextBlockTimestamp)
    const expectedDefaultTimestamp = nextBlockTimestamp + delayUntilDefault

    await expect(collateral.refresh())
      .to.emit(collateral, 'CollateralStatusChanged')
      .withArgs(CollateralStatus.SOUND, CollateralStatus.IFFY)
    expect(await collateral.status()).to.equal(CollateralStatus.IFFY)
    expect(await collateral.whenDefault()).to.equal(expectedDefaultTimestamp)

    // Move time forward past delayUntilDefault
    await advanceTime(delayUntilDefault)
    expect(await collateral.status()).to.equal(CollateralStatus.DISABLED)

    // Nothing changes if attempt to refresh after default for CTokenV3
    const prevWhenDefault: bigint = (await collateral.whenDefault()).toBigInt()
    await expect(collateral.refresh()).to.not.emit(collateral, 'CollateralStatusChanged')
    expect(await collateral.status()).to.equal(CollateralStatus.DISABLED)
    expect(await collateral.whenDefault()).to.equal(prevWhenDefault)
  })

  it('enters DISABLED state if reserves go negative', async () => {
    const { collateral, cusdcV3 } = await deployCollateralCometMockContext({})

    // Check initial state
    expect(await collateral.status()).to.equal(CollateralStatus.SOUND)
    expect(await collateral.whenDefault()).to.equal(MAX_UINT48)

    // cUSDC/Comet's reserves gone down to -1
    await cusdcV3.setReserves(-1)

    await expect(collateral.refresh()).to.emit(collateral, 'CollateralStatusChanged')
    // State remains the same
    expect(await collateral.status()).to.equal(CollateralStatus.DISABLED)
    expect(await collateral.whenDefault()).to.equal(await getLatestBlockTimestamp())
  })

  it('does revenue hiding correctly', async () => {
    const { collateral, wcusdcV3Mock } = await deployCollateralCometMockContext({
      revenueHiding: fp('0.01'),
    })

    // Should remain SOUND after a 1% decrease
    let currentExchangeRate = await wcusdcV3Mock.exchangeRate()
    await wcusdcV3Mock.setMockExchangeRate(
      true,
      currentExchangeRate.sub(currentExchangeRate.mul(1).div(100))
    )
    await collateral.refresh()
    expect(await collateral.status()).to.equal(CollateralStatus.SOUND)

    // Should become DISABLED if drops more than that
    currentExchangeRate = await wcusdcV3Mock.exchangeRate()
    await wcusdcV3Mock.setMockExchangeRate(
      true,
      currentExchangeRate.sub(currentExchangeRate.mul(1).div(100))
    )
    await collateral.refresh()
    expect(await collateral.status()).to.equal(CollateralStatus.DISABLED)
  })
}

const beforeEachRewardsTest = async (ctx: CometCollateralFixtureContext) => {
  await enableRewardsAccrual(ctx.cusdcV3)
}

/*
  Run the test suite
*/

const opts = {
  deployCollateral,
  collateralSpecificConstructorTests,
  collateralSpecificStatusTests,
  beforeEachRewardsTest,
  makeCollateralFixtureContext,
  mintCollateralTo,
  reduceTargetPerRef,
  increaseTargetPerRef,
  reduceRefPerTok,
  increaseRefPerTok,
  getExpectedPrice,
  itClaimsRewards: it,
  itChecksTargetPerRefDefault: it,
  itChecksRefPerTokDefault: it,
  itChecksPriceChanges: it,
<<<<<<< HEAD
=======
  itHasRevenueHiding: it.skip, // implemented in this file
  itIsPricedByPeg: true,
>>>>>>> efbe0809
  resetFork,
  collateralName: 'CompoundV3USDC',
  chainlinkDefaultAnswer,
}

collateralTests(opts)<|MERGE_RESOLUTION|>--- conflicted
+++ resolved
@@ -390,11 +390,8 @@
   itChecksTargetPerRefDefault: it,
   itChecksRefPerTokDefault: it,
   itChecksPriceChanges: it,
-<<<<<<< HEAD
-=======
   itHasRevenueHiding: it.skip, // implemented in this file
   itIsPricedByPeg: true,
->>>>>>> efbe0809
   resetFork,
   collateralName: 'CompoundV3USDC',
   chainlinkDefaultAnswer,
