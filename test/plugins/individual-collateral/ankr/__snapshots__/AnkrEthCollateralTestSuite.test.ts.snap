// Jest Snapshot v1, https://goo.gl/fbAQLP

<<<<<<< HEAD
exports[`Collateral: AnkrStakedETH collateral functionality Gas Reporting refresh() after full price timeout 1`] = `61197`;

exports[`Collateral: AnkrStakedETH collateral functionality Gas Reporting refresh() after full price timeout 2`] = `56728`;

exports[`Collateral: AnkrStakedETH collateral functionality Gas Reporting refresh() after hard default 1`] = `79379`;

exports[`Collateral: AnkrStakedETH collateral functionality Gas Reporting refresh() after hard default 2`] = `71696`;

exports[`Collateral: AnkrStakedETH collateral functionality Gas Reporting refresh() after oracle timeout 1`] = `61197`;

exports[`Collateral: AnkrStakedETH collateral functionality Gas Reporting refresh() after oracle timeout 2`] = `56728`;

exports[`Collateral: AnkrStakedETH collateral functionality Gas Reporting refresh() during SOUND 1`] = `71693`;

exports[`Collateral: AnkrStakedETH collateral functionality Gas Reporting refresh() during SOUND 2`] = `71693`;
=======
exports[`Collateral: AnkrStakedETH collateral functionality Gas Reporting refresh() after full price timeout 1`] = `60337`;

exports[`Collateral: AnkrStakedETH collateral functionality Gas Reporting refresh() after full price timeout 2`] = `55868`;

exports[`Collateral: AnkrStakedETH collateral functionality Gas Reporting refresh() after hard default 1`] = `99367`;

exports[`Collateral: AnkrStakedETH collateral functionality Gas Reporting refresh() after hard default 2`] = `91684`;

exports[`Collateral: AnkrStakedETH collateral functionality Gas Reporting refresh() after oracle timeout 1`] = `60337`;

exports[`Collateral: AnkrStakedETH collateral functionality Gas Reporting refresh() after oracle timeout 2`] = `55868`;

exports[`Collateral: AnkrStakedETH collateral functionality Gas Reporting refresh() after soft default 1`] = `55527`;

exports[`Collateral: AnkrStakedETH collateral functionality Gas Reporting refresh() after soft default 2`] = `55527`;

exports[`Collateral: AnkrStakedETH collateral functionality Gas Reporting refresh() during SOUND 1`] = `91611`;

exports[`Collateral: AnkrStakedETH collateral functionality Gas Reporting refresh() during SOUND 2`] = `91611`;

exports[`Collateral: AnkrStakedETH collateral functionality Gas Reporting refresh() during soft default 1`] = `99162`;

exports[`Collateral: AnkrStakedETH collateral functionality Gas Reporting refresh() during soft default 2`] = `91893`;
>>>>>>> ea1e6c14
<|MERGE_RESOLUTION|>--- conflicted
+++ resolved
@@ -1,43 +1,25 @@
 // Jest Snapshot v1, https://goo.gl/fbAQLP
 
-<<<<<<< HEAD
-exports[`Collateral: AnkrStakedETH collateral functionality Gas Reporting refresh() after full price timeout 1`] = `61197`;
+exports[`Collateral: AnkrStakedETH collateral functionality Gas Reporting refresh() after full price timeout 1`] = `60326`;
 
-exports[`Collateral: AnkrStakedETH collateral functionality Gas Reporting refresh() after full price timeout 2`] = `56728`;
+exports[`Collateral: AnkrStakedETH collateral functionality Gas Reporting refresh() after full price timeout 2`] = `55857`;
 
-exports[`Collateral: AnkrStakedETH collateral functionality Gas Reporting refresh() after hard default 1`] = `79379`;
+exports[`Collateral: AnkrStakedETH collateral functionality Gas Reporting refresh() after hard default 1`] = `99345`;
 
-exports[`Collateral: AnkrStakedETH collateral functionality Gas Reporting refresh() after hard default 2`] = `71696`;
+exports[`Collateral: AnkrStakedETH collateral functionality Gas Reporting refresh() after hard default 2`] = `91662`;
 
-exports[`Collateral: AnkrStakedETH collateral functionality Gas Reporting refresh() after oracle timeout 1`] = `61197`;
+exports[`Collateral: AnkrStakedETH collateral functionality Gas Reporting refresh() after oracle timeout 1`] = `60326`;
 
-exports[`Collateral: AnkrStakedETH collateral functionality Gas Reporting refresh() after oracle timeout 2`] = `56728`;
+exports[`Collateral: AnkrStakedETH collateral functionality Gas Reporting refresh() after oracle timeout 2`] = `55857`;
 
-exports[`Collateral: AnkrStakedETH collateral functionality Gas Reporting refresh() during SOUND 1`] = `71693`;
+exports[`Collateral: AnkrStakedETH collateral functionality Gas Reporting refresh() after soft default 1`] = `55516`;
 
-exports[`Collateral: AnkrStakedETH collateral functionality Gas Reporting refresh() during SOUND 2`] = `71693`;
-=======
-exports[`Collateral: AnkrStakedETH collateral functionality Gas Reporting refresh() after full price timeout 1`] = `60337`;
+exports[`Collateral: AnkrStakedETH collateral functionality Gas Reporting refresh() after soft default 2`] = `55516`;
 
-exports[`Collateral: AnkrStakedETH collateral functionality Gas Reporting refresh() after full price timeout 2`] = `55868`;
+exports[`Collateral: AnkrStakedETH collateral functionality Gas Reporting refresh() during SOUND 1`] = `91589`;
 
-exports[`Collateral: AnkrStakedETH collateral functionality Gas Reporting refresh() after hard default 1`] = `99367`;
+exports[`Collateral: AnkrStakedETH collateral functionality Gas Reporting refresh() during SOUND 2`] = `91589`;
 
-exports[`Collateral: AnkrStakedETH collateral functionality Gas Reporting refresh() after hard default 2`] = `91684`;
+exports[`Collateral: AnkrStakedETH collateral functionality Gas Reporting refresh() during soft default 1`] = `99140`;
 
-exports[`Collateral: AnkrStakedETH collateral functionality Gas Reporting refresh() after oracle timeout 1`] = `60337`;
-
-exports[`Collateral: AnkrStakedETH collateral functionality Gas Reporting refresh() after oracle timeout 2`] = `55868`;
-
-exports[`Collateral: AnkrStakedETH collateral functionality Gas Reporting refresh() after soft default 1`] = `55527`;
-
-exports[`Collateral: AnkrStakedETH collateral functionality Gas Reporting refresh() after soft default 2`] = `55527`;
-
-exports[`Collateral: AnkrStakedETH collateral functionality Gas Reporting refresh() during SOUND 1`] = `91611`;
-
-exports[`Collateral: AnkrStakedETH collateral functionality Gas Reporting refresh() during SOUND 2`] = `91611`;
-
-exports[`Collateral: AnkrStakedETH collateral functionality Gas Reporting refresh() during soft default 1`] = `99162`;
-
-exports[`Collateral: AnkrStakedETH collateral functionality Gas Reporting refresh() during soft default 2`] = `91893`;
->>>>>>> ea1e6c14
+exports[`Collateral: AnkrStakedETH collateral functionality Gas Reporting refresh() during soft default 2`] = `91871`;