--- conflicted
+++ resolved
@@ -1,43 +1,25 @@
 // Jest Snapshot v1, https://goo.gl/fbAQLP
 
-<<<<<<< HEAD
-exports[`Collateral: RocketPoolETH collateral functionality Gas Reporting refresh() after full price timeout 1`] = `71770`;
+exports[`Collateral: RocketPoolETH collateral functionality Gas Reporting refresh() after full price timeout 1`] = `70876`;
 
-exports[`Collateral: RocketPoolETH collateral functionality Gas Reporting refresh() after full price timeout 2`] = `67301`;
+exports[`Collateral: RocketPoolETH collateral functionality Gas Reporting refresh() after full price timeout 2`] = `66407`;
 
-exports[`Collateral: RocketPoolETH collateral functionality Gas Reporting refresh() after hard default 1`] = `109060`;
+exports[`Collateral: RocketPoolETH collateral functionality Gas Reporting refresh() after hard default 1`] = `113875`;
 
-exports[`Collateral: RocketPoolETH collateral functionality Gas Reporting refresh() after hard default 2`] = `101377`;
+exports[`Collateral: RocketPoolETH collateral functionality Gas Reporting refresh() after hard default 2`] = `106192`;
 
-exports[`Collateral: RocketPoolETH collateral functionality Gas Reporting refresh() after oracle timeout 1`] = `71770`;
+exports[`Collateral: RocketPoolETH collateral functionality Gas Reporting refresh() after oracle timeout 1`] = `70876`;
 
-exports[`Collateral: RocketPoolETH collateral functionality Gas Reporting refresh() after oracle timeout 2`] = `67301`;
+exports[`Collateral: RocketPoolETH collateral functionality Gas Reporting refresh() after oracle timeout 2`] = `66407`;
 
-exports[`Collateral: RocketPoolETH collateral functionality Gas Reporting refresh() during SOUND 1`] = `101374`;
+exports[`Collateral: RocketPoolETH collateral functionality Gas Reporting refresh() after soft default 1`] = `66066`;
 
-exports[`Collateral: RocketPoolETH collateral functionality Gas Reporting refresh() during SOUND 2`] = `101374`;
-=======
-exports[`Collateral: RocketPoolETH collateral functionality Gas Reporting refresh() after full price timeout 1`] = `70887`;
+exports[`Collateral: RocketPoolETH collateral functionality Gas Reporting refresh() after soft default 2`] = `66066`;
 
-exports[`Collateral: RocketPoolETH collateral functionality Gas Reporting refresh() after full price timeout 2`] = `66418`;
+exports[`Collateral: RocketPoolETH collateral functionality Gas Reporting refresh() during SOUND 1`] = `106189`;
 
-exports[`Collateral: RocketPoolETH collateral functionality Gas Reporting refresh() after hard default 1`] = `113897`;
+exports[`Collateral: RocketPoolETH collateral functionality Gas Reporting refresh() during SOUND 2`] = `106189`;
 
-exports[`Collateral: RocketPoolETH collateral functionality Gas Reporting refresh() after hard default 2`] = `106214`;
+exports[`Collateral: RocketPoolETH collateral functionality Gas Reporting refresh() during soft default 1`] = `113740`;
 
-exports[`Collateral: RocketPoolETH collateral functionality Gas Reporting refresh() after oracle timeout 1`] = `70887`;
-
-exports[`Collateral: RocketPoolETH collateral functionality Gas Reporting refresh() after oracle timeout 2`] = `66418`;
-
-exports[`Collateral: RocketPoolETH collateral functionality Gas Reporting refresh() after soft default 1`] = `66077`;
-
-exports[`Collateral: RocketPoolETH collateral functionality Gas Reporting refresh() after soft default 2`] = `66077`;
-
-exports[`Collateral: RocketPoolETH collateral functionality Gas Reporting refresh() during SOUND 1`] = `106211`;
-
-exports[`Collateral: RocketPoolETH collateral functionality Gas Reporting refresh() during SOUND 2`] = `106211`;
-
-exports[`Collateral: RocketPoolETH collateral functionality Gas Reporting refresh() during soft default 1`] = `113762`;
-
-exports[`Collateral: RocketPoolETH collateral functionality Gas Reporting refresh() during soft default 2`] = `106493`;
->>>>>>> ea1e6c14
+exports[`Collateral: RocketPoolETH collateral functionality Gas Reporting refresh() during soft default 2`] = `106471`;