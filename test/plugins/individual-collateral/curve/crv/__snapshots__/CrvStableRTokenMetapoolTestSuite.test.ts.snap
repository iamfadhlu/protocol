--- conflicted
+++ resolved
@@ -1,14 +1,10 @@
 // Jest Snapshot v1, https://goo.gl/fbAQLP
 
-<<<<<<< HEAD
-exports[`Collateral: CurveStableRTokenMetapoolCollateral - CurveGaugeWrapper collateral functionality Gas Reporting refresh() after full price timeout 1`] = `104049`;
-=======
 exports[`Collateral: CurveStableRTokenMetapoolCollateral - CurveGaugeWrapper collateral functionality Gas Reporting ERC20 Wrapper transfer 1`] = `407643`;
 
 exports[`Collateral: CurveStableRTokenMetapoolCollateral - CurveGaugeWrapper collateral functionality Gas Reporting ERC20 Wrapper transfer 2`] = `385743`;
 
 exports[`Collateral: CurveStableRTokenMetapoolCollateral - CurveGaugeWrapper collateral functionality Gas Reporting refresh() after full price timeout 1`] = `69638`;
->>>>>>> a7cf8651
 
 exports[`Collateral: CurveStableRTokenMetapoolCollateral - CurveGaugeWrapper collateral functionality Gas Reporting refresh() after full price timeout 2`] = `99581`;
 
