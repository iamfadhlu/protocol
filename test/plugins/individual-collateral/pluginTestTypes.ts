import { SignerWithAddress } from '@nomiclabs/hardhat-ethers/signers'
<<<<<<< HEAD
import { BigNumberish } from 'ethers'
import { Fixture } from 'ethereum-waffle'
import { MockV3Aggregator, TestICollateral, IERC20 } from '../../../typechain'
=======
import { BigNumberish, BigNumber } from 'ethers'
import { MockV3Aggregator, TestICollateral, IERC20Metadata } from '../../../typechain'
>>>>>>> ee971877

export interface CollateralFixtureContext {
  // collateral: TestICollateral
  chainlinkFeed: MockV3Aggregator
  tok: IERC20Metadata
  rewardToken?: IERC20Metadata
  alice?: SignerWithAddress
}

export interface CollateralOpts {
  erc20?: string
  targetName?: string
  rewardERC20?: string
  priceTimeout?: BigNumberish
  chainlinkFeed?: string
  oracleError?: BigNumberish
  oracleTimeout?: BigNumberish
  maxTradeVolume?: BigNumberish
  defaultThreshold?: BigNumberish
  delayUntilDefault?: BigNumberish
  revenueHiding?: BigNumberish
}

export type DeployCollateralFunc = (opts: CollateralOpts) => Promise<TestICollateral>
export type MakeCollateralFixtureFunc<T extends CollateralFixtureContext> = (
  alice: SignerWithAddress,
  opts: CollateralOpts
) => Fixture<T>
export type MintCollateralFunc<T extends CollateralFixtureContext> = (
  ctx: T,
  amount: BigNumberish,
  user: SignerWithAddress,
  recipient: string
) => Promise<void>
export interface CollateralTestSuiteFixtures<T extends CollateralFixtureContext> {
  deployCollateral: DeployCollateralFunc
  collateralSpecificConstructorTests: () => void
  collateralSpecificStatusTests: () => void
  beforeEachRewardsTest: (ctx: T) => void
  makeCollateralFixtureContext: MakeCollateralFixtureFunc<T>
  mintCollateralTo: MintCollateralFunc<T>
  reduceTargetPerRef: (ctx: T, pctDecrease: BigNumberish) => void
  increaseTargetPerRef: (ctx: T, pctIncrease: BigNumberish) => void
  reduceRefPerTok: (ctx: T, pctDecrease: BigNumberish) => void
  increaseRefPerTok: (ctx: T, pctIncrease: BigNumberish) => void
  getExpectedPrice: (ctx: T) => Promise<BigNumber>
  itClaimsRewards: Mocha.TestFunction | Mocha.PendingTestFunction
  itChecksTargetPerRefDefault: Mocha.TestFunction | Mocha.PendingTestFunction
  itChecksRefPerTokDefault: Mocha.TestFunction | Mocha.PendingTestFunction
  itChecksPriceChanges: Mocha.TestFunction | Mocha.PendingTestFunction
  itHasRevenueHiding: Mocha.TestFunction | Mocha.PendingTestFunction
  itIsPricedByPeg?: boolean // does the peg price matter for the results of tryPrice()?
  resetFork: () => void
  collateralName: string
  chainlinkDefaultAnswer: BigNumberish
}

export enum CollateralStatus {
  SOUND,
  IFFY,
  DISABLED,
}<|MERGE_RESOLUTION|>--- conflicted
+++ resolved
@@ -1,15 +1,10 @@
 import { SignerWithAddress } from '@nomiclabs/hardhat-ethers/signers'
-<<<<<<< HEAD
-import { BigNumberish } from 'ethers'
-import { Fixture } from 'ethereum-waffle'
-import { MockV3Aggregator, TestICollateral, IERC20 } from '../../../typechain'
-=======
 import { BigNumberish, BigNumber } from 'ethers'
 import { MockV3Aggregator, TestICollateral, IERC20Metadata } from '../../../typechain'
->>>>>>> ee971877
+
+type Fixture<T> = () => Promise<T>
 
 export interface CollateralFixtureContext {
-  // collateral: TestICollateral
   chainlinkFeed: MockV3Aggregator
   tok: IERC20Metadata
   rewardToken?: IERC20Metadata
