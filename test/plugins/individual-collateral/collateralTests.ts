--- conflicted
+++ resolved
@@ -264,15 +264,8 @@
           const updateAnswerTx = await chainlinkFeed.updateAnswer(0)
           await updateAnswerTx.wait()
 
-<<<<<<< HEAD
-          // (0, 0) is returned
-          const [low, high] = await collateral.price()
-          expect(low).to.equal(0)
-          expect(high).to.equal(0)
-=======
           // (0, FIX_MAX) is returned
           await expectUnpriced(collateral.address)
->>>>>>> 1bcc2683
 
           // When refreshed, sets status to Unpriced
           await collateral.refresh()
@@ -287,26 +280,6 @@
           expect(await collateral.status()).to.equal(CollateralStatus.IFFY)
         })
 
-<<<<<<< HEAD
-        it('does not update the saved prices if collateral is unpriced', async () => {
-          /*
-          want to cover this block from the refresh function
-            is it even possible to cover this w/ the tryPrice from AppreciatingFiatCollateral?
-            
-            if (high < FIX_MAX) {
-              savedLowPrice = low;
-              savedHighPrice = high;
-              lastSave = uint48(block.timestamp);
-            } else {
-              // must be unpriced
-              assert(low == 0);
-            }
-            */
-          expect(true)
-        })
-
-=======
->>>>>>> 1bcc2683
         itHasRevenueHiding('does revenue hiding correctly', async () => {
           ctx.collateral = await deployCollateral({
             erc20: ctx.tok.address,
