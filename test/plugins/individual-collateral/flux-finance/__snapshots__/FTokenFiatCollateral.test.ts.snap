--- conflicted
+++ resolved
@@ -1,195 +1,97 @@
 // Jest Snapshot v1, https://goo.gl/fbAQLP
 
-<<<<<<< HEAD
-exports[`Collateral: fDAI Collateral collateral functionality Gas Reporting refresh() after full price timeout 1`] = `118186`;
+exports[`Collateral: fDAI Collateral collateral functionality Gas Reporting refresh() after full price timeout 1`] = `117336`;
 
-exports[`Collateral: fDAI Collateral collateral functionality Gas Reporting refresh() after full price timeout 2`] = `116518`;
+exports[`Collateral: fDAI Collateral collateral functionality Gas Reporting refresh() after full price timeout 2`] = `115668`;
 
-exports[`Collateral: fDAI Collateral collateral functionality Gas Reporting refresh() after hard default 1`] = `141769`;
+exports[`Collateral: fDAI Collateral collateral functionality Gas Reporting refresh() after hard default 1`] = `140936`;
 
-exports[`Collateral: fDAI Collateral collateral functionality Gas Reporting refresh() after hard default 2`] = `139955`;
+exports[`Collateral: fDAI Collateral collateral functionality Gas Reporting refresh() after hard default 2`] = `139122`;
 
-exports[`Collateral: fDAI Collateral collateral functionality Gas Reporting refresh() after oracle timeout 1`] = `118186`;
+exports[`Collateral: fDAI Collateral collateral functionality Gas Reporting refresh() after oracle timeout 1`] = `117336`;
 
-exports[`Collateral: fDAI Collateral collateral functionality Gas Reporting refresh() after oracle timeout 2`] = `116518`;
+exports[`Collateral: fDAI Collateral collateral functionality Gas Reporting refresh() after oracle timeout 2`] = `115668`;
 
-exports[`Collateral: fDAI Collateral collateral functionality Gas Reporting refresh() after soft default 1`] = `116177`;
+exports[`Collateral: fDAI Collateral collateral functionality Gas Reporting refresh() after soft default 1`] = `115327`;
 
-exports[`Collateral: fDAI Collateral collateral functionality Gas Reporting refresh() after soft default 2`] = `116177`;
+exports[`Collateral: fDAI Collateral collateral functionality Gas Reporting refresh() after soft default 2`] = `115327`;
 
-exports[`Collateral: fDAI Collateral collateral functionality Gas Reporting refresh() during SOUND 1`] = `139952`;
+exports[`Collateral: fDAI Collateral collateral functionality Gas Reporting refresh() during SOUND 1`] = `139119`;
 
-exports[`Collateral: fDAI Collateral collateral functionality Gas Reporting refresh() during SOUND 2`] = `139952`;
+exports[`Collateral: fDAI Collateral collateral functionality Gas Reporting refresh() during SOUND 2`] = `139119`;
 
-exports[`Collateral: fDAI Collateral collateral functionality Gas Reporting refresh() during soft default 1`] = `141976`;
+exports[`Collateral: fDAI Collateral collateral functionality Gas Reporting refresh() during soft default 1`] = `141069`;
 
-exports[`Collateral: fDAI Collateral collateral functionality Gas Reporting refresh() during soft default 2`] = `140308`;
+exports[`Collateral: fDAI Collateral collateral functionality Gas Reporting refresh() during soft default 2`] = `139475`;
 
-exports[`Collateral: fFRAX Collateral collateral functionality Gas Reporting refresh() after full price timeout 1`] = `118378`;
+exports[`Collateral: fFRAX Collateral collateral functionality Gas Reporting refresh() after full price timeout 1`] = `117528`;
 
-exports[`Collateral: fFRAX Collateral collateral functionality Gas Reporting refresh() after full price timeout 2`] = `116710`;
+exports[`Collateral: fFRAX Collateral collateral functionality Gas Reporting refresh() after full price timeout 2`] = `115860`;
 
-exports[`Collateral: fFRAX Collateral collateral functionality Gas Reporting refresh() after hard default 1`] = `142025`;
+exports[`Collateral: fFRAX Collateral collateral functionality Gas Reporting refresh() after hard default 1`] = `141192`;
 
-exports[`Collateral: fFRAX Collateral collateral functionality Gas Reporting refresh() after hard default 2`] = `140211`;
+exports[`Collateral: fFRAX Collateral collateral functionality Gas Reporting refresh() after hard default 2`] = `139378`;
 
-exports[`Collateral: fFRAX Collateral collateral functionality Gas Reporting refresh() after oracle timeout 1`] = `118378`;
+exports[`Collateral: fFRAX Collateral collateral functionality Gas Reporting refresh() after oracle timeout 1`] = `117528`;
 
-exports[`Collateral: fFRAX Collateral collateral functionality Gas Reporting refresh() after oracle timeout 2`] = `116710`;
+exports[`Collateral: fFRAX Collateral collateral functionality Gas Reporting refresh() after oracle timeout 2`] = `115860`;
 
-exports[`Collateral: fFRAX Collateral collateral functionality Gas Reporting refresh() after soft default 1`] = `116369`;
+exports[`Collateral: fFRAX Collateral collateral functionality Gas Reporting refresh() after soft default 1`] = `115519`;
 
-exports[`Collateral: fFRAX Collateral collateral functionality Gas Reporting refresh() after soft default 2`] = `116369`;
+exports[`Collateral: fFRAX Collateral collateral functionality Gas Reporting refresh() after soft default 2`] = `115519`;
 
-exports[`Collateral: fFRAX Collateral collateral functionality Gas Reporting refresh() during SOUND 1`] = `140208`;
+exports[`Collateral: fFRAX Collateral collateral functionality Gas Reporting refresh() during SOUND 1`] = `139375`;
 
-exports[`Collateral: fFRAX Collateral collateral functionality Gas Reporting refresh() during SOUND 2`] = `140208`;
+exports[`Collateral: fFRAX Collateral collateral functionality Gas Reporting refresh() during SOUND 2`] = `139375`;
 
-exports[`Collateral: fFRAX Collateral collateral functionality Gas Reporting refresh() during soft default 1`] = `142232`;
+exports[`Collateral: fFRAX Collateral collateral functionality Gas Reporting refresh() during soft default 1`] = `141325`;
 
-exports[`Collateral: fFRAX Collateral collateral functionality Gas Reporting refresh() during soft default 2`] = `140490`;
+exports[`Collateral: fFRAX Collateral collateral functionality Gas Reporting refresh() during soft default 2`] = `139657`;
 
-exports[`Collateral: fUSDC Collateral collateral functionality Gas Reporting refresh() after full price timeout 1`] = `126668`;
+exports[`Collateral: fUSDC Collateral collateral functionality Gas Reporting refresh() after full price timeout 1`] = `125818`;
 
-exports[`Collateral: fUSDC Collateral collateral functionality Gas Reporting refresh() after full price timeout 2`] = `125000`;
+exports[`Collateral: fUSDC Collateral collateral functionality Gas Reporting refresh() after full price timeout 2`] = `124150`;
 
-exports[`Collateral: fUSDC Collateral collateral functionality Gas Reporting refresh() after hard default 1`] = `150807`;
+exports[`Collateral: fUSDC Collateral collateral functionality Gas Reporting refresh() after hard default 1`] = `149904`;
 
-exports[`Collateral: fUSDC Collateral collateral functionality Gas Reporting refresh() after hard default 2`] = `148993`;
+exports[`Collateral: fUSDC Collateral collateral functionality Gas Reporting refresh() after hard default 2`] = `148160`;
 
-exports[`Collateral: fUSDC Collateral collateral functionality Gas Reporting refresh() after oracle timeout 1`] = `126668`;
+exports[`Collateral: fUSDC Collateral collateral functionality Gas Reporting refresh() after oracle timeout 1`] = `125818`;
 
-exports[`Collateral: fUSDC Collateral collateral functionality Gas Reporting refresh() after oracle timeout 2`] = `125000`;
+exports[`Collateral: fUSDC Collateral collateral functionality Gas Reporting refresh() after oracle timeout 2`] = `124150`;
 
-exports[`Collateral: fUSDC Collateral collateral functionality Gas Reporting refresh() after soft default 1`] = `124659`;
+exports[`Collateral: fUSDC Collateral collateral functionality Gas Reporting refresh() after soft default 1`] = `123809`;
 
-exports[`Collateral: fUSDC Collateral collateral functionality Gas Reporting refresh() after soft default 2`] = `124659`;
+exports[`Collateral: fUSDC Collateral collateral functionality Gas Reporting refresh() after soft default 2`] = `123809`;
 
-exports[`Collateral: fUSDC Collateral collateral functionality Gas Reporting refresh() during SOUND 1`] = `148990`;
+exports[`Collateral: fUSDC Collateral collateral functionality Gas Reporting refresh() during SOUND 1`] = `148157`;
 
-exports[`Collateral: fUSDC Collateral collateral functionality Gas Reporting refresh() during SOUND 2`] = `148990`;
+exports[`Collateral: fUSDC Collateral collateral functionality Gas Reporting refresh() during SOUND 2`] = `148157`;
 
-exports[`Collateral: fUSDC Collateral collateral functionality Gas Reporting refresh() during soft default 1`] = `150870`;
+exports[`Collateral: fUSDC Collateral collateral functionality Gas Reporting refresh() during soft default 1`] = `150037`;
 
-exports[`Collateral: fUSDC Collateral collateral functionality Gas Reporting refresh() during soft default 2`] = `149272`;
+exports[`Collateral: fUSDC Collateral collateral functionality Gas Reporting refresh() during soft default 2`] = `148439`;
 
-exports[`Collateral: fUSDT Collateral collateral functionality Gas Reporting refresh() after full price timeout 1`] = `121316`;
+exports[`Collateral: fUSDT Collateral collateral functionality Gas Reporting refresh() after full price timeout 1`] = `120466`;
 
-exports[`Collateral: fUSDT Collateral collateral functionality Gas Reporting refresh() after full price timeout 2`] = `119648`;
+exports[`Collateral: fUSDT Collateral collateral functionality Gas Reporting refresh() after full price timeout 2`] = `118798`;
 
-exports[`Collateral: fUSDT Collateral collateral functionality Gas Reporting refresh() after hard default 1`] = `145101`;
+exports[`Collateral: fUSDT Collateral collateral functionality Gas Reporting refresh() after hard default 1`] = `144338`;
 
-exports[`Collateral: fUSDT Collateral collateral functionality Gas Reporting refresh() after hard default 2`] = `143357`;
+exports[`Collateral: fUSDT Collateral collateral functionality Gas Reporting refresh() after hard default 2`] = `142524`;
 
-exports[`Collateral: fUSDT Collateral collateral functionality Gas Reporting refresh() after oracle timeout 1`] = `121316`;
+exports[`Collateral: fUSDT Collateral collateral functionality Gas Reporting refresh() after oracle timeout 1`] = `120466`;
 
-exports[`Collateral: fUSDT Collateral collateral functionality Gas Reporting refresh() after oracle timeout 2`] = `119648`;
+exports[`Collateral: fUSDT Collateral collateral functionality Gas Reporting refresh() after oracle timeout 2`] = `118798`;
 
-exports[`Collateral: fUSDT Collateral collateral functionality Gas Reporting refresh() after soft default 1`] = `119307`;
+exports[`Collateral: fUSDT Collateral collateral functionality Gas Reporting refresh() after soft default 1`] = `118457`;
 
-exports[`Collateral: fUSDT Collateral collateral functionality Gas Reporting refresh() after soft default 2`] = `119307`;
+exports[`Collateral: fUSDT Collateral collateral functionality Gas Reporting refresh() after soft default 2`] = `118457`;
 
-exports[`Collateral: fUSDT Collateral collateral functionality Gas Reporting refresh() during SOUND 1`] = `143354`;
+exports[`Collateral: fUSDT Collateral collateral functionality Gas Reporting refresh() during SOUND 1`] = `142451`;
 
-exports[`Collateral: fUSDT Collateral collateral functionality Gas Reporting refresh() during SOUND 2`] = `143284`;
+exports[`Collateral: fUSDT Collateral collateral functionality Gas Reporting refresh() during SOUND 2`] = `142521`;
 
-exports[`Collateral: fUSDT Collateral collateral functionality Gas Reporting refresh() during soft default 1`] = `145304`;
+exports[`Collateral: fUSDT Collateral collateral functionality Gas Reporting refresh() during soft default 1`] = `144401`;
 
-exports[`Collateral: fUSDT Collateral collateral functionality Gas Reporting refresh() during soft default 2`] = `143636`;
-=======
-exports[`Collateral: fDAI Collateral collateral functionality Gas Reporting refresh() after full price timeout 1`] = `117328`;
-
-exports[`Collateral: fDAI Collateral collateral functionality Gas Reporting refresh() after full price timeout 2`] = `115660`;
-
-exports[`Collateral: fDAI Collateral collateral functionality Gas Reporting refresh() after hard default 1`] = `140939`;
-
-exports[`Collateral: fDAI Collateral collateral functionality Gas Reporting refresh() after hard default 2`] = `139125`;
-
-exports[`Collateral: fDAI Collateral collateral functionality Gas Reporting refresh() after oracle timeout 1`] = `117328`;
-
-exports[`Collateral: fDAI Collateral collateral functionality Gas Reporting refresh() after oracle timeout 2`] = `115660`;
-
-exports[`Collateral: fDAI Collateral collateral functionality Gas Reporting refresh() after soft default 1`] = `115319`;
-
-exports[`Collateral: fDAI Collateral collateral functionality Gas Reporting refresh() after soft default 2`] = `115319`;
-
-exports[`Collateral: fDAI Collateral collateral functionality Gas Reporting refresh() during SOUND 1`] = `139122`;
-
-exports[`Collateral: fDAI Collateral collateral functionality Gas Reporting refresh() during SOUND 2`] = `139122`;
-
-exports[`Collateral: fDAI Collateral collateral functionality Gas Reporting refresh() during soft default 1`] = `141072`;
-
-exports[`Collateral: fDAI Collateral collateral functionality Gas Reporting refresh() during soft default 2`] = `139478`;
-
-exports[`Collateral: fFRAX Collateral collateral functionality Gas Reporting refresh() after full price timeout 1`] = `117520`;
-
-exports[`Collateral: fFRAX Collateral collateral functionality Gas Reporting refresh() after full price timeout 2`] = `115852`;
-
-exports[`Collateral: fFRAX Collateral collateral functionality Gas Reporting refresh() after hard default 1`] = `141195`;
-
-exports[`Collateral: fFRAX Collateral collateral functionality Gas Reporting refresh() after hard default 2`] = `139381`;
-
-exports[`Collateral: fFRAX Collateral collateral functionality Gas Reporting refresh() after oracle timeout 1`] = `117520`;
-
-exports[`Collateral: fFRAX Collateral collateral functionality Gas Reporting refresh() after oracle timeout 2`] = `115852`;
-
-exports[`Collateral: fFRAX Collateral collateral functionality Gas Reporting refresh() after soft default 1`] = `115511`;
-
-exports[`Collateral: fFRAX Collateral collateral functionality Gas Reporting refresh() after soft default 2`] = `115511`;
-
-exports[`Collateral: fFRAX Collateral collateral functionality Gas Reporting refresh() during SOUND 1`] = `139378`;
-
-exports[`Collateral: fFRAX Collateral collateral functionality Gas Reporting refresh() during SOUND 2`] = `139378`;
-
-exports[`Collateral: fFRAX Collateral collateral functionality Gas Reporting refresh() during soft default 1`] = `141328`;
-
-exports[`Collateral: fFRAX Collateral collateral functionality Gas Reporting refresh() during soft default 2`] = `139660`;
-
-exports[`Collateral: fUSDC Collateral collateral functionality Gas Reporting refresh() after full price timeout 1`] = `125810`;
-
-exports[`Collateral: fUSDC Collateral collateral functionality Gas Reporting refresh() after full price timeout 2`] = `124142`;
-
-exports[`Collateral: fUSDC Collateral collateral functionality Gas Reporting refresh() after hard default 1`] = `149907`;
-
-exports[`Collateral: fUSDC Collateral collateral functionality Gas Reporting refresh() after hard default 2`] = `148163`;
-
-exports[`Collateral: fUSDC Collateral collateral functionality Gas Reporting refresh() after oracle timeout 1`] = `125810`;
-
-exports[`Collateral: fUSDC Collateral collateral functionality Gas Reporting refresh() after oracle timeout 2`] = `124142`;
-
-exports[`Collateral: fUSDC Collateral collateral functionality Gas Reporting refresh() after soft default 1`] = `123801`;
-
-exports[`Collateral: fUSDC Collateral collateral functionality Gas Reporting refresh() after soft default 2`] = `123801`;
-
-exports[`Collateral: fUSDC Collateral collateral functionality Gas Reporting refresh() during SOUND 1`] = `148160`;
-
-exports[`Collateral: fUSDC Collateral collateral functionality Gas Reporting refresh() during SOUND 2`] = `148160`;
-
-exports[`Collateral: fUSDC Collateral collateral functionality Gas Reporting refresh() during soft default 1`] = `150040`;
-
-exports[`Collateral: fUSDC Collateral collateral functionality Gas Reporting refresh() during soft default 2`] = `148442`;
-
-exports[`Collateral: fUSDT Collateral collateral functionality Gas Reporting refresh() after full price timeout 1`] = `120458`;
-
-exports[`Collateral: fUSDT Collateral collateral functionality Gas Reporting refresh() after full price timeout 2`] = `118790`;
-
-exports[`Collateral: fUSDT Collateral collateral functionality Gas Reporting refresh() after hard default 1`] = `144341`;
-
-exports[`Collateral: fUSDT Collateral collateral functionality Gas Reporting refresh() after hard default 2`] = `142527`;
-
-exports[`Collateral: fUSDT Collateral collateral functionality Gas Reporting refresh() after oracle timeout 1`] = `120458`;
-
-exports[`Collateral: fUSDT Collateral collateral functionality Gas Reporting refresh() after oracle timeout 2`] = `118790`;
-
-exports[`Collateral: fUSDT Collateral collateral functionality Gas Reporting refresh() after soft default 1`] = `118449`;
-
-exports[`Collateral: fUSDT Collateral collateral functionality Gas Reporting refresh() after soft default 2`] = `118449`;
-
-exports[`Collateral: fUSDT Collateral collateral functionality Gas Reporting refresh() during SOUND 1`] = `142454`;
-
-exports[`Collateral: fUSDT Collateral collateral functionality Gas Reporting refresh() during SOUND 2`] = `142524`;
-
-exports[`Collateral: fUSDT Collateral collateral functionality Gas Reporting refresh() during soft default 1`] = `144404`;
-
-exports[`Collateral: fUSDT Collateral collateral functionality Gas Reporting refresh() during soft default 2`] = `142806`;
->>>>>>> ea1e6c14
+exports[`Collateral: fUSDT Collateral collateral functionality Gas Reporting refresh() during soft default 2`] = `142803`;