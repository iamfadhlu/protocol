// Jest Snapshot v1, https://goo.gl/fbAQLP

<<<<<<< HEAD
exports[`Collateral: CBEthCollateral collateral functionality Gas Reporting refresh() after full price timeout 1`] = `59813`;
=======
exports[`Collateral: CBEthCollateral collateral functionality Gas Reporting ERC20 transfer 1`] = `65479`;

exports[`Collateral: CBEthCollateral collateral functionality Gas Reporting ERC20 transfer 2`] = `48379`;

exports[`Collateral: CBEthCollateral collateral functionality Gas Reporting refresh() after full price timeout 1`] = `59824`;
>>>>>>> a7cf8651

exports[`Collateral: CBEthCollateral collateral functionality Gas Reporting refresh() after full price timeout 2`] = `55344`;

exports[`Collateral: CBEthCollateral collateral functionality Gas Reporting refresh() after hard default 1`] = `98295`;

exports[`Collateral: CBEthCollateral collateral functionality Gas Reporting refresh() after hard default 2`] = `90612`;

exports[`Collateral: CBEthCollateral collateral functionality Gas Reporting refresh() after oracle timeout 1`] = `59813`;

exports[`Collateral: CBEthCollateral collateral functionality Gas Reporting refresh() after oracle timeout 2`] = `55344`;

exports[`Collateral: CBEthCollateral collateral functionality Gas Reporting refresh() after soft default 1`] = `55003`;

exports[`Collateral: CBEthCollateral collateral functionality Gas Reporting refresh() after soft default 2`] = `55003`;

exports[`Collateral: CBEthCollateral collateral functionality Gas Reporting refresh() during SOUND 1`] = `90609`;

exports[`Collateral: CBEthCollateral collateral functionality Gas Reporting refresh() during SOUND 2`] = `90609`;

exports[`Collateral: CBEthCollateral collateral functionality Gas Reporting refresh() during soft default 1`] = `98160`;

exports[`Collateral: CBEthCollateral collateral functionality Gas Reporting refresh() during soft default 2`] = `90891`;<|MERGE_RESOLUTION|>--- conflicted
+++ resolved
@@ -1,14 +1,10 @@
 // Jest Snapshot v1, https://goo.gl/fbAQLP
 
-<<<<<<< HEAD
-exports[`Collateral: CBEthCollateral collateral functionality Gas Reporting refresh() after full price timeout 1`] = `59813`;
-=======
 exports[`Collateral: CBEthCollateral collateral functionality Gas Reporting ERC20 transfer 1`] = `65479`;
 
 exports[`Collateral: CBEthCollateral collateral functionality Gas Reporting ERC20 transfer 2`] = `48379`;
 
 exports[`Collateral: CBEthCollateral collateral functionality Gas Reporting refresh() after full price timeout 1`] = `59824`;
->>>>>>> a7cf8651
 
 exports[`Collateral: CBEthCollateral collateral functionality Gas Reporting refresh() after full price timeout 2`] = `55344`;
 
