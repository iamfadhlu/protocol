import { loadFixture } from '@nomicfoundation/hardhat-network-helpers'
import { expect } from 'chai'
import { Wallet, ContractFactory } from 'ethers'
import { ethers } from 'hardhat'
import { IConfig } from '../../common/configuration'
import {
  advanceBlocks,
  advanceTime,
  getLatestBlockTimestamp,
  setNextBlockTimestamp,
} from '../utils/time'
import { ZERO_ADDRESS, ONE_ADDRESS, MAX_UINT192 } from '../../common/constants'
import { bn, fp } from '../../common/numbers'
import {
  expectPrice,
  expectRTokenPrice,
  expectUnpriced,
  setInvalidOracleAnsweredRound,
  setInvalidOracleTimestamp,
  setOraclePrice,
} from '../utils/oracles'
import {
  Asset,
  ATokenFiatCollateral,
  CTokenFiatCollateral,
  CTokenWrapperMock,
  ERC20Mock,
  FiatCollateral,
  IAssetRegistry,
  InvalidFiatCollateral,
  InvalidMockV3Aggregator,
  RTokenAsset,
  StaticATokenMock,
  TestIBackingManager,
  TestIRToken,
  USDCMock,
  UnpricedAssetMock,
} from '../../typechain'
import {
  Collateral,
  defaultFixture,
  IMPLEMENTATION,
  Implementation,
  ORACLE_TIMEOUT,
  ORACLE_ERROR,
  PRICE_TIMEOUT,
  VERSION,
} from '../fixtures'
import { useEnv } from '#/utils/env'
import snapshotGasCost from '../utils/snapshotGasCost'

const describeGas =
  IMPLEMENTATION == Implementation.P1 && useEnv('REPORT_GAS') ? describe.only : describe.skip

const DEFAULT_THRESHOLD = fp('0.01') // 1%
const DELAY_UNTIL_DEFAULT = bn('86400') // 24h

describe('Assets contracts #fast', () => {
  // Tokens
  let rsr: ERC20Mock
  let compToken: ERC20Mock
  let aaveToken: ERC20Mock
  let rToken: TestIRToken
  let token: ERC20Mock
  let usdc: USDCMock
  let aToken: StaticATokenMock
  let cToken: CTokenWrapperMock

  // Assets
  let collateral0: FiatCollateral
  let collateral1: FiatCollateral
  let collateral2: ATokenFiatCollateral
  let collateral3: CTokenFiatCollateral

  // Assets
  let rsrAsset: Asset
  let compAsset: Asset
  let aaveAsset: Asset
  let rTokenAsset: RTokenAsset
  let basket: Collateral[]

  // Config
  let config: IConfig

  // Main
  let wallet: Wallet
  let assetRegistry: IAssetRegistry
  let backingManager: TestIBackingManager

  // Factory
  let AssetFactory: ContractFactory
  let RTokenAssetFactory: ContractFactory

  const amt = fp('1e4')

  before('create fixture loader', async () => {
    ;[wallet] = (await ethers.getSigners()) as unknown as Wallet[]
  })

  beforeEach(async () => {
    // Deploy fixture
    ;({
      rsr,
      rsrAsset,
      compToken,
      compAsset,
      aaveToken,
      aaveAsset,
      basket,
      assetRegistry,
      backingManager,
      config,
      rToken,
      rTokenAsset,
    } = await loadFixture(defaultFixture))

    // Get collateral tokens
    collateral0 = <FiatCollateral>basket[0]
    collateral1 = <FiatCollateral>basket[1]
    collateral2 = <ATokenFiatCollateral>basket[2]
    collateral3 = <CTokenFiatCollateral>basket[3]
    token = <ERC20Mock>await ethers.getContractAt('ERC20Mock', await collateral0.erc20())
    usdc = <USDCMock>await ethers.getContractAt('USDCMock', await collateral1.erc20())
    aToken = <StaticATokenMock>(
      await ethers.getContractAt('StaticATokenMock', await collateral2.erc20())
    )
    cToken = <CTokenWrapperMock>(
      await ethers.getContractAt('CTokenWrapperMock', await collateral3.erc20())
    )

    await rsr.connect(wallet).mint(wallet.address, amt)
    await compToken.connect(wallet).mint(wallet.address, amt)
    await aaveToken.connect(wallet).mint(wallet.address, amt)
    // Issue RToken to enable RToken.price
    for (let i = 0; i < basket.length; i++) {
      const tok = await ethers.getContractAt('ERC20Mock', await basket[i].erc20())
      await tok.connect(wallet).mint(wallet.address, amt)
      await tok.connect(wallet).approve(rToken.address, amt)
    }

    await rToken.connect(wallet).issue(amt)

    AssetFactory = await ethers.getContractFactory('Asset')
    RTokenAssetFactory = await ethers.getContractFactory('RTokenAsset')
  })

  describe('Deployment', () => {
    it('Deployment should setup assets correctly', async () => {
      // RSR Asset
      expect(await rsrAsset.isCollateral()).to.equal(false)
      expect(await rsrAsset.erc20()).to.equal(rsr.address)
      expect(await rsr.decimals()).to.equal(18)
      expect(await rsrAsset.version()).to.equal(VERSION)
      expect(await rsrAsset.maxTradeVolume()).to.equal(config.rTokenMaxTradeVolume)
      expect(await rsrAsset.bal(wallet.address)).to.equal(amt)
      await expectPrice(rsrAsset.address, fp('1'), ORACLE_ERROR, true)
      await expect(rsrAsset.claimRewards()).to.not.emit(rsrAsset, 'RewardsClaimed')

      // COMP Asset
      expect(await compAsset.isCollateral()).to.equal(false)
      expect(await compAsset.erc20()).to.equal(compToken.address)
      expect(await compToken.decimals()).to.equal(18)
      expect(await compAsset.version()).to.equal(VERSION)
      expect(await compAsset.maxTradeVolume()).to.equal(config.rTokenMaxTradeVolume)
      expect(await compAsset.bal(wallet.address)).to.equal(amt)
      await expectPrice(compAsset.address, fp('1'), ORACLE_ERROR, true)
      await expect(compAsset.claimRewards()).to.not.emit(compAsset, 'RewardsClaimed')

      // AAVE Asset
      expect(await aaveAsset.isCollateral()).to.equal(false)
      expect(await aaveAsset.erc20()).to.equal(aaveToken.address)
      expect(await aaveToken.decimals()).to.equal(18)
      expect(await aaveAsset.version()).to.equal(VERSION)
      expect(await aaveAsset.maxTradeVolume()).to.equal(config.rTokenMaxTradeVolume)
      expect(await aaveAsset.bal(wallet.address)).to.equal(amt)
      await expectPrice(aaveAsset.address, fp('1'), ORACLE_ERROR, true)
      await expect(aaveAsset.claimRewards()).to.not.emit(aaveAsset, 'RewardsClaimed')

      // RToken Asset
      expect(await rTokenAsset.isCollateral()).to.equal(false)
      expect(await rTokenAsset.erc20()).to.equal(rToken.address)
      expect(await rToken.decimals()).to.equal(18)
      expect(await rTokenAsset.version()).to.equal(VERSION)
      expect(await rTokenAsset.maxTradeVolume()).to.equal(config.rTokenMaxTradeVolume)
      expect(await rTokenAsset.bal(wallet.address)).to.equal(amt)
      await expectRTokenPrice(
        rTokenAsset.address,
        fp('1'),
        ORACLE_ERROR,
        await backingManager.maxTradeSlippage(),
        config.minTradeVolume.mul((await assetRegistry.erc20s()).length)
      )
      await expect(rTokenAsset.claimRewards()).to.not.emit(rTokenAsset, 'RewardsClaimed')
    })
  })

  describe('Prices', () => {
    it('Should calculate prices correctly', async () => {
      // Check initial prices
      await expectPrice(rsrAsset.address, fp('1'), ORACLE_ERROR, true)
      await expectPrice(compAsset.address, fp('1'), ORACLE_ERROR, true)
      await expectPrice(aaveAsset.address, fp('1'), ORACLE_ERROR, true)
      await expectRTokenPrice(
        rTokenAsset.address,
        fp('1'),
        ORACLE_ERROR,
        await backingManager.maxTradeSlippage(),
        config.minTradeVolume.mul((await assetRegistry.erc20s()).length)
      )

      // Update values in Oracles increase by 10-20%
      await setOraclePrice(compAsset.address, bn('1.1e8')) // 10%
      await setOraclePrice(aaveAsset.address, bn('1.2e8')) // 20%
      await setOraclePrice(rsrAsset.address, bn('1.2e8')) // 20%

      // Check new prices
      await expectPrice(rsrAsset.address, fp('1.2'), ORACLE_ERROR, true)
      await expectPrice(compAsset.address, fp('1.1'), ORACLE_ERROR, true)
      await expectPrice(aaveAsset.address, fp('1.2'), ORACLE_ERROR, true)
      await expectRTokenPrice(
        rTokenAsset.address,
        fp('1'),
        ORACLE_ERROR,
        await backingManager.maxTradeSlippage(),
        config.minTradeVolume.mul((await assetRegistry.erc20s()).length)
      ) // no change
    })

    it('Should calculate RToken price correctly', async () => {
      // Check initial price
      await expectRTokenPrice(
        rTokenAsset.address,
        fp('1'),
        ORACLE_ERROR,
        await backingManager.maxTradeSlippage(),
        config.minTradeVolume.mul((await assetRegistry.erc20s()).length)
      )

      // Update values of underlying tokens - increase all by 10%
      await setOraclePrice(collateral0.address, bn('1.1e8')) // 10%
      await setOraclePrice(collateral1.address, bn('1.1e8')) // 10%

      // Price of RToken should increase by 10%
      await expectRTokenPrice(
        rTokenAsset.address,
        fp('1.1'),
        ORACLE_ERROR,
        await backingManager.maxTradeSlippage(),
        config.minTradeVolume.mul((await assetRegistry.erc20s()).length)
      )
    })

    it('Should become unpriced if price is zero', async () => {
      const compInitPrice = await compAsset.price()
      const aaveInitPrice = await aaveAsset.price()
      const rsrInitPrice = await rsrAsset.price()
      const rTokenInitPrice = await rTokenAsset.price()

      // Update values in Oracles to 0
      await setOraclePrice(compAsset.address, bn('0'))
      await setOraclePrice(aaveAsset.address, bn('0'))
      await setOraclePrice(rsrAsset.address, bn('0'))

      // Should be unpriced
      await expectUnpriced(rsrAsset.address)
      await expectUnpriced(compAsset.address)
      await expectUnpriced(aaveAsset.address)

<<<<<<< HEAD
      // prices should be zero
      let [low, high] = await rsrAsset.price()
      expect(low).to.eq(0)
      expect(high).to.eq(0)
      ;[low, high] = await rsrAsset.price()
      expect(low).to.eq(0)
      expect(high).to.eq(0)
      ;[low, high] = await aaveAsset.price()
      expect(low).to.eq(0)
      expect(high).to.eq(0)
=======
      // Fallback prices should be initial prices
      let [lotLow, lotHigh] = await compAsset.lotPrice()
      expect(lotLow).to.eq(compInitPrice[0])
      expect(lotHigh).to.eq(compInitPrice[1])
      ;[lotLow, lotHigh] = await rsrAsset.lotPrice()
      expect(lotLow).to.eq(rsrInitPrice[0])
      expect(lotHigh).to.eq(rsrInitPrice[1])
      ;[lotLow, lotHigh] = await aaveAsset.lotPrice()
      expect(lotLow).to.eq(aaveInitPrice[0])
      expect(lotHigh).to.eq(aaveInitPrice[1])
>>>>>>> 1bcc2683

      // Update values of underlying tokens of RToken to 0
      await setOraclePrice(collateral0.address, bn(0))
      await setOraclePrice(collateral1.address, bn(0))

<<<<<<< HEAD
      // RTokenAsset should be 0
      await expectRTokenPrice(
        rTokenAsset.address,
        bn(0),
        ORACLE_ERROR,
        await backingManager.maxTradeSlippage(),
        config.minTradeVolume.mul((await assetRegistry.erc20s()).length)
      )
      ;[low, high] = await rTokenAsset.price()
      expect(low).to.eq(0)
      expect(high).to.eq(0)
=======
      // RTokenAsset should be unpriced now
      await expectUnpriced(rTokenAsset.address)

      // Should have initial lot price
      ;[lotLow, lotHigh] = await rTokenAsset.lotPrice()
      expect(lotLow).to.eq(rTokenInitPrice[0])
      expect(lotHigh).to.eq(rTokenInitPrice[1])
>>>>>>> 1bcc2683
    })

    it('Should return 0 price for RTokenAsset in full haircut scenario', async () => {
      await token.burn(backingManager.address, await token.balanceOf(backingManager.address))
      await usdc.burn(backingManager.address, await usdc.balanceOf(backingManager.address))
      await aToken.burn(backingManager.address, await aToken.balanceOf(backingManager.address))
      await cToken.burn(backingManager.address, await cToken.balanceOf(backingManager.address))

      await expectRTokenPrice(
        rTokenAsset.address,
        bn('0'),
        bn('0'),
        await backingManager.maxTradeSlippage(),
        config.minTradeVolume.mul((await assetRegistry.erc20s()).length)
      )
    })

    it('Should not revert during RToken price() if supply is zero', async () => {
      // Redeem RToken to make price function revert
      // Note: To get RToken price to 0, a full basket refresh needs to occur (covered in RToken tests)
      await rToken.connect(wallet).redeem(amt)
      await expectRTokenPrice(
        rTokenAsset.address,
        fp('1'),
        ORACLE_ERROR,
        await backingManager.maxTradeSlippage(),
        config.minTradeVolume.mul((await assetRegistry.erc20s()).length)
      )
      expect(await rTokenAsset.maxTradeVolume()).to.equal(config.rTokenMaxTradeVolume)
    })

    it('Should calculate trade min correctly', async () => {
      // Check initial values
      expect(await rsrAsset.maxTradeVolume()).to.equal(config.rTokenMaxTradeVolume)
      expect(await aaveAsset.maxTradeVolume()).to.equal(config.rTokenMaxTradeVolume)
      expect(await compAsset.maxTradeVolume()).to.equal(config.rTokenMaxTradeVolume)

      //  Reduce price in half - doubles min size, maintains max size
      await setOraclePrice(rsrAsset.address, bn('0.5e8')) // half
      expect(await rsrAsset.maxTradeVolume()).to.equal(config.rTokenMaxTradeVolume)
      expect(await aaveAsset.maxTradeVolume()).to.equal(config.rTokenMaxTradeVolume)
      expect(await compAsset.maxTradeVolume()).to.equal(config.rTokenMaxTradeVolume)
    })

    it('Should calculate trade min correctly - RToken', async () => {
      // Check initial values
      expect(await rTokenAsset.maxTradeVolume()).to.equal(config.rTokenMaxTradeVolume)

      // Reduce price in half - doubles min size, maintains max size
      await setOraclePrice(collateral0.address, bn('0.5e8')) // half
      await setOraclePrice(collateral1.address, bn('0.5e8')) // half

      expect(await rTokenAsset.maxTradeVolume()).to.equal(config.rTokenMaxTradeVolume)
    })

    it('Should remain at saved price if oracle is stale', async () => {
      await advanceTime(ORACLE_TIMEOUT.sub(12).toString())

      // lastSave should not be block timestamp after refresh
      await rsrAsset.refresh()
      await compAsset.refresh()
      await aaveAsset.refresh()
      expect(await rsrAsset.lastSave()).to.not.equal(await getLatestBlockTimestamp())
      expect(await compAsset.lastSave()).to.not.equal(await getLatestBlockTimestamp())
      expect(await aaveAsset.lastSave()).to.not.equal(await getLatestBlockTimestamp())

      // Check price
      await expectPrice(rsrAsset.address, fp('1'), ORACLE_ERROR, false)
      await expectPrice(compAsset.address, fp('1'), ORACLE_ERROR, false)
      await expectPrice(aaveAsset.address, fp('1'), ORACLE_ERROR, false)
    })

    it('Should remain at saved price in case of invalid timestamp', async () => {
      await setInvalidOracleTimestamp(rsrAsset.address)
      await setInvalidOracleTimestamp(compAsset.address)
      await setInvalidOracleTimestamp(aaveAsset.address)

      // lastSave should not be block timestamp after refresh
      await rsrAsset.refresh()
      await compAsset.refresh()
      await aaveAsset.refresh()
      expect(await rsrAsset.lastSave()).to.not.equal(await getLatestBlockTimestamp())
      expect(await compAsset.lastSave()).to.not.equal(await getLatestBlockTimestamp())
      expect(await aaveAsset.lastSave()).to.not.equal(await getLatestBlockTimestamp())

      // Check price is still at saved price
      await expectPrice(rsrAsset.address, fp('1'), ORACLE_ERROR, false)
      await expectPrice(compAsset.address, fp('1'), ORACLE_ERROR, false)
      await expectPrice(aaveAsset.address, fp('1'), ORACLE_ERROR, false)
    })

    it('Should remain at saved price in case of invalid answered round', async () => {
      await setInvalidOracleAnsweredRound(rsrAsset.address)
      await setInvalidOracleAnsweredRound(compAsset.address)
      await setInvalidOracleAnsweredRound(aaveAsset.address)

      // lastSave should not be block timestamp after refresh
      await rsrAsset.refresh()
      await compAsset.refresh()
      await aaveAsset.refresh()
      expect(await rsrAsset.lastSave()).to.not.equal(await getLatestBlockTimestamp())
      expect(await compAsset.lastSave()).to.not.equal(await getLatestBlockTimestamp())
      expect(await aaveAsset.lastSave()).to.not.equal(await getLatestBlockTimestamp())

      // Check price is still at saved price
      await expectPrice(rsrAsset.address, fp('1'), ORACLE_ERROR, false)
      await expectPrice(compAsset.address, fp('1'), ORACLE_ERROR, false)
      await expectPrice(aaveAsset.address, fp('1'), ORACLE_ERROR, false)
    })

    it('Should handle reverting edge cases for RToken', async () => {
      // Swap one of the collaterals for an invalid one
      const InvalidFiatCollateralFactory = await ethers.getContractFactory('InvalidFiatCollateral')
      const invalidFiatCollateral: InvalidFiatCollateral = <InvalidFiatCollateral>(
        await InvalidFiatCollateralFactory.deploy({
          priceTimeout: PRICE_TIMEOUT,
          chainlinkFeed: await collateral0.chainlinkFeed(),
          oracleError: ORACLE_ERROR,
          erc20: await collateral0.erc20(),
          maxTradeVolume: config.rTokenMaxTradeVolume,
          oracleTimeout: ORACLE_TIMEOUT,
          targetName: ethers.utils.formatBytes32String('USD'),
          defaultThreshold: DEFAULT_THRESHOLD,
          delayUntilDefault: DELAY_UNTIL_DEFAULT,
        })
      )

      // Swap asset
      await assetRegistry.swapRegistered(invalidFiatCollateral.address)

      // Reverting with a specific error
      await invalidFiatCollateral.setSimplyRevert(true)
      await expect(invalidFiatCollateral.price()).to.be.revertedWith('errormsg')

      // Check RToken unpriced
      await expectUnpriced(rTokenAsset.address)

      // Runnning out of gas
      await invalidFiatCollateral.setSimplyRevert(false)
      await expect(invalidFiatCollateral.price()).to.be.reverted

      //  Check RToken price reverts
      await expect(rTokenAsset.price()).to.be.reverted
    })

    it('Regression test -- Should handle unpriced collateral for RToken', async () => {
      // https://github.com/code-423n4/2023-07-reserve-findings/issues/20

      // Swap one of the collaterals for an invalid one
      const InvalidFiatCollateralFactory = await ethers.getContractFactory('InvalidFiatCollateral')
      const invalidFiatCollateral: InvalidFiatCollateral = <InvalidFiatCollateral>(
        await InvalidFiatCollateralFactory.deploy({
          priceTimeout: PRICE_TIMEOUT,
          chainlinkFeed: await collateral0.chainlinkFeed(),
          oracleError: ORACLE_ERROR,
          erc20: await collateral0.erc20(),
          maxTradeVolume: config.rTokenMaxTradeVolume,
          oracleTimeout: ORACLE_TIMEOUT,
          targetName: ethers.utils.formatBytes32String('USD'),
          defaultThreshold: DEFAULT_THRESHOLD,
          delayUntilDefault: DELAY_UNTIL_DEFAULT,
        })
      )

      // Swap asset
      await assetRegistry.swapRegistered(invalidFiatCollateral.address)

      // Set unpriced collateral
      await invalidFiatCollateral.setUnpriced(true)

      // Check RToken is unpriced
      await expectUnpriced(rTokenAsset.address)
    })

    it('Should be able to refresh saved prices', async () => {
      // Check initial prices - use RSR as example
      let currBlockTimestamp: number = await getLatestBlockTimestamp()
      await expectPrice(rsrAsset.address, fp('1'), ORACLE_ERROR, true)
      let [lowPrice, highPrice] = await rsrAsset.price()
      expect(await rsrAsset.savedLowPrice()).to.equal(lowPrice)
      expect(await rsrAsset.savedHighPrice()).to.equal(highPrice)
      expect(await rsrAsset.lastSave()).to.equal(currBlockTimestamp)

      // Refresh saved prices
      await rsrAsset.refresh()

      // Check values remain but timestamp was updated
      await expectPrice(rsrAsset.address, fp('1'), ORACLE_ERROR, true)
      ;[lowPrice, highPrice] = await rsrAsset.price()
      expect(await rsrAsset.savedLowPrice()).to.equal(lowPrice)
      expect(await rsrAsset.savedHighPrice()).to.equal(highPrice)
      currBlockTimestamp = await getLatestBlockTimestamp()
      expect(await rsrAsset.lastSave()).to.equal(currBlockTimestamp)

      // Update values in Oracles increase by 20%
      await setOraclePrice(rsrAsset.address, bn('1.2e8')) // 20%

      // Before calling refresh we still have the old values
      await expectPrice(rsrAsset.address, fp('1.2'), ORACLE_ERROR, true)
      ;[lowPrice, highPrice] = await rsrAsset.price()
      expect(await rsrAsset.savedLowPrice()).to.be.lt(lowPrice)
      expect(await rsrAsset.savedHighPrice()).to.be.lt(highPrice)

      // Refresh prices - Should save new values
      await rsrAsset.refresh()

      // Check new prices were stored
      await expectPrice(rsrAsset.address, fp('1.2'), ORACLE_ERROR, true)
      ;[lowPrice, highPrice] = await rsrAsset.price()
      expect(await rsrAsset.savedLowPrice()).to.equal(lowPrice)
      expect(await rsrAsset.savedHighPrice()).to.equal(highPrice)
      currBlockTimestamp = await getLatestBlockTimestamp()
      expect(await rsrAsset.lastSave()).to.equal(currBlockTimestamp)
    })

    it('Should not save prices if try/price returns unpriced', async () => {
      const UnpricedAssetFactory = await ethers.getContractFactory('UnpricedAssetMock')
      const unpricedRSRAsset: UnpricedAssetMock = <UnpricedAssetMock>(
        await UnpricedAssetFactory.deploy(
          PRICE_TIMEOUT,
          await rsrAsset.chainlinkFeed(),
          ORACLE_ERROR,
          rsr.address,
          config.rTokenMaxTradeVolume,
          ORACLE_TIMEOUT
        )
      )

      // Save prices
      await unpricedRSRAsset.refresh()

      // Check initial prices - use RSR as example
      let currBlockTimestamp: number = await getLatestBlockTimestamp()
      await expectPrice(unpricedRSRAsset.address, fp('1'), ORACLE_ERROR, true)
      let [lowPrice, highPrice] = await unpricedRSRAsset.price()
      expect(await unpricedRSRAsset.savedLowPrice()).to.equal(lowPrice)
      expect(await unpricedRSRAsset.savedHighPrice()).to.equal(highPrice)
      expect(await unpricedRSRAsset.lastSave()).to.be.equal(currBlockTimestamp)

      // Refresh saved prices
      await unpricedRSRAsset.refresh()

      // Check values remain but timestamp was updated
      await expectPrice(unpricedRSRAsset.address, fp('1'), ORACLE_ERROR, true)
      ;[lowPrice, highPrice] = await unpricedRSRAsset.price()
      expect(await unpricedRSRAsset.savedLowPrice()).to.equal(lowPrice)
      expect(await unpricedRSRAsset.savedHighPrice()).to.equal(highPrice)
      currBlockTimestamp = await getLatestBlockTimestamp()
      expect(await unpricedRSRAsset.lastSave()).to.equal(currBlockTimestamp)

      // Set as unpriced so it returns 0,FIX MAX in try/price
      await unpricedRSRAsset.setUnpriced(true)

      // Check that now is unpriced
      await expectUnpriced(unpricedRSRAsset.address)

      // Refreshing would not save the new rates
      await unpricedRSRAsset.refresh()
      expect(await unpricedRSRAsset.savedLowPrice()).to.equal(lowPrice)
      expect(await unpricedRSRAsset.savedHighPrice()).to.equal(highPrice)
      expect(await unpricedRSRAsset.lastSave()).to.equal(currBlockTimestamp)
    })

    it('Should not revert on refresh if stale', async () => {
      // Check initial prices - use RSR as example
      const startBlockTimestamp: number = await getLatestBlockTimestamp()
      await expectPrice(rsrAsset.address, fp('1'), ORACLE_ERROR, false)
      const [prevLowPrice, prevHighPrice] = await rsrAsset.price()
      expect(await rsrAsset.savedLowPrice()).to.equal(prevLowPrice)
      expect(await rsrAsset.savedHighPrice()).to.equal(prevHighPrice)
      expect(await rsrAsset.lastSave()).to.equal(startBlockTimestamp)

      // Set invalid oracle
      await setInvalidOracleTimestamp(rsrAsset.address)

      // Check price - uses still previous prices
      await rsrAsset.refresh()
      let [lowPrice, highPrice] = await rsrAsset.price()
      expect(lowPrice).to.equal(prevLowPrice)
      expect(highPrice).to.equal(prevHighPrice)
      expect(await rsrAsset.savedLowPrice()).to.equal(prevLowPrice)
      expect(await rsrAsset.savedHighPrice()).to.equal(prevHighPrice)
      expect(await rsrAsset.lastSave()).to.equal(startBlockTimestamp)

      // Check price - no update on prices/timestamp
      await rsrAsset.refresh()
      ;[lowPrice, highPrice] = await rsrAsset.price()
      expect(lowPrice).to.equal(prevLowPrice)
      expect(highPrice).to.equal(prevHighPrice)
      expect(await rsrAsset.savedLowPrice()).to.equal(prevLowPrice)
      expect(await rsrAsset.savedHighPrice()).to.equal(prevHighPrice)
      expect(await rsrAsset.lastSave()).to.equal(startBlockTimestamp)
    })

    it('Reverts if Chainlink feed reverts or runs out of gas', async () => {
      const InvalidMockV3AggregatorFactory = await ethers.getContractFactory(
        'InvalidMockV3Aggregator'
      )
      const invalidChainlinkFeed: InvalidMockV3Aggregator = <InvalidMockV3Aggregator>(
        await InvalidMockV3AggregatorFactory.deploy(8, bn('1e8'))
      )

      const invalidRSRAsset: Asset = <Asset>(
        await AssetFactory.deploy(
          PRICE_TIMEOUT,
          invalidChainlinkFeed.address,
          ORACLE_ERROR,
          rsr.address,
          config.rTokenMaxTradeVolume,
          ORACLE_TIMEOUT
        )
      )

      // Reverting with no reason
      await invalidChainlinkFeed.setSimplyRevert(true)
      await expect(invalidRSRAsset.price()).to.be.reverted
      await expect(invalidRSRAsset.refresh()).to.be.reverted

      // Runnning out of gas (same error)
      await invalidChainlinkFeed.setSimplyRevert(false)
      await expect(invalidRSRAsset.price()).to.be.reverted
      await expect(invalidRSRAsset.refresh()).to.be.reverted
    })

    it('Should handle price decay correctly', async () => {
      await rsrAsset.refresh()

      // Check prices - use RSR as example
      const startBlockTimestamp: number = await getLatestBlockTimestamp()
      await expectPrice(rsrAsset.address, fp('1'), ORACLE_ERROR, false)
      const [prevLowPrice, prevHighPrice] = await rsrAsset.price()
      expect(await rsrAsset.savedLowPrice()).to.equal(prevLowPrice)
      expect(await rsrAsset.savedHighPrice()).to.equal(prevHighPrice)
      expect(await rsrAsset.lastSave()).to.equal(startBlockTimestamp)

      // Set invalid oracle
      await setInvalidOracleTimestamp(rsrAsset.address)

      // Check unpriced - uses still previous prices
      const [lowPrice, highPrice] = await rsrAsset.price()
      expect(lowPrice).to.equal(prevLowPrice)
      expect(highPrice).to.equal(prevHighPrice)
      expect(await rsrAsset.savedLowPrice()).to.equal(prevLowPrice)
      expect(await rsrAsset.savedHighPrice()).to.equal(prevHighPrice)
      expect(await rsrAsset.lastSave()).to.equal(startBlockTimestamp)

      // At first price doesn't decrease
      const [lowPrice2, highPrice2] = await rsrAsset.price()
      expect(lowPrice2).to.eq(lowPrice)
      expect(highPrice2).to.eq(highPrice)

      // Advance past oracleTimeout
      await advanceTime(await rsrAsset.oracleTimeout())

      // Now price widens
      const [lowPrice3, highPrice3] = await rsrAsset.price()
      expect(lowPrice3).to.be.lt(lowPrice2)
      expect(highPrice3).to.be.gt(highPrice2)

      // Advance block, price keeps widening
      await advanceBlocks(1)
      const [lowPrice4, highPrice4] = await rsrAsset.price()
      expect(lowPrice4).to.be.lt(lowPrice3)
      expect(highPrice4).to.be.gt(highPrice3)

      // Advance blocks beyond PRICE_TIMEOUT; price should be [O, FIX_MAX]
      await advanceTime(PRICE_TIMEOUT.toNumber())

      // Lot price returns 0 once time elapses
      const [lowPrice5, highPrice5] = await rsrAsset.price()
      expect(lowPrice5).to.be.lt(lowPrice4)
      expect(highPrice5).to.be.gt(highPrice4)
      expect(lowPrice5).to.be.equal(bn(0))
      expect(highPrice5).to.be.equal(MAX_UINT192)
    })
  })

  describe('Constructor validation', () => {
    it('Should not allow price timeout to be zero', async () => {
      await expect(
        AssetFactory.deploy(0, ONE_ADDRESS, 0, ONE_ADDRESS, config.rTokenMaxTradeVolume, 0)
      ).to.be.revertedWith('price timeout zero')
    })
    it('Should not allow missing chainlink feed', async () => {
      await expect(
        AssetFactory.deploy(1, ZERO_ADDRESS, 0, ONE_ADDRESS, config.rTokenMaxTradeVolume, 1)
      ).to.be.revertedWith('missing chainlink feed')
    })
    it('Should not allow missing erc20', async () => {
      await expect(
        AssetFactory.deploy(1, ONE_ADDRESS, 1, ZERO_ADDRESS, config.rTokenMaxTradeVolume, 1)
      ).to.be.revertedWith('missing erc20')
    })
    it('Should not allow 0 oracleError', async () => {
      await expect(
        AssetFactory.deploy(1, ONE_ADDRESS, 0, ONE_ADDRESS, config.rTokenMaxTradeVolume, 1)
      ).to.be.revertedWith('oracle error out of range')
    })
    it('Should not allow FIX_ONE oracleError', async () => {
      await expect(
        AssetFactory.deploy(1, ONE_ADDRESS, fp('1'), ONE_ADDRESS, config.rTokenMaxTradeVolume, 1)
      ).to.be.revertedWith('oracle error out of range')
    })
    it('Should not allow 0 oracleTimeout', async () => {
      await expect(
        AssetFactory.deploy(1, ONE_ADDRESS, 1, ONE_ADDRESS, config.rTokenMaxTradeVolume, 0)
      ).to.be.revertedWith('oracleTimeout zero')
    })
    it('Should not allow maxTradeVolume to be zero', async () => {
      await expect(AssetFactory.deploy(1, ONE_ADDRESS, 1, ONE_ADDRESS, 0, 1)).to.be.revertedWith(
        'invalid max trade volume'
      )
    })

    it('Should validate constructor in RTokenAsset', async () => {
      await expect(
        RTokenAssetFactory.deploy(ZERO_ADDRESS, config.rTokenMaxTradeVolume)
      ).to.be.revertedWith('missing erc20')

      await expect(RTokenAssetFactory.deploy(rToken.address, 0)).to.be.revertedWith(
        'invalid max trade volume'
      )
    })
  })

  describeGas('Gas Reporting', () => {
    context('refresh()', () => {
      afterEach(async () => {
        await snapshotGasCost(rsrAsset.refresh())
        await snapshotGasCost(rsrAsset.refresh()) // 2nd refresh can be different than 1st
      })

      it('refresh() during SOUND', async () => {
        // pass
      })

      it('refresh() after oracle timeout', async () => {
        const oracleTimeout = await rsrAsset.oracleTimeout()
        await setNextBlockTimestamp((await getLatestBlockTimestamp()) + oracleTimeout)
        await advanceBlocks(bn(oracleTimeout).div(12))
      })

      it('refresh() after full price timeout', async () => {
        await advanceTime((await rsrAsset.priceTimeout()) + (await rsrAsset.oracleTimeout()))
        const p = await rsrAsset.price()
        expect(p[0]).to.equal(0)
        expect(p[1]).to.equal(MAX_UINT192)
      })
    })
  })
})<|MERGE_RESOLUTION|>--- conflicted
+++ resolved
@@ -266,55 +266,28 @@
       await expectUnpriced(compAsset.address)
       await expectUnpriced(aaveAsset.address)
 
-<<<<<<< HEAD
-      // prices should be zero
-      let [low, high] = await rsrAsset.price()
-      expect(low).to.eq(0)
-      expect(high).to.eq(0)
-      ;[low, high] = await rsrAsset.price()
-      expect(low).to.eq(0)
-      expect(high).to.eq(0)
-      ;[low, high] = await aaveAsset.price()
-      expect(low).to.eq(0)
-      expect(high).to.eq(0)
-=======
       // Fallback prices should be initial prices
-      let [lotLow, lotHigh] = await compAsset.lotPrice()
+      let [lotLow, lotHigh] = await compAsset.price()
       expect(lotLow).to.eq(compInitPrice[0])
       expect(lotHigh).to.eq(compInitPrice[1])
-      ;[lotLow, lotHigh] = await rsrAsset.lotPrice()
+      ;[lotLow, lotHigh] = await rsrAsset.price()
       expect(lotLow).to.eq(rsrInitPrice[0])
       expect(lotHigh).to.eq(rsrInitPrice[1])
-      ;[lotLow, lotHigh] = await aaveAsset.lotPrice()
+      ;[lotLow, lotHigh] = await aaveAsset.price()
       expect(lotLow).to.eq(aaveInitPrice[0])
       expect(lotHigh).to.eq(aaveInitPrice[1])
->>>>>>> 1bcc2683
 
       // Update values of underlying tokens of RToken to 0
       await setOraclePrice(collateral0.address, bn(0))
       await setOraclePrice(collateral1.address, bn(0))
 
-<<<<<<< HEAD
-      // RTokenAsset should be 0
-      await expectRTokenPrice(
-        rTokenAsset.address,
-        bn(0),
-        ORACLE_ERROR,
-        await backingManager.maxTradeSlippage(),
-        config.minTradeVolume.mul((await assetRegistry.erc20s()).length)
-      )
-      ;[low, high] = await rTokenAsset.price()
-      expect(low).to.eq(0)
-      expect(high).to.eq(0)
-=======
       // RTokenAsset should be unpriced now
       await expectUnpriced(rTokenAsset.address)
 
       // Should have initial lot price
-      ;[lotLow, lotHigh] = await rTokenAsset.lotPrice()
+      ;[lotLow, lotHigh] = await rTokenAsset.price()
       expect(lotLow).to.eq(rTokenInitPrice[0])
       expect(lotHigh).to.eq(rTokenInitPrice[1])
->>>>>>> 1bcc2683
     })
 
     it('Should return 0 price for RTokenAsset in full haircut scenario', async () => {
