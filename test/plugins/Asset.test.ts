--- conflicted
+++ resolved
@@ -1,20 +1,13 @@
 import { expect } from 'chai'
 import { Wallet, ContractFactory } from 'ethers'
 import { ethers, waffle } from 'hardhat'
-<<<<<<< HEAD
 import { IConfig } from '../../common/configuration'
-=======
 import { advanceTime } from '../utils/time'
->>>>>>> 537c4f77
 import { ZERO_ADDRESS, ONE_ADDRESS } from '../../common/constants'
 import { bn, fp } from '../../common/numbers'
 import { setOraclePrice } from '../utils/oracles'
 import { Asset, ERC20Mock, RTokenAsset, TestIRToken } from '../../typechain'
-<<<<<<< HEAD
-import { Collateral, defaultFixture } from '../fixtures'
-=======
-import { Collateral, defaultFixture, IConfig, ORACLE_TIMEOUT } from '../fixtures'
->>>>>>> 537c4f77
+import { Collateral, defaultFixture, ORACLE_TIMEOUT } from '../fixtures'
 
 const createFixtureLoader = waffle.createFixtureLoader
 
