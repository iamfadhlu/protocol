import { loadFixture } from '@nomicfoundation/hardhat-network-helpers'
import { SignerWithAddress } from '@nomiclabs/hardhat-ethers/signers'
import { expect } from 'chai'
import { BigNumber, ContractFactory } from 'ethers'
import { ethers } from 'hardhat'
import { IConfig, MAX_DELAY_UNTIL_DEFAULT } from '../../common/configuration'
import { CollateralStatus, MAX_UINT48, ZERO_ADDRESS } from '../../common/constants'
import { bn, fp } from '../../common/numbers'
import {
  ATokenFiatCollateral,
  ComptrollerMock,
  CTokenFiatCollateral,
  CTokenNonFiatCollateral,
  CTokenMock,
  CTokenWrapperMock,
  CTokenSelfReferentialCollateral,
  ERC20Mock,
  EURFiatCollateral,
  FacadeTest,
  FiatCollateral,
  IAssetRegistry,
  InvalidMockV3Aggregator,
  MockV3Aggregator,
  NonFiatCollateral,
  RTokenAsset,
  SelfReferentialCollateral,
  StaticATokenMock,
  TestIBackingManager,
  TestIRToken,
  UnpricedAppreciatingFiatCollateralMock,
  USDCMock,
  WETH9,
} from '../../typechain'
import {
  advanceBlocks,
  advanceTime,
  getLatestBlockTimestamp,
  setNextBlockTimestamp,
} from '../utils/time'
import snapshotGasCost from '../utils/snapshotGasCost'
import {
  expectDecayedPrice,
  expectExactPrice,
  expectPrice,
  expectRTokenPrice,
  expectUnpriced,
  setInvalidOracleAnsweredRound,
  setInvalidOracleTimestamp,
  setOraclePrice,
} from '../utils/oracles'
import {
  Collateral,
  defaultFixture,
  ORACLE_TIMEOUT,
  ORACLE_ERROR,
  PRICE_TIMEOUT,
  REVENUE_HIDING,
} from '../fixtures'

const DEFAULT_THRESHOLD = fp('0.01') // 1%
const DELAY_UNTIL_DEFAULT = bn('86400') // 24h

const describeGas = process.env.REPORT_GAS ? describe.only : describe.skip

describe('Collateral contracts', () => {
  let owner: SignerWithAddress

  let rToken: TestIRToken

  // Tokens
  let token: ERC20Mock
  let usdc: USDCMock
  let aToken: StaticATokenMock
  let cToken: CTokenWrapperMock
  let aaveToken: ERC20Mock
  let compToken: ERC20Mock

  // Assets
  let tokenCollateral: FiatCollateral
  let usdcCollateral: FiatCollateral
  let aTokenCollateral: ATokenFiatCollateral
  let cTokenCollateral: CTokenFiatCollateral
  let rTokenAsset: RTokenAsset

  // Aave / Compound / Chainlink
  let compoundMock: ComptrollerMock

  // Config
  let config: IConfig

  // Main
  let assetRegistry: IAssetRegistry
  let backingManager: TestIBackingManager

  // Facade
  let facadeTest: FacadeTest

  // Factories
  let FiatCollateralFactory: ContractFactory
  let ATokenFiatCollateralFactory: ContractFactory
  let CTokenFiatCollateralFactory: ContractFactory
  let InvalidMockV3AggregatorFactory: ContractFactory

  const amt = bn('100e18')

  beforeEach(async () => {
    ;[owner] = await ethers.getSigners()

    let basket: Collateral[]

      // Deploy fixture
    ;({
      compToken,
      compoundMock,
      aaveToken,
      basket,
      config,
      assetRegistry,
      backingManager,
      rToken,
      facadeTest,
      rTokenAsset,
    } = await loadFixture(defaultFixture))

    // Get assets and tokens
    tokenCollateral = <FiatCollateral>basket[0]
    usdcCollateral = <FiatCollateral>basket[1]
    aTokenCollateral = <ATokenFiatCollateral>basket[2]
    cTokenCollateral = <CTokenFiatCollateral>basket[3]
    token = <ERC20Mock>await ethers.getContractAt('ERC20Mock', await tokenCollateral.erc20())
    usdc = <USDCMock>await ethers.getContractAt('USDCMock', await usdcCollateral.erc20())
    aToken = <StaticATokenMock>(
      await ethers.getContractAt('StaticATokenMock', await aTokenCollateral.erc20())
    )
    cToken = <CTokenWrapperMock>(
      await ethers.getContractAt('CTokenWrapperMock', await cTokenCollateral.erc20())
    )

    await token.connect(owner).mint(owner.address, amt)
    await usdc.connect(owner).mint(owner.address, amt.div(bn('1e12')))
    await aToken.connect(owner).mint(owner.address, amt)
    await cToken.connect(owner).mint(owner.address, amt.div(bn('1e10')).mul(50))

    // Issue RToken to enable RToken.price
    await token.connect(owner).approve(rToken.address, amt)
    await usdc.connect(owner).approve(rToken.address, amt.div(bn('1e12')))
    await aToken.connect(owner).approve(rToken.address, amt)
    await cToken.connect(owner).approve(rToken.address, amt.div(bn('1e10')).mul(50))
    await rToken.connect(owner).issue(amt)

    // Factories
    FiatCollateralFactory = await ethers.getContractFactory('FiatCollateral')

    ATokenFiatCollateralFactory = await ethers.getContractFactory('ATokenFiatCollateral')

    CTokenFiatCollateralFactory = await ethers.getContractFactory('CTokenFiatCollateral')

    InvalidMockV3AggregatorFactory = await ethers.getContractFactory('InvalidMockV3Aggregator')
  })

  describe('Deployment', () => {
    it('Deployment should setup collateral correctly #fast', async () => {
      // Fiat Token Asset
      expect(await tokenCollateral.isCollateral()).to.equal(true)
      expect(await tokenCollateral.erc20()).to.equal(token.address)
      expect(await token.decimals()).to.equal(18)
      expect(await tokenCollateral.targetName()).to.equal(ethers.utils.formatBytes32String('USD'))
      expect(await tokenCollateral.status()).to.equal(CollateralStatus.SOUND)
      expect(await tokenCollateral.whenDefault()).to.equal(MAX_UINT48)
      expect(await tokenCollateral.pegBottom()).to.equal(fp('1').sub(DEFAULT_THRESHOLD))
      expect(await tokenCollateral.pegTop()).to.equal(fp('1').add(DEFAULT_THRESHOLD))
      expect(await tokenCollateral.delayUntilDefault()).to.equal(DELAY_UNTIL_DEFAULT)
      expect(await tokenCollateral.maxTradeVolume()).to.equal(config.rTokenMaxTradeVolume)
      expect(await tokenCollateral.oracleTimeout()).to.equal(ORACLE_TIMEOUT)
      expect(await tokenCollateral.refPerTok()).to.equal(fp('1'))
      expect(await tokenCollateral.targetPerRef()).to.equal(fp('1'))
      expect(await tokenCollateral.bal(owner.address)).to.equal(amt.mul(3).div(4))
      await expectPrice(tokenCollateral.address, fp('1'), ORACLE_ERROR, true)
      await expect(tokenCollateral.claimRewards()).to.not.emit(tokenCollateral, 'RewardsClaimed')

      // USDC Fiat Token
      expect(await usdcCollateral.isCollateral()).to.equal(true)
      expect(await usdcCollateral.erc20()).to.equal(usdc.address)
      expect(await usdc.decimals()).to.equal(6)
      expect(await usdcCollateral.targetName()).to.equal(ethers.utils.formatBytes32String('USD'))
      expect(await usdcCollateral.status()).to.equal(CollateralStatus.SOUND)
      expect(await usdcCollateral.whenDefault()).to.equal(MAX_UINT48)
      expect(await usdcCollateral.pegBottom()).to.equal(fp('1').sub(DEFAULT_THRESHOLD))
      expect(await usdcCollateral.pegTop()).to.equal(fp('1').add(DEFAULT_THRESHOLD))
      expect(await usdcCollateral.delayUntilDefault()).to.equal(DELAY_UNTIL_DEFAULT)
      expect(await usdcCollateral.maxTradeVolume()).to.equal(config.rTokenMaxTradeVolume)
      expect(await usdcCollateral.oracleTimeout()).to.equal(ORACLE_TIMEOUT)
      expect(await usdcCollateral.bal(owner.address)).to.equal(amt.mul(3).div(4))
      expect(await usdcCollateral.refPerTok()).to.equal(fp('1'))
      expect(await usdcCollateral.targetPerRef()).to.equal(fp('1'))
      await expectPrice(usdcCollateral.address, fp('1'), ORACLE_ERROR, true)
      await expect(usdcCollateral.claimRewards()).to.not.emit(usdcCollateral, 'RewardsClaimed')

      // AToken
      expect(await aTokenCollateral.isCollateral()).to.equal(true)
      expect(await aTokenCollateral.erc20()).to.equal(aToken.address)
      expect(await aToken.decimals()).to.equal(18)
      expect(await aTokenCollateral.targetName()).to.equal(ethers.utils.formatBytes32String('USD'))
      expect(await aTokenCollateral.status()).to.equal(CollateralStatus.SOUND)
      expect(await aTokenCollateral.whenDefault()).to.equal(MAX_UINT48)
      expect(await aTokenCollateral.pegBottom()).to.equal(fp('1').sub(DEFAULT_THRESHOLD))
      expect(await aTokenCollateral.pegTop()).to.equal(fp('1').add(DEFAULT_THRESHOLD))
      expect(await aTokenCollateral.delayUntilDefault()).to.equal(DELAY_UNTIL_DEFAULT)
      expect(await aTokenCollateral.maxTradeVolume()).to.equal(config.rTokenMaxTradeVolume)
      expect(await aTokenCollateral.oracleTimeout()).to.equal(ORACLE_TIMEOUT)
      expect(await aTokenCollateral.bal(owner.address)).to.equal(amt.mul(3).div(4))
      expect(await aTokenCollateral.refPerTok()).to.equal(fp('1'))
      expect(await aTokenCollateral.targetPerRef()).to.equal(fp('1'))
      expect(await aTokenCollateral.exposedReferencePrice()).to.equal(
        await aTokenCollateral.refPerTok()
      )
      await expectPrice(aTokenCollateral.address, fp('1'), ORACLE_ERROR, true)
      await expect(aTokenCollateral.claimRewards())
        .to.emit(aToken, 'RewardsClaimed')
        .withArgs(aaveToken.address, 0)

      // CToken
      expect(await cTokenCollateral.isCollateral()).to.equal(true)
      expect(await cTokenCollateral.referenceERC20Decimals()).to.equal(18)
      expect(await cTokenCollateral.erc20()).to.equal(cToken.address)
      expect(await cToken.decimals()).to.equal(8)
      expect(await cTokenCollateral.targetName()).to.equal(ethers.utils.formatBytes32String('USD'))
      expect(await cTokenCollateral.status()).to.equal(CollateralStatus.SOUND)
      expect(await cTokenCollateral.whenDefault()).to.equal(MAX_UINT48)
      expect(await cTokenCollateral.pegBottom()).to.equal(fp('1').sub(DEFAULT_THRESHOLD))
      expect(await cTokenCollateral.pegTop()).to.equal(fp('1').add(DEFAULT_THRESHOLD))
      expect(await cTokenCollateral.delayUntilDefault()).to.equal(DELAY_UNTIL_DEFAULT)
      expect(await cTokenCollateral.maxTradeVolume()).to.equal(config.rTokenMaxTradeVolume)
      expect(await cTokenCollateral.oracleTimeout()).to.equal(ORACLE_TIMEOUT)
      expect(await cTokenCollateral.bal(owner.address)).to.equal(amt.mul(3).div(4).mul(50))
      expect(await cTokenCollateral.refPerTok()).to.equal(fp('0.02'))
      expect(await cTokenCollateral.targetPerRef()).to.equal(fp('1'))
      expect(await cTokenCollateral.exposedReferencePrice()).to.equal(
        await cTokenCollateral.refPerTok()
      )
      await expectPrice(cTokenCollateral.address, fp('0.02'), ORACLE_ERROR, true)
      await expect(cTokenCollateral.claimRewards())
        .to.emit(cToken, 'RewardsClaimed')
        .withArgs(compToken.address, 0)
    })
  })

  describe('Constructor validation', () => {
    it('Should validate targetName correctly', async () => {
      await expect(
        FiatCollateralFactory.deploy({
          priceTimeout: PRICE_TIMEOUT,
          chainlinkFeed: await tokenCollateral.chainlinkFeed(),
          oracleError: ORACLE_ERROR,
          erc20: token.address,
          maxTradeVolume: config.rTokenMaxTradeVolume,
          oracleTimeout: ORACLE_TIMEOUT,
          targetName: ethers.constants.HashZero,
          defaultThreshold: DEFAULT_THRESHOLD,
          delayUntilDefault: DELAY_UNTIL_DEFAULT,
        })
      ).to.be.revertedWith('targetName missing')
    })

    it('Should not allow missing delayUntilDefault', async () => {
      await expect(
        FiatCollateralFactory.deploy({
          priceTimeout: PRICE_TIMEOUT,
          chainlinkFeed: await tokenCollateral.chainlinkFeed(),
          oracleError: ORACLE_ERROR,
          erc20: token.address,
          maxTradeVolume: config.rTokenMaxTradeVolume,
          oracleTimeout: ORACLE_TIMEOUT,
          targetName: ethers.utils.formatBytes32String('USD'),
          defaultThreshold: DEFAULT_THRESHOLD,
          delayUntilDefault: bn(0),
        })
      ).to.be.revertedWith('delayUntilDefault zero')

      // ATokenFiatCollateral
      await expect(
        ATokenFiatCollateralFactory.deploy(
          {
            priceTimeout: PRICE_TIMEOUT,
            chainlinkFeed: await tokenCollateral.chainlinkFeed(),
            oracleError: ORACLE_ERROR,
            erc20: aToken.address,
            maxTradeVolume: config.rTokenMaxTradeVolume,
            oracleTimeout: ORACLE_TIMEOUT,
            targetName: ethers.utils.formatBytes32String('USD'),
            defaultThreshold: DEFAULT_THRESHOLD,
            delayUntilDefault: bn(0),
          },
          REVENUE_HIDING
        )
      ).to.be.revertedWith('delayUntilDefault zero')

      // CTokenFiatCollateral
      await expect(
        CTokenFiatCollateralFactory.deploy(
          {
            priceTimeout: PRICE_TIMEOUT,
            chainlinkFeed: await tokenCollateral.chainlinkFeed(),
            oracleError: ORACLE_ERROR,
            erc20: cToken.address,
            maxTradeVolume: config.rTokenMaxTradeVolume,
            oracleTimeout: ORACLE_TIMEOUT,
            targetName: ethers.utils.formatBytes32String('USD'),
            defaultThreshold: DEFAULT_THRESHOLD,
            delayUntilDefault: bn(0),
          },
          REVENUE_HIDING
        )
      ).to.be.revertedWith('delayUntilDefault zero')
    })

    it('Should not allow long delayUntilDefault', async () => {
      await expect(
        FiatCollateralFactory.deploy({
          priceTimeout: PRICE_TIMEOUT,
          chainlinkFeed: await tokenCollateral.chainlinkFeed(),
          oracleError: ORACLE_ERROR,
          erc20: token.address,
          maxTradeVolume: config.rTokenMaxTradeVolume,
          oracleTimeout: ORACLE_TIMEOUT,
          targetName: ethers.utils.formatBytes32String('USD'),
          defaultThreshold: DEFAULT_THRESHOLD,
          delayUntilDefault: MAX_DELAY_UNTIL_DEFAULT + 1,
        })
      ).to.be.revertedWith('delayUntilDefault too long')

      // ATokenFiatCollateral
      await expect(
        ATokenFiatCollateralFactory.deploy(
          {
            priceTimeout: PRICE_TIMEOUT,
            chainlinkFeed: await tokenCollateral.chainlinkFeed(),
            oracleError: ORACLE_ERROR,
            erc20: aToken.address,
            maxTradeVolume: config.rTokenMaxTradeVolume,
            oracleTimeout: ORACLE_TIMEOUT,
            targetName: ethers.utils.formatBytes32String('USD'),
            defaultThreshold: DEFAULT_THRESHOLD,
            delayUntilDefault: MAX_DELAY_UNTIL_DEFAULT + 1,
          },
          REVENUE_HIDING
        )
      ).to.be.revertedWith('delayUntilDefault too long')

      // CTokenFiatCollateral
      await expect(
        CTokenFiatCollateralFactory.deploy(
          {
            priceTimeout: PRICE_TIMEOUT,
            chainlinkFeed: await tokenCollateral.chainlinkFeed(),
            oracleError: ORACLE_ERROR,
            erc20: cToken.address,
            maxTradeVolume: config.rTokenMaxTradeVolume,
            oracleTimeout: ORACLE_TIMEOUT,
            targetName: ethers.utils.formatBytes32String('USD'),
            defaultThreshold: DEFAULT_THRESHOLD,
            delayUntilDefault: MAX_DELAY_UNTIL_DEFAULT + 1,
          },
          REVENUE_HIDING
        )
      ).to.be.revertedWith('delayUntilDefault too long')
    })

    it('Should not allow out of range oracle error', async () => {
      // === Begin zero oracle error checks ===
      await expect(
        FiatCollateralFactory.deploy({
          priceTimeout: PRICE_TIMEOUT,
          chainlinkFeed: await tokenCollateral.chainlinkFeed(),
          oracleError: bn('0'),
          erc20: token.address,
          maxTradeVolume: config.rTokenMaxTradeVolume,
          oracleTimeout: ORACLE_TIMEOUT,
          targetName: ethers.utils.formatBytes32String('USD'),
          defaultThreshold: DEFAULT_THRESHOLD,
          delayUntilDefault: DELAY_UNTIL_DEFAULT,
        })
      ).to.be.revertedWith('oracle error out of range')

      // ATokenFiatCollateral
      await expect(
        ATokenFiatCollateralFactory.deploy(
          {
            priceTimeout: PRICE_TIMEOUT,
            chainlinkFeed: await tokenCollateral.chainlinkFeed(),
            oracleError: bn('0'),
            erc20: aToken.address,
            maxTradeVolume: config.rTokenMaxTradeVolume,
            oracleTimeout: ORACLE_TIMEOUT,
            targetName: ethers.utils.formatBytes32String('USD'),
            defaultThreshold: DEFAULT_THRESHOLD,
            delayUntilDefault: DELAY_UNTIL_DEFAULT,
          },
          REVENUE_HIDING
        )
      ).to.be.revertedWith('oracle error out of range')

      // CTokenFiatCollateral
      await expect(
        CTokenFiatCollateralFactory.deploy(
          {
            priceTimeout: PRICE_TIMEOUT,
            chainlinkFeed: await tokenCollateral.chainlinkFeed(),
            oracleError: bn('0'),
            erc20: cToken.address,
            maxTradeVolume: config.rTokenMaxTradeVolume,
            oracleTimeout: ORACLE_TIMEOUT,
            targetName: ethers.utils.formatBytes32String('USD'),
            defaultThreshold: DEFAULT_THRESHOLD,
            delayUntilDefault: bn(0),
          },
          REVENUE_HIDING
        )
      ).to.be.revertedWith('oracle error out of range')

      // === Begin zero oracle error checks ===

      // FiatCollateral
      await expect(
        FiatCollateralFactory.deploy({
          priceTimeout: PRICE_TIMEOUT,
          chainlinkFeed: await tokenCollateral.chainlinkFeed(),
          oracleError: fp('1'),
          erc20: token.address,
          maxTradeVolume: config.rTokenMaxTradeVolume,
          oracleTimeout: ORACLE_TIMEOUT,
          targetName: ethers.utils.formatBytes32String('USD'),
          defaultThreshold: DEFAULT_THRESHOLD,
          delayUntilDefault: DELAY_UNTIL_DEFAULT,
        })
      ).to.be.revertedWith('oracle error out of range')

      // ATokenFiatCollateral
      await expect(
        ATokenFiatCollateralFactory.deploy(
          {
            priceTimeout: PRICE_TIMEOUT,
            chainlinkFeed: await tokenCollateral.chainlinkFeed(),
            oracleError: fp('1'),
            erc20: aToken.address,
            maxTradeVolume: config.rTokenMaxTradeVolume,
            oracleTimeout: ORACLE_TIMEOUT,
            targetName: ethers.utils.formatBytes32String('USD'),
            defaultThreshold: DEFAULT_THRESHOLD,
            delayUntilDefault: DELAY_UNTIL_DEFAULT,
          },
          REVENUE_HIDING
        )
      ).to.be.revertedWith('oracle error out of range')

      // CTokenFiatCollateral
      await expect(
        CTokenFiatCollateralFactory.deploy(
          {
            priceTimeout: PRICE_TIMEOUT,
            chainlinkFeed: await tokenCollateral.chainlinkFeed(),
            oracleError: fp('1'),
            erc20: cToken.address,
            maxTradeVolume: config.rTokenMaxTradeVolume,
            oracleTimeout: ORACLE_TIMEOUT,
            targetName: ethers.utils.formatBytes32String('USD'),
            defaultThreshold: DEFAULT_THRESHOLD,
            delayUntilDefault: DELAY_UNTIL_DEFAULT,
          },
          REVENUE_HIDING
        )
      ).to.be.revertedWith('oracle error out of range')
    })

    it('Should not allow out of range revenueHiding', async () => {
      // === Begin revenueHiding checks ===
      // ATokenFiatCollateral
      await expect(
        ATokenFiatCollateralFactory.deploy(
          {
            priceTimeout: PRICE_TIMEOUT,
            chainlinkFeed: await tokenCollateral.chainlinkFeed(),
            oracleError: ORACLE_ERROR,
            erc20: aToken.address,
            maxTradeVolume: config.rTokenMaxTradeVolume,
            oracleTimeout: ORACLE_TIMEOUT,
            targetName: ethers.utils.formatBytes32String('USD'),
            defaultThreshold: DEFAULT_THRESHOLD,
            delayUntilDefault: DELAY_UNTIL_DEFAULT,
          },
          fp('1')
        )
      ).to.be.revertedWith('revenueHiding out of range')

      // CTokenFiatCollateral
      await expect(
        CTokenFiatCollateralFactory.deploy(
          {
            priceTimeout: PRICE_TIMEOUT,
            chainlinkFeed: await tokenCollateral.chainlinkFeed(),
            oracleError: ORACLE_ERROR,
            erc20: cToken.address,
            maxTradeVolume: config.rTokenMaxTradeVolume,
            oracleTimeout: ORACLE_TIMEOUT,
            targetName: ethers.utils.formatBytes32String('USD'),
            defaultThreshold: DEFAULT_THRESHOLD,
            delayUntilDefault: DELAY_UNTIL_DEFAULT,
          },
          fp('1')
        )
      ).to.be.revertedWith('revenueHiding out of range')
    })
  })

  describe('Prices #fast', () => {
    it('Should calculate prices correctly', async () => {
      // Check initial prices
      await expectPrice(tokenCollateral.address, fp('1'), ORACLE_ERROR, true)
      await expectPrice(usdcCollateral.address, fp('1'), ORACLE_ERROR, true)
      await expectPrice(aTokenCollateral.address, fp('1'), ORACLE_ERROR, true)
      await expectPrice(cTokenCollateral.address, fp('0.02'), ORACLE_ERROR, true)

      // Check refPerTok initial values
      expect(await tokenCollateral.refPerTok()).to.equal(fp('1'))
      expect(await usdcCollateral.refPerTok()).to.equal(fp('1'))
      expect(await aTokenCollateral.refPerTok()).to.equal(fp('1'))
      expect(await cTokenCollateral.refPerTok()).to.equal(fp('0.02'))

      // Update values in Oracles increase by 10-20%
      await setOraclePrice(tokenCollateral.address, bn('1.1e8')) // 10%
      await setOraclePrice(usdcCollateral.address, bn('1.1e8')) // 10%

      // Check new prices
      await expectPrice(tokenCollateral.address, fp('1.1'), ORACLE_ERROR, true)
      await expectPrice(usdcCollateral.address, fp('1.1'), ORACLE_ERROR, true)
      await expectPrice(aTokenCollateral.address, fp('1.1'), ORACLE_ERROR, true)
      await expectPrice(cTokenCollateral.address, fp('0.022'), ORACLE_ERROR, true)

      // Check refPerTok remains the same
      expect(await tokenCollateral.refPerTok()).to.equal(fp('1'))
      expect(await usdcCollateral.refPerTok()).to.equal(fp('1'))
      expect(await aTokenCollateral.refPerTok()).to.equal(fp('1'))
      expect(await cTokenCollateral.refPerTok()).to.equal(fp('0.02'))

      // Check RToken price
      await expectRTokenPrice(
        rTokenAsset.address,
        fp('1.1'),
        ORACLE_ERROR,
        await backingManager.maxTradeSlippage(),
        config.minTradeVolume.mul((await assetRegistry.erc20s()).length)
      )
    })

    it('Should calculate price correctly when ATokens and CTokens appreciate', async () => {
      // Check initial prices
      await expectPrice(aTokenCollateral.address, fp('1'), ORACLE_ERROR, true)
      await expectPrice(cTokenCollateral.address, fp('0.02'), ORACLE_ERROR, true)

      // Check refPerTok initial values
      expect(await aTokenCollateral.refPerTok()).to.equal(fp('1'))
      expect(await cTokenCollateral.refPerTok()).to.equal(fp('0.02'))

      // Increase rate for Ctoken and AToken to double
      await aToken.setExchangeRate(fp(2))
      await cToken.setExchangeRate(fp(2))

      // Check prices doubled
      await assetRegistry.refresh()
      await expectPrice(aTokenCollateral.address, fp('2'), ORACLE_ERROR, true)
      await expectPrice(cTokenCollateral.address, fp('0.04'), ORACLE_ERROR, true)

      // RefPerTok also doubles in this case
      expect(await aTokenCollateral.refPerTok()).to.equal(fp('2'))
      expect(await cTokenCollateral.refPerTok()).to.equal(fp('0.04'))

      // Check RToken price - Remains the same until Revenues are processed
      await expectRTokenPrice(
        rTokenAsset.address,
        fp('1'),
        ORACLE_ERROR,
        await backingManager.maxTradeSlippage(),
        config.minTradeVolume.mul((await assetRegistry.erc20s()).length)
      )
    })

<<<<<<< HEAD
    it('Should handle prices correctly when price is zero', async () => {
      const compInitPrice = await tokenCollateral.price()
      const aaveInitPrice = await aTokenCollateral.price()
      const rsrInitPrice = await cTokenCollateral.price()

      // Update values in Oracles to 0
      await setOraclePrice(tokenCollateral.address, bn('0'))

      // Fallback prices should be initial prices
      let [lotLow, lotHigh] = await tokenCollateral.price()
      expect(lotLow).to.eq(compInitPrice[0])
      expect(lotHigh).to.eq(compInitPrice[1])
      ;[lotLow, lotHigh] = await cTokenCollateral.price()
      expect(lotLow).to.eq(rsrInitPrice[0])
      expect(lotHigh).to.eq(rsrInitPrice[1])
      ;[lotLow, lotHigh] = await aTokenCollateral.price()
      expect(lotLow).to.eq(aaveInitPrice[0])
      expect(lotHigh).to.eq(aaveInitPrice[1])

      // Advance past timeouts
      await advanceTime(PRICE_TIMEOUT.add(ORACLE_TIMEOUT).toString())

      // Should be unpriced
      await expectUnpriced(cTokenCollateral.address)
      await expectUnpriced(tokenCollateral.address)
      await expectUnpriced(aTokenCollateral.address)
=======
    it('Should become unpriced if price is zero', async () => {
      const compInitPrice = await tokenCollateral.price()
      const aaveInitPrice = await aTokenCollateral.price()
      const rsrInitPrice = await cTokenCollateral.price()

      // Update values in Oracles to 0
      await setOraclePrice(tokenCollateral.address, bn('0'))

      // Should be unpriced
      await expectUnpriced(cTokenCollateral.address)
      await expectUnpriced(tokenCollateral.address)
      await expectUnpriced(aTokenCollateral.address)

      // Fallback prices should be initial prices
      let [lotLow, lotHigh] = await tokenCollateral.lotPrice()
      expect(lotLow).to.eq(compInitPrice[0])
      expect(lotHigh).to.eq(compInitPrice[1])
      ;[lotLow, lotHigh] = await cTokenCollateral.lotPrice()
      expect(lotLow).to.eq(rsrInitPrice[0])
      expect(lotHigh).to.eq(rsrInitPrice[1])
      ;[lotLow, lotHigh] = await aTokenCollateral.lotPrice()
      expect(lotLow).to.eq(aaveInitPrice[0])
      expect(lotHigh).to.eq(aaveInitPrice[1])
>>>>>>> 9014df32

      // When refreshed, sets status to Unpriced
      await tokenCollateral.refresh()
      await aTokenCollateral.refresh()
      await cTokenCollateral.refresh()

      expect(await tokenCollateral.status()).to.equal(CollateralStatus.IFFY)
      expect(await aTokenCollateral.status()).to.equal(CollateralStatus.IFFY)
      expect(await cTokenCollateral.status()).to.equal(CollateralStatus.IFFY)
    })

    it('Should remain at saved price in case of invalid timestamp', async () => {
      await setInvalidOracleTimestamp(tokenCollateral.address)
      await setInvalidOracleTimestamp(usdcCollateral.address)

      // lastSave should not be block timestamp after refresh
      await tokenCollateral.refresh()
      await usdcCollateral.refresh()
      await aTokenCollateral.refresh()
      await cTokenCollateral.refresh()
      expect(await tokenCollateral.lastSave()).to.not.equal(await getLatestBlockTimestamp())
      expect(await usdcCollateral.lastSave()).to.not.equal(await getLatestBlockTimestamp())
      expect(await aTokenCollateral.lastSave()).to.not.equal(await getLatestBlockTimestamp())
      expect(await cTokenCollateral.lastSave()).to.not.equal(await getLatestBlockTimestamp())

      // Check price is still at saved price
      await expectPrice(tokenCollateral.address, fp('1'), ORACLE_ERROR, false)
      await expectPrice(usdcCollateral.address, fp('1'), ORACLE_ERROR, false)
      await expectPrice(aTokenCollateral.address, fp('1'), ORACLE_ERROR, false)
      await expectPrice(cTokenCollateral.address, fp('1').div(50), ORACLE_ERROR, false)

      // Sets status to IFFY
      expect(await tokenCollateral.status()).to.equal(CollateralStatus.IFFY)
      expect(await usdcCollateral.status()).to.equal(CollateralStatus.IFFY)
      expect(await aTokenCollateral.status()).to.equal(CollateralStatus.IFFY)
      expect(await cTokenCollateral.status()).to.equal(CollateralStatus.IFFY)
    })

    it('Should remain at saved price in case of invalid answered round', async () => {
      await setInvalidOracleAnsweredRound(tokenCollateral.address)
      await setInvalidOracleAnsweredRound(usdcCollateral.address)

      // lastSave should not be block timestamp after refresh
      await tokenCollateral.refresh()
      await usdcCollateral.refresh()
      await aTokenCollateral.refresh()
      await cTokenCollateral.refresh()
      expect(await tokenCollateral.lastSave()).to.not.equal(await getLatestBlockTimestamp())
      expect(await usdcCollateral.lastSave()).to.not.equal(await getLatestBlockTimestamp())
      expect(await aTokenCollateral.lastSave()).to.not.equal(await getLatestBlockTimestamp())
      expect(await cTokenCollateral.lastSave()).to.not.equal(await getLatestBlockTimestamp())

      // Check price is still at saved price
      await expectPrice(tokenCollateral.address, fp('1'), ORACLE_ERROR, false)
      await expectPrice(usdcCollateral.address, fp('1'), ORACLE_ERROR, false)
      await expectPrice(aTokenCollateral.address, fp('1'), ORACLE_ERROR, false)
      await expectPrice(cTokenCollateral.address, fp('1').div(50), ORACLE_ERROR, false)

      // Sets status to IFFY
      expect(await tokenCollateral.status()).to.equal(CollateralStatus.IFFY)
      expect(await usdcCollateral.status()).to.equal(CollateralStatus.IFFY)
      expect(await aTokenCollateral.status()).to.equal(CollateralStatus.IFFY)
      expect(await cTokenCollateral.status()).to.equal(CollateralStatus.IFFY)
    })

    it('Should be able to refresh saved prices', async () => {
      // Check one Fiat Collateral and one Appreciating Collateral
      const collsToProcess = [tokenCollateral, aTokenCollateral]
      const initialBlockTimestamp: number = await getLatestBlockTimestamp()

      for (const coll of collsToProcess) {
        // Check initial prices
        await expectPrice(coll.address, fp('1'), ORACLE_ERROR, true)
        let [lowPrice, highPrice] = await coll.price()
        expect(await coll.savedLowPrice()).to.equal(lowPrice)
        expect(await coll.savedHighPrice()).to.equal(highPrice)
        expect(await coll.lastSave()).to.equal(initialBlockTimestamp)

        // Refresh saved prices
        await coll.refresh()

        // Check values remain but timestamp was updated
        await expectPrice(coll.address, fp('1'), ORACLE_ERROR, true)
        ;[lowPrice, highPrice] = await coll.price()
        expect(await coll.savedLowPrice()).to.equal(lowPrice)
        expect(await coll.savedHighPrice()).to.equal(highPrice)
        let currBlockTimestamp = await getLatestBlockTimestamp()
        expect(await coll.lastSave()).to.equal(currBlockTimestamp)

        // Update values in Oracles increase by 20%
        await setOraclePrice(coll.address, bn('1.2e8')) // 20%

        // Before calling refresh we still have the old values
        await expectPrice(coll.address, fp('1.2'), ORACLE_ERROR, true)
        ;[lowPrice, highPrice] = await coll.price()
        expect(await coll.savedLowPrice()).to.be.lt(lowPrice)
        expect(await coll.savedHighPrice()).to.be.lt(highPrice)

        // Refresh prices - Should save new values
        await coll.refresh()

        // Check new prices were stored
        await expectPrice(coll.address, fp('1.2'), ORACLE_ERROR, true)
        ;[lowPrice, highPrice] = await coll.price()
        expect(await coll.savedLowPrice()).to.equal(lowPrice)
        expect(await coll.savedHighPrice()).to.equal(highPrice)
        currBlockTimestamp = await getLatestBlockTimestamp()
        expect(await coll.lastSave()).to.equal(currBlockTimestamp)

        // Restore value in Oracle for next collateral
        await setOraclePrice(coll.address, bn('1e8'))
      }
    })

    it('Should not save prices if try/price returns unpriced - Appreciating Collateral', async () => {
      const UnpricedAppreciatingFactory = await ethers.getContractFactory(
        'UnpricedAppreciatingFiatCollateralMock'
      )
      const unpricedAppFiatCollateral: UnpricedAppreciatingFiatCollateralMock = <
        UnpricedAppreciatingFiatCollateralMock
      >await UnpricedAppreciatingFactory.deploy(
        {
          priceTimeout: PRICE_TIMEOUT,
          chainlinkFeed: await aTokenCollateral.chainlinkFeed(), // reuse - mock
          oracleError: ORACLE_ERROR,
          erc20: aToken.address,
          maxTradeVolume: config.rTokenMaxTradeVolume,
          oracleTimeout: ORACLE_TIMEOUT,
          targetName: ethers.utils.formatBytes32String('USD'),
          defaultThreshold: DEFAULT_THRESHOLD,
          delayUntilDefault: DELAY_UNTIL_DEFAULT,
        },
        REVENUE_HIDING
      )

      // Save prices
      await unpricedAppFiatCollateral.refresh()

      // Check initial prices
      let currBlockTimestamp: number = await getLatestBlockTimestamp()
      await expectPrice(unpricedAppFiatCollateral.address, fp('1'), ORACLE_ERROR, true)
      let [lowPrice, highPrice] = await unpricedAppFiatCollateral.price()
      expect(await unpricedAppFiatCollateral.savedLowPrice()).to.equal(lowPrice)
      expect(await unpricedAppFiatCollateral.savedHighPrice()).to.equal(highPrice)
      expect(await unpricedAppFiatCollateral.lastSave()).to.be.equal(currBlockTimestamp)

      // Refresh saved prices
      await unpricedAppFiatCollateral.refresh()

      // Check values remain but timestamp was updated
      await expectPrice(unpricedAppFiatCollateral.address, fp('1'), ORACLE_ERROR, true)
      ;[lowPrice, highPrice] = await unpricedAppFiatCollateral.price()
      expect(await unpricedAppFiatCollateral.savedLowPrice()).to.equal(lowPrice)
      expect(await unpricedAppFiatCollateral.savedHighPrice()).to.equal(highPrice)
      currBlockTimestamp = await getLatestBlockTimestamp()
      expect(await unpricedAppFiatCollateral.lastSave()).to.equal(currBlockTimestamp)

      // Set as unpriced so it returns 0,FIX MAX in try/price
      await unpricedAppFiatCollateral.setUnpriced(true)

      // Check that now is unpriced
      await expectUnpriced(unpricedAppFiatCollateral.address)

      // Refreshing would not save the new rates
      await unpricedAppFiatCollateral.refresh()
      expect(await unpricedAppFiatCollateral.savedLowPrice()).to.equal(lowPrice)
      expect(await unpricedAppFiatCollateral.savedHighPrice()).to.equal(highPrice)
      expect(await unpricedAppFiatCollateral.lastSave()).to.equal(currBlockTimestamp)
    })
  })

  describe('Status', () => {
    it('Should maintain status in normal situations', async () => {
      // Check initial state
      expect(await tokenCollateral.status()).to.equal(CollateralStatus.SOUND)
      expect(await usdcCollateral.status()).to.equal(CollateralStatus.SOUND)
      expect(await aTokenCollateral.status()).to.equal(CollateralStatus.SOUND)
      expect(await cTokenCollateral.status()).to.equal(CollateralStatus.SOUND)

      expect(await tokenCollateral.whenDefault()).to.equal(MAX_UINT48)
      expect(await usdcCollateral.whenDefault()).to.equal(MAX_UINT48)
      expect(await aTokenCollateral.whenDefault()).to.equal(MAX_UINT48)
      expect(await cTokenCollateral.whenDefault()).to.equal(MAX_UINT48)

      // Force updates (with no changes)
      await expect(tokenCollateral.refresh()).to.not.emit(
        tokenCollateral,
        'CollateralStatusChanged'
      )
      await expect(usdcCollateral.refresh()).to.not.emit(usdcCollateral, 'CollateralStatusChanged')
      await expect(aTokenCollateral.refresh()).to.not.emit(
        aTokenCollateral,
        'CollateralStatusChanged'
      )
      await expect(cTokenCollateral.refresh()).to.not.emit(
        cTokenCollateral,
        'CollateralStatusChanged'
      )

      // State remains the same
      expect(await tokenCollateral.status()).to.equal(CollateralStatus.SOUND)
      expect(await usdcCollateral.status()).to.equal(CollateralStatus.SOUND)
      expect(await aTokenCollateral.status()).to.equal(CollateralStatus.SOUND)
      expect(await cTokenCollateral.status()).to.equal(CollateralStatus.SOUND)

      expect(await tokenCollateral.whenDefault()).to.equal(MAX_UINT48)
      expect(await usdcCollateral.whenDefault()).to.equal(MAX_UINT48)
      expect(await aTokenCollateral.whenDefault()).to.equal(MAX_UINT48)
      expect(await cTokenCollateral.whenDefault()).to.equal(MAX_UINT48)
    })

    it('Updates status in case of soft default', async () => {
      const delayUntilDefault: BigNumber = bn(await tokenCollateral.delayUntilDefault())

      // Check initial state
      expect(await tokenCollateral.status()).to.equal(CollateralStatus.SOUND)
      expect(await usdcCollateral.status()).to.equal(CollateralStatus.SOUND)
      expect(await aTokenCollateral.status()).to.equal(CollateralStatus.SOUND)
      expect(await cTokenCollateral.status()).to.equal(CollateralStatus.SOUND)

      expect(await tokenCollateral.whenDefault()).to.equal(MAX_UINT48)
      expect(await usdcCollateral.whenDefault()).to.equal(MAX_UINT48)
      expect(await aTokenCollateral.whenDefault()).to.equal(MAX_UINT48)
      expect(await cTokenCollateral.whenDefault()).to.equal(MAX_UINT48)

      // Depeg one of the underlying tokens - Reducing price 20%
      // Should also impact on the aToken and cToken
      await setOraclePrice(tokenCollateral.address, bn('8e7')) // -20%

      // Force updates - Should update whenDefault and status
      let expectedDefaultTimestamp: BigNumber

      await expect(usdcCollateral.refresh()).to.not.emit(usdcCollateral, 'CollateralStatusChanged')
      expect(await usdcCollateral.status()).to.equal(CollateralStatus.SOUND)
      expect(await usdcCollateral.whenDefault()).to.equal(MAX_UINT48)

      const softDefaultCollaterals = [tokenCollateral, aTokenCollateral, cTokenCollateral]
      for (const coll of softDefaultCollaterals) {
        // Set next block timestamp - for deterministic result
        await setNextBlockTimestamp((await getLatestBlockTimestamp()) + 1)

        expectedDefaultTimestamp = bn(await getLatestBlockTimestamp())
          .add(1)
          .add(delayUntilDefault)

        await expect(coll.refresh())
          .to.emit(coll, 'CollateralStatusChanged')
          .withArgs(CollateralStatus.SOUND, CollateralStatus.IFFY)
        expect(await coll.status()).to.equal(CollateralStatus.IFFY)
        expect(await coll.whenDefault()).to.equal(expectedDefaultTimestamp)
      }

      // Move time forward past delayUntilDefault
      await advanceTime(Number(delayUntilDefault))
      expect(await tokenCollateral.status()).to.equal(CollateralStatus.DISABLED)
      expect(await usdcCollateral.status()).to.equal(CollateralStatus.SOUND)
      expect(await aTokenCollateral.status()).to.equal(CollateralStatus.DISABLED)
      expect(await cTokenCollateral.status()).to.equal(CollateralStatus.DISABLED)

      // Nothing changes if attempt to refresh after default for ATokens/CTokens
      // AToken
      let prevWhenDefault: BigNumber = await aTokenCollateral.whenDefault()
      await expect(aTokenCollateral.refresh()).to.not.emit(
        aTokenCollateral,
        'CollateralStatusChanged'
      )
      expect(await aTokenCollateral.status()).to.equal(CollateralStatus.DISABLED)
      expect(await aTokenCollateral.whenDefault()).to.equal(prevWhenDefault)

      // CToken
      prevWhenDefault = await cTokenCollateral.whenDefault()
      await expect(cTokenCollateral.refresh()).to.not.emit(
        cTokenCollateral,
        'CollateralStatusChanged'
      )
      expect(await cTokenCollateral.status()).to.equal(CollateralStatus.DISABLED)
      expect(await cTokenCollateral.whenDefault()).to.equal(prevWhenDefault)
    })

    it('Updates status in case of hard default', async () => {
      // Check initial state
      expect(await tokenCollateral.status()).to.equal(CollateralStatus.SOUND)
      expect(await usdcCollateral.status()).to.equal(CollateralStatus.SOUND)
      expect(await aTokenCollateral.status()).to.equal(CollateralStatus.SOUND)
      expect(await cTokenCollateral.status()).to.equal(CollateralStatus.SOUND)

      expect(await tokenCollateral.whenDefault()).to.equal(MAX_UINT48)
      expect(await usdcCollateral.whenDefault()).to.equal(MAX_UINT48)
      expect(await aTokenCollateral.whenDefault()).to.equal(MAX_UINT48)
      expect(await cTokenCollateral.whenDefault()).to.equal(MAX_UINT48)

      // Decrease rate for AToken and CToken, will disable collateral immediately
      await aToken.setExchangeRate(fp('0.99'))
      await cToken.setExchangeRate(fp('0.95'))

      // Force updates - Should update whenDefault and status for Atokens/CTokens
      await expect(tokenCollateral.refresh()).to.not.emit(
        tokenCollateral,
        'CollateralStatusChanged'
      )
      expect(await tokenCollateral.status()).to.equal(CollateralStatus.SOUND)
      expect(await tokenCollateral.whenDefault()).to.equal(MAX_UINT48)

      await expect(usdcCollateral.refresh()).to.not.emit(usdcCollateral, 'CollateralStatusChanged')
      expect(await usdcCollateral.status()).to.equal(CollateralStatus.SOUND)
      expect(await usdcCollateral.whenDefault()).to.equal(MAX_UINT48)

      const hardDefaultCollaterals = [aTokenCollateral, cTokenCollateral]
      for (const coll of hardDefaultCollaterals) {
        // Set next block timestamp - for deterministic result
        await setNextBlockTimestamp((await getLatestBlockTimestamp()) + 1)

        const expectedDefaultTimestamp: BigNumber = bn(await getLatestBlockTimestamp()).add(1)
        await expect(coll.refresh())
          .to.emit(coll, 'CollateralStatusChanged')
          .withArgs(CollateralStatus.SOUND, CollateralStatus.DISABLED)
        expect(await coll.status()).to.equal(CollateralStatus.DISABLED)
        expect(await coll.whenDefault()).to.equal(expectedDefaultTimestamp)
      }
    })

    it('Should remain at saved price if oracle is stale', async () => {
      await advanceTime(ORACLE_TIMEOUT.sub(12).toString())

      // lastSave should not be block timestamp after refresh
      await tokenCollateral.refresh()
      await usdcCollateral.refresh()
      await cTokenCollateral.refresh()
      await aTokenCollateral.refresh()
      expect(await tokenCollateral.lastSave()).to.not.equal(await getLatestBlockTimestamp())
      expect(await usdcCollateral.lastSave()).to.not.equal(await getLatestBlockTimestamp())
      expect(await cTokenCollateral.lastSave()).to.not.equal(await getLatestBlockTimestamp())
      expect(await aTokenCollateral.lastSave()).to.not.equal(await getLatestBlockTimestamp())

      // Check price
      await expectPrice(tokenCollateral.address, fp('1'), ORACLE_ERROR, false)
      await expectPrice(usdcCollateral.address, fp('1'), ORACLE_ERROR, false)
      await expectPrice(cTokenCollateral.address, fp('1').div(50), ORACLE_ERROR, false)
      await expectPrice(aTokenCollateral.address, fp('1'), ORACLE_ERROR, false)
    })

    it('Enters IFFY state when price becomes stale', async () => {
      await advanceTime(ORACLE_TIMEOUT.toString())
      await usdcCollateral.refresh()
      await tokenCollateral.refresh()
      await cTokenCollateral.refresh()
      await aTokenCollateral.refresh()
      expect(await usdcCollateral.status()).to.equal(CollateralStatus.IFFY)
      expect(await tokenCollateral.status()).to.equal(CollateralStatus.IFFY)
      expect(await cTokenCollateral.status()).to.equal(CollateralStatus.IFFY)
      expect(await aTokenCollateral.status()).to.equal(CollateralStatus.IFFY)
    })

    it('CTokens - Enters DISABLED state when exchangeRateCurrent() reverts', async () => {
      const currRate = await cToken.exchangeRateStored()
      const [currLow, currHigh] = await cTokenCollateral.price()

      expect(await cTokenCollateral.status()).to.equal(CollateralStatus.SOUND)
      await expectPrice(cTokenCollateral.address, fp('0.02'), ORACLE_ERROR, true)

      // Make cToken revert on exchangeRateCurrent()
      const cTokenErc20Mock = <CTokenMock>(
        await ethers.getContractAt('CTokenMock', await cToken.underlying())
      )
      await cTokenErc20Mock.setRevertExchangeRate(true)

      // Refresh - should not revert - Sets DISABLED
      await expect(cTokenCollateral.refresh())
        .to.emit(cTokenCollateral, 'CollateralStatusChanged')
        .withArgs(CollateralStatus.SOUND, CollateralStatus.DISABLED)

      expect(await cTokenCollateral.status()).to.equal(CollateralStatus.DISABLED)
      const expectedDefaultTimestamp: BigNumber = bn(await getLatestBlockTimestamp())
      expect(await cTokenCollateral.whenDefault()).to.equal(expectedDefaultTimestamp)

      // Exchange rate stored is still accessible
      expect(await cToken.exchangeRateStored()).to.equal(currRate)

      // Price remains the same
      await expectPrice(cTokenCollateral.address, fp('0.02'), ORACLE_ERROR, true)
      const [newLow, newHigh] = await cTokenCollateral.price()
      expect(newLow).to.equal(currLow)
      expect(newHigh).to.equal(currHigh)
    })

    it('Reverts if Chainlink feed reverts or runs out of gas, maintains status - Fiat', async () => {
      const invalidChainlinkFeed: InvalidMockV3Aggregator = <InvalidMockV3Aggregator>(
        await InvalidMockV3AggregatorFactory.deploy(8, bn('1e8'))
      )

      const invalidTokenCollateral: FiatCollateral = <FiatCollateral>(
        await FiatCollateralFactory.deploy({
          priceTimeout: PRICE_TIMEOUT,
          chainlinkFeed: invalidChainlinkFeed.address,
          oracleError: ORACLE_ERROR,
          erc20: await tokenCollateral.erc20(),
          maxTradeVolume: await tokenCollateral.maxTradeVolume(),
          oracleTimeout: await tokenCollateral.oracleTimeout(),
          targetName: await tokenCollateral.targetName(),
          defaultThreshold: DEFAULT_THRESHOLD,
          delayUntilDefault: await tokenCollateral.delayUntilDefault(),
        })
      )

      // Reverting with no reason
      await invalidChainlinkFeed.setSimplyRevert(true)
      await expect(invalidTokenCollateral.refresh()).to.be.reverted
      expect(await invalidTokenCollateral.status()).to.equal(CollateralStatus.SOUND)

      // Runnning out of gas (same error)
      await invalidChainlinkFeed.setSimplyRevert(false)
      await expect(invalidTokenCollateral.refresh()).to.be.reverted
      expect(await invalidTokenCollateral.status()).to.equal(CollateralStatus.SOUND)
    })

    it('Reverts if Chainlink feed reverts or runs out of gas, maintains status - ATokens Fiat', async () => {
      const invalidChainlinkFeed: InvalidMockV3Aggregator = <InvalidMockV3Aggregator>(
        await InvalidMockV3AggregatorFactory.deploy(8, bn('1e8'))
      )

      const invalidATokenCollateral: ATokenFiatCollateral = <ATokenFiatCollateral>(
        await ATokenFiatCollateralFactory.deploy(
          {
            priceTimeout: PRICE_TIMEOUT,
            chainlinkFeed: invalidChainlinkFeed.address,
            oracleError: ORACLE_ERROR,
            erc20: await aTokenCollateral.erc20(),
            maxTradeVolume: await aTokenCollateral.maxTradeVolume(),
            oracleTimeout: await aTokenCollateral.oracleTimeout(),
            targetName: await aTokenCollateral.targetName(),
            defaultThreshold: DEFAULT_THRESHOLD,
            delayUntilDefault: await aTokenCollateral.delayUntilDefault(),
          },
          REVENUE_HIDING
        )
      )

      // Reverting with no reason
      await invalidChainlinkFeed.setSimplyRevert(true)
      await expect(invalidATokenCollateral.refresh()).to.be.reverted
      expect(await invalidATokenCollateral.status()).to.equal(CollateralStatus.SOUND)

      // Runnning out of gas (same error)
      await invalidChainlinkFeed.setSimplyRevert(false)
      await expect(invalidATokenCollateral.refresh()).to.be.reverted
      expect(await invalidATokenCollateral.status()).to.equal(CollateralStatus.SOUND)
    })

    it('Reverts if Chainlink feed reverts or runs out of gas, maintains status - CTokens Fiat', async () => {
      const invalidChainlinkFeed: InvalidMockV3Aggregator = <InvalidMockV3Aggregator>(
        await InvalidMockV3AggregatorFactory.deploy(8, bn('1e8'))
      )

      const invalidCTokenCollateral: CTokenFiatCollateral = <CTokenFiatCollateral>(
        await CTokenFiatCollateralFactory.deploy(
          {
            priceTimeout: PRICE_TIMEOUT,
            chainlinkFeed: invalidChainlinkFeed.address,
            oracleError: ORACLE_ERROR,
            erc20: await cTokenCollateral.erc20(),
            maxTradeVolume: await cTokenCollateral.maxTradeVolume(),
            oracleTimeout: await cTokenCollateral.oracleTimeout(),
            targetName: await cTokenCollateral.targetName(),
            defaultThreshold: DEFAULT_THRESHOLD,
            delayUntilDefault: await cTokenCollateral.delayUntilDefault(),
          },
          REVENUE_HIDING
        )
      )

      // Reverting with no reason
      await invalidChainlinkFeed.setSimplyRevert(true)
      await expect(invalidCTokenCollateral.refresh()).to.be.reverted
      expect(await invalidCTokenCollateral.status()).to.equal(CollateralStatus.SOUND)

      // Runnning out of gas (same error)
      await invalidChainlinkFeed.setSimplyRevert(false)
      await expect(invalidCTokenCollateral.refresh()).to.be.reverted
      expect(await invalidCTokenCollateral.status()).to.equal(CollateralStatus.SOUND)
    })
  })

  describe('Rewards', () => {
    it('Should claim and sweep rewards for ATokens/CTokens', async function () {
      // Set COMP and AAVE rewards for Main
      const rewardAmountCOMP: BigNumber = bn('100e18')
      const rewardAmountAAVE: BigNumber = bn('20e18')
      await compoundMock.setRewards(cToken.address, rewardAmountCOMP)
      await aToken.setRewards(backingManager.address, rewardAmountAAVE)

      // Check funds not yet swept
      expect(await compToken.balanceOf(backingManager.address)).to.equal(0)
      expect(await aaveToken.balanceOf(backingManager.address)).to.equal(0)

      // Claim and Sweep rewards - From Main
      await facadeTest.claimRewards(rToken.address)

      // Check rewards were transfered to BackingManager
      // only 1/4 of the minted ctoken was used to issue the rtoken
      // expect(await compToken.balanceOf(backingManager.address)).to.equal(rewardAmountCOMP.div(4))
      expect(await aaveToken.balanceOf(backingManager.address)).to.equal(rewardAmountAAVE)
    })
  })

  // Tests specific to NonFiatCollateral.sol contract, not used by default in fixture
  describe('Non-fiat Collateral #fast', () => {
    let NonFiatCollFactory: ContractFactory
    let nonFiatCollateral: NonFiatCollateral
    let nonFiatToken: ERC20Mock
    let targetUnitOracle: MockV3Aggregator
    let referenceUnitOracle: MockV3Aggregator

    beforeEach(async () => {
      nonFiatToken = await (
        await ethers.getContractFactory('ERC20Mock')
      ).deploy('WBTC Token', 'WBTC')
      targetUnitOracle = <MockV3Aggregator>(
        await (await ethers.getContractFactory('MockV3Aggregator')).deploy(8, bn('20000e8')) // $20k
      )
      referenceUnitOracle = <MockV3Aggregator>(
        await (await ethers.getContractFactory('MockV3Aggregator')).deploy(8, bn('1e8')) // 1 WBTC/BTC
      )

      NonFiatCollFactory = await ethers.getContractFactory('NonFiatCollateral')

      nonFiatCollateral = <NonFiatCollateral>await NonFiatCollFactory.deploy(
        {
          priceTimeout: PRICE_TIMEOUT,
          chainlinkFeed: referenceUnitOracle.address,
          oracleError: ORACLE_ERROR,
          erc20: nonFiatToken.address,
          maxTradeVolume: config.rTokenMaxTradeVolume,
          oracleTimeout: ORACLE_TIMEOUT,
          targetName: ethers.utils.formatBytes32String('BTC'),
          defaultThreshold: DEFAULT_THRESHOLD,
          delayUntilDefault: DELAY_UNTIL_DEFAULT,
        },
        targetUnitOracle.address,
        ORACLE_TIMEOUT
      )
      await nonFiatCollateral.refresh()

      // Mint some tokens
      await nonFiatToken.connect(owner).mint(owner.address, amt)
    })

    it('Should not allow missing delayUntilDefault', async () => {
      await expect(
        NonFiatCollFactory.deploy(
          {
            priceTimeout: PRICE_TIMEOUT,
            chainlinkFeed: referenceUnitOracle.address,
            oracleError: ORACLE_ERROR,
            erc20: nonFiatToken.address,
            maxTradeVolume: config.rTokenMaxTradeVolume,
            oracleTimeout: ORACLE_TIMEOUT,
            targetName: ethers.utils.formatBytes32String('BTC'),
            defaultThreshold: DEFAULT_THRESHOLD,
            delayUntilDefault: bn(0),
          },
          targetUnitOracle.address,
          ORACLE_TIMEOUT
        )
      ).to.be.revertedWith('delayUntilDefault zero')
    })

    it('Should not allow missing targetUnitChainlinkFeed', async () => {
      await expect(
        NonFiatCollFactory.deploy(
          {
            priceTimeout: PRICE_TIMEOUT,
            chainlinkFeed: referenceUnitOracle.address,
            oracleError: ORACLE_ERROR,
            erc20: nonFiatToken.address,
            maxTradeVolume: config.rTokenMaxTradeVolume,
            oracleTimeout: ORACLE_TIMEOUT,
            targetName: ethers.utils.formatBytes32String('BTC'),
            defaultThreshold: DEFAULT_THRESHOLD,
            delayUntilDefault: DELAY_UNTIL_DEFAULT,
          },
          ZERO_ADDRESS,
          ORACLE_TIMEOUT
        )
      ).to.be.revertedWith('missing targetUnit feed')
    })

    it('Should not allow missing targetPerRefFeed', async () => {
      await expect(
        NonFiatCollFactory.deploy(
          {
            priceTimeout: PRICE_TIMEOUT,
            chainlinkFeed: ZERO_ADDRESS,
            oracleError: ORACLE_ERROR,
            erc20: nonFiatToken.address,
            maxTradeVolume: config.rTokenMaxTradeVolume,
            oracleTimeout: ORACLE_TIMEOUT,
            targetName: ethers.utils.formatBytes32String('BTC'),
            defaultThreshold: DEFAULT_THRESHOLD,
            delayUntilDefault: DELAY_UNTIL_DEFAULT,
          },
          targetUnitOracle.address,
          ORACLE_TIMEOUT
        )
      ).to.be.revertedWith('missing chainlink feed')
    })

    it('Should not allow 0 targetUnitOracleTimeout', async () => {
      await expect(
        NonFiatCollFactory.deploy(
          {
            priceTimeout: PRICE_TIMEOUT,
            chainlinkFeed: referenceUnitOracle.address,
            oracleError: ORACLE_ERROR,
            erc20: nonFiatToken.address,
            maxTradeVolume: config.rTokenMaxTradeVolume,
            oracleTimeout: ORACLE_TIMEOUT,
            targetName: ethers.utils.formatBytes32String('BTC'),
            defaultThreshold: DEFAULT_THRESHOLD,
            delayUntilDefault: DELAY_UNTIL_DEFAULT,
          },
          targetUnitOracle.address,
          bn('0')
        )
      ).to.be.revertedWith('targetUnitOracleTimeout zero')
    })

    it('Should setup collateral correctly', async function () {
      // Non-Fiat Token
      expect(await nonFiatCollateral.isCollateral()).to.equal(true)
      expect(await nonFiatCollateral.targetUnitChainlinkFeed()).to.equal(targetUnitOracle.address)
      expect(await nonFiatCollateral.chainlinkFeed()).to.equal(referenceUnitOracle.address)
      expect(await nonFiatCollateral.erc20()).to.equal(nonFiatToken.address)
      expect(await nonFiatToken.decimals()).to.equal(18) // Due to Mock, wbtc has 8 decimals (covered in integration test)
      expect(await nonFiatCollateral.targetName()).to.equal(ethers.utils.formatBytes32String('BTC'))
      // Get priceable info
      await nonFiatCollateral.refresh()
      expect(await nonFiatCollateral.status()).to.equal(CollateralStatus.SOUND)
      expect(await nonFiatCollateral.whenDefault()).to.equal(MAX_UINT48)
      expect(await nonFiatCollateral.pegBottom()).to.equal(fp('1').sub(DEFAULT_THRESHOLD))
      expect(await nonFiatCollateral.pegTop()).to.equal(fp('1').add(DEFAULT_THRESHOLD))
      expect(await nonFiatCollateral.delayUntilDefault()).to.equal(DELAY_UNTIL_DEFAULT)
      expect(await nonFiatCollateral.maxTradeVolume()).to.equal(config.rTokenMaxTradeVolume)
      expect(await nonFiatCollateral.oracleTimeout()).to.equal(ORACLE_TIMEOUT)
      expect(await nonFiatCollateral.bal(owner.address)).to.equal(amt)
      expect(await nonFiatCollateral.refPerTok()).to.equal(fp('1'))
      expect(await nonFiatCollateral.targetPerRef()).to.equal(fp('1'))
      await expectPrice(nonFiatCollateral.address, fp('20000'), ORACLE_ERROR, true)
      await expect(nonFiatCollateral.claimRewards()).to.not.emit(
        nonFiatCollateral,
        'RewardsClaimed'
      )
    })

    it('Should calculate prices correctly', async function () {
      const initialPrice = await nonFiatCollateral.price()

      // Check initial prices
      await expectPrice(nonFiatCollateral.address, fp('20000'), ORACLE_ERROR, true)

      // Update values in Oracle increase by 10%
      await targetUnitOracle.updateAnswer(bn('22000e8')) // $22k

      // Check new prices
      await expectPrice(nonFiatCollateral.address, fp('22000'), ORACLE_ERROR, true)

      // Cached but IFFY if price is zero
      await targetUnitOracle.updateAnswer(bn('0'))
<<<<<<< HEAD
=======
      await expectUnpriced(nonFiatCollateral.address)

      // When refreshed, sets status to IFFY
>>>>>>> 9014df32
      await nonFiatCollateral.refresh()
      expect(await nonFiatCollateral.status()).to.equal(CollateralStatus.IFFY)
      await expectExactPrice(nonFiatCollateral.address, initialPrice)

      // Should become disabled after just ORACLE_TIMEOUT
      await advanceTime(ORACLE_TIMEOUT.add(1).toString())
      await targetUnitOracle.updateAnswer(bn('0'))
      expect(await nonFiatCollateral.status()).to.equal(CollateralStatus.DISABLED)
      await expectDecayedPrice(nonFiatCollateral.address)

      // Restore price
      await targetUnitOracle.updateAnswer(bn('20000e8'))
      await referenceUnitOracle.updateAnswer(bn('1e8'))
      await nonFiatCollateral.refresh()
      await expectExactPrice(nonFiatCollateral.address, initialPrice)

      // Check the other oracle's impact
      await referenceUnitOracle.updateAnswer(bn('0'))
<<<<<<< HEAD
      await expectExactPrice(nonFiatCollateral.address, initialPrice)

      // Advance past oracle timeout
      await advanceTime(ORACLE_TIMEOUT.add(1).toString())
      await referenceUnitOracle.updateAnswer(bn('0'))
      await expectDecayedPrice(nonFiatCollateral.address)

      // Advance past price timeout
      await advanceTime(PRICE_TIMEOUT.toString())
      await referenceUnitOracle.updateAnswer(bn('0'))
      await expectUnpriced(nonFiatCollateral.address)
=======
      await expectUnpriced(nonFiatCollateral.address)

      // When refreshed, sets status to IFFY
      await nonFiatCollateral.refresh()
      expect(await nonFiatCollateral.status()).to.equal(CollateralStatus.IFFY)
>>>>>>> 9014df32
    })

    it('Reverts if Chainlink feed reverts or runs out of gas, maintains status', async () => {
      const invalidChainlinkFeed: InvalidMockV3Aggregator = <InvalidMockV3Aggregator>(
        await InvalidMockV3AggregatorFactory.deploy(8, bn('1e8'))
      )

      let invalidNonFiatCollateral: NonFiatCollateral = <NonFiatCollateral>(
        await NonFiatCollFactory.deploy(
          {
            priceTimeout: PRICE_TIMEOUT,
            chainlinkFeed: invalidChainlinkFeed.address,
            oracleError: ORACLE_ERROR,
            erc20: nonFiatToken.address,
            maxTradeVolume: config.rTokenMaxTradeVolume,
            oracleTimeout: ORACLE_TIMEOUT,
            targetName: ethers.utils.formatBytes32String('BTC'),
            defaultThreshold: DEFAULT_THRESHOLD,
            delayUntilDefault: DELAY_UNTIL_DEFAULT,
          },
          targetUnitOracle.address,
          ORACLE_TIMEOUT
        )
      )

      // Reverting with no reason
      await invalidChainlinkFeed.setSimplyRevert(true)
      await expect(invalidNonFiatCollateral.refresh()).to.be.reverted
      expect(await invalidNonFiatCollateral.status()).to.equal(CollateralStatus.SOUND)

      // Runnning out of gas (same error)
      await invalidChainlinkFeed.setSimplyRevert(false)
      await expect(invalidNonFiatCollateral.refresh()).to.be.reverted
      expect(await invalidNonFiatCollateral.status()).to.equal(CollateralStatus.SOUND)

      // Check with the other feed
      invalidNonFiatCollateral = <NonFiatCollateral>await NonFiatCollFactory.deploy(
        {
          priceTimeout: PRICE_TIMEOUT,
          chainlinkFeed: referenceUnitOracle.address,
          oracleError: ORACLE_ERROR,
          erc20: nonFiatToken.address,
          maxTradeVolume: config.rTokenMaxTradeVolume,
          oracleTimeout: ORACLE_TIMEOUT,
          targetName: ethers.utils.formatBytes32String('BTC'),
          defaultThreshold: DEFAULT_THRESHOLD,
          delayUntilDefault: DELAY_UNTIL_DEFAULT,
        },
        invalidChainlinkFeed.address,
        ORACLE_TIMEOUT
      )

      // Reverting with no reason
      await invalidChainlinkFeed.setSimplyRevert(true)
      await expect(invalidNonFiatCollateral.refresh()).to.be.reverted
      expect(await invalidNonFiatCollateral.status()).to.equal(CollateralStatus.SOUND)

      // Runnning out of gas (same error)
      await invalidChainlinkFeed.setSimplyRevert(false)
      await expect(invalidNonFiatCollateral.refresh()).to.be.reverted
      expect(await invalidNonFiatCollateral.status()).to.equal(CollateralStatus.SOUND)
    })
  })

  // Tests specific to CTokenNonFiatCollateral.sol contract, not used by default in fixture
  describe('CToken Non-fiat Collateral #fast', () => {
    let CTokenNonFiatFactory: ContractFactory
    let cTokenNonFiatCollateral: CTokenNonFiatCollateral
    let nonFiatToken: ERC20Mock
    let cNonFiatTokenVault: CTokenWrapperMock
    let targetUnitOracle: MockV3Aggregator
    let referenceUnitOracle: MockV3Aggregator

    beforeEach(async () => {
      nonFiatToken = await (
        await ethers.getContractFactory('ERC20Mock')
      ).deploy('WBTC Token', 'WBTC')

      targetUnitOracle = <MockV3Aggregator>(
        await (await ethers.getContractFactory('MockV3Aggregator')).deploy(8, bn('20000e8')) // $20k
      )
      referenceUnitOracle = <MockV3Aggregator>(
        await (await ethers.getContractFactory('MockV3Aggregator')).deploy(8, bn('1e8')) // 1 WBTC/BTC
      )
      // cToken
      cNonFiatTokenVault = await (
        await ethers.getContractFactory('CTokenWrapperMock')
      ).deploy(
        'cWBTC Token',
        'cWBTC',
        nonFiatToken.address,
        compToken.address,
        compoundMock.address
      )

      CTokenNonFiatFactory = await ethers.getContractFactory('CTokenNonFiatCollateral')

      cTokenNonFiatCollateral = <CTokenNonFiatCollateral>await CTokenNonFiatFactory.deploy(
        {
          priceTimeout: PRICE_TIMEOUT,
          chainlinkFeed: referenceUnitOracle.address,
          oracleError: ORACLE_ERROR,
          erc20: cNonFiatTokenVault.address,
          maxTradeVolume: config.rTokenMaxTradeVolume,
          oracleTimeout: ORACLE_TIMEOUT,
          targetName: ethers.utils.formatBytes32String('BTC'),
          defaultThreshold: DEFAULT_THRESHOLD,
          delayUntilDefault: DELAY_UNTIL_DEFAULT,
        },
        targetUnitOracle.address,
        ORACLE_TIMEOUT,
        REVENUE_HIDING
      )
      await cTokenNonFiatCollateral.refresh()

      // Mint some tokens
      await cNonFiatTokenVault.connect(owner).mint(owner.address, amt.div(bn('1e10')))
    })

    it('Should not allow missing delayUntilDefault', async () => {
      await expect(
        CTokenNonFiatFactory.deploy(
          {
            priceTimeout: PRICE_TIMEOUT,
            chainlinkFeed: referenceUnitOracle.address,
            oracleError: ORACLE_ERROR,
            erc20: cNonFiatTokenVault.address,
            maxTradeVolume: config.rTokenMaxTradeVolume,
            oracleTimeout: ORACLE_TIMEOUT,
            targetName: ethers.utils.formatBytes32String('BTC'),
            defaultThreshold: DEFAULT_THRESHOLD,
            delayUntilDefault: bn(0),
          },
          targetUnitOracle.address,
          ORACLE_TIMEOUT,
          REVENUE_HIDING
        )
      ).to.be.revertedWith('delayUntilDefault zero')
    })

    it('Should not allow out of range revenueHiding', async () => {
      await expect(
        CTokenNonFiatFactory.deploy(
          {
            priceTimeout: PRICE_TIMEOUT,
            chainlinkFeed: referenceUnitOracle.address,
            oracleError: ORACLE_ERROR,
            erc20: cNonFiatTokenVault.address,
            maxTradeVolume: config.rTokenMaxTradeVolume,
            oracleTimeout: ORACLE_TIMEOUT,
            targetName: ethers.utils.formatBytes32String('BTC'),
            defaultThreshold: DEFAULT_THRESHOLD,
            delayUntilDefault: DELAY_UNTIL_DEFAULT,
          },
          targetUnitOracle.address,
          ORACLE_TIMEOUT,
          fp('1')
        )
      ).to.be.revertedWith('revenueHiding out of range')
    })

    it('Should not allow missing refUnitChainlinkFeed', async () => {
      await expect(
        CTokenNonFiatFactory.deploy(
          {
            priceTimeout: PRICE_TIMEOUT,
            chainlinkFeed: ZERO_ADDRESS,
            oracleError: ORACLE_ERROR,
            erc20: cNonFiatTokenVault.address,
            maxTradeVolume: config.rTokenMaxTradeVolume,
            oracleTimeout: ORACLE_TIMEOUT,
            targetName: ethers.utils.formatBytes32String('BTC'),
            defaultThreshold: DEFAULT_THRESHOLD,
            delayUntilDefault: DELAY_UNTIL_DEFAULT,
          },
          targetUnitOracle.address,
          ORACLE_TIMEOUT,
          REVENUE_HIDING
        )
      ).to.be.revertedWith('missing chainlink feed')
    })

    it('Should not allow missing targetUnitChainlinkFeed', async () => {
      await expect(
        CTokenNonFiatFactory.deploy(
          {
            priceTimeout: PRICE_TIMEOUT,
            chainlinkFeed: referenceUnitOracle.address,
            oracleError: ORACLE_ERROR,
            erc20: cNonFiatTokenVault.address,
            maxTradeVolume: config.rTokenMaxTradeVolume,
            oracleTimeout: ORACLE_TIMEOUT,
            targetName: ethers.utils.formatBytes32String('BTC'),
            defaultThreshold: DEFAULT_THRESHOLD,
            delayUntilDefault: DELAY_UNTIL_DEFAULT,
          },
          ZERO_ADDRESS,
          ORACLE_TIMEOUT,
          REVENUE_HIDING
        )
      ).to.be.revertedWith('missing targetUnit feed')
    })

    it('Should not allow 0 targetUnitOracleTimeout', async () => {
      await expect(
        CTokenNonFiatFactory.deploy(
          {
            priceTimeout: PRICE_TIMEOUT,
            chainlinkFeed: referenceUnitOracle.address,
            oracleError: ORACLE_ERROR,
            erc20: cNonFiatTokenVault.address,
            maxTradeVolume: config.rTokenMaxTradeVolume,
            oracleTimeout: ORACLE_TIMEOUT,
            targetName: ethers.utils.formatBytes32String('BTC'),
            defaultThreshold: DEFAULT_THRESHOLD,
            delayUntilDefault: DELAY_UNTIL_DEFAULT,
          },
          targetUnitOracle.address,
          bn('0'),
          REVENUE_HIDING
        )
      ).to.be.revertedWith('targetUnitOracleTimeout zero')
    })

    it('Should setup collateral correctly', async function () {
      // Non-Fiat Token
      expect(await cTokenNonFiatCollateral.isCollateral()).to.equal(true)
      expect(await cTokenNonFiatCollateral.targetUnitChainlinkFeed()).to.equal(
        targetUnitOracle.address
      )
      expect(await cTokenNonFiatCollateral.chainlinkFeed()).to.equal(referenceUnitOracle.address)
      expect(await cTokenNonFiatCollateral.referenceERC20Decimals()).to.equal(18)
      expect(await cTokenNonFiatCollateral.erc20()).to.equal(cNonFiatTokenVault.address)
      expect(await cNonFiatTokenVault.decimals()).to.equal(8)
      expect(await cTokenNonFiatCollateral.targetName()).to.equal(
        ethers.utils.formatBytes32String('BTC')
      )

      // Get priceable info
      await cTokenNonFiatCollateral.refresh()

      expect(await cTokenNonFiatCollateral.status()).to.equal(CollateralStatus.SOUND)
      expect(await cTokenNonFiatCollateral.whenDefault()).to.equal(MAX_UINT48)
      expect(await cTokenNonFiatCollateral.pegBottom()).to.equal(fp('1').sub(DEFAULT_THRESHOLD))
      expect(await cTokenNonFiatCollateral.pegTop()).to.equal(fp('1').add(DEFAULT_THRESHOLD))
      expect(await cTokenNonFiatCollateral.delayUntilDefault()).to.equal(DELAY_UNTIL_DEFAULT)
      expect(await cTokenNonFiatCollateral.maxTradeVolume()).to.equal(config.rTokenMaxTradeVolume)
      expect(await cTokenNonFiatCollateral.oracleTimeout()).to.equal(ORACLE_TIMEOUT)
      expect(await cTokenNonFiatCollateral.bal(owner.address)).to.equal(amt)
      expect(await cTokenNonFiatCollateral.refPerTok()).to.equal(fp('0.02'))
      expect(await cTokenNonFiatCollateral.targetPerRef()).to.equal(fp('1'))
      expect(await cTokenNonFiatCollateral.exposedReferencePrice()).to.equal(
        await cTokenNonFiatCollateral.refPerTok()
      )

      await expectPrice(cTokenNonFiatCollateral.address, fp('400'), ORACLE_ERROR, true) // 0.02 of 20k
      await expect(cTokenNonFiatCollateral.claimRewards())
        .to.emit(cNonFiatTokenVault, 'RewardsClaimed')
        .withArgs(compToken.address, 0)
    })

    it('Should calculate prices correctly', async function () {
      // Check initial prices
      await expectPrice(cTokenNonFiatCollateral.address, fp('400'), ORACLE_ERROR, true)
      expect(await cTokenNonFiatCollateral.refPerTok()).to.equal(fp('0.02'))

      // Increase rate to double
      await cNonFiatTokenVault.setExchangeRate(fp(2))
      await cTokenNonFiatCollateral.refresh()

      // RefPerTok also doubles in this case
      expect(await cTokenNonFiatCollateral.refPerTok()).to.equal(fp('0.04'))

      // Check new prices
      await expectPrice(cTokenNonFiatCollateral.address, fp('800'), ORACLE_ERROR, true)

      // Update values in Oracle increase by 10%
      await targetUnitOracle.updateAnswer(bn('22000e8')) // $22k

      // Check new price
      await expectPrice(cTokenNonFiatCollateral.address, fp('880'), ORACLE_ERROR, true)

<<<<<<< HEAD
      // Should be SOUND
      await cTokenNonFiatCollateral.refresh()
      expect(await cTokenNonFiatCollateral.status()).to.equal(CollateralStatus.SOUND)

      const initialPrice = await cTokenNonFiatCollateral.price()

      // Cached but IFFY when price becomes zero
      await targetUnitOracle.updateAnswer(bn('0'))
      await cTokenNonFiatCollateral.refresh()
      expect(await cTokenNonFiatCollateral.status()).to.equal(CollateralStatus.IFFY)
      await expectExactPrice(cTokenNonFiatCollateral.address, initialPrice)

      // Should become disabled after just ORACLE_TIMEOUT
      await advanceTime(ORACLE_TIMEOUT.add(1).toString())
      await targetUnitOracle.updateAnswer(bn('0'))
      expect(await cTokenNonFiatCollateral.status()).to.equal(CollateralStatus.DISABLED)
      await cTokenNonFiatCollateral.refresh()
      await expectDecayedPrice(cTokenNonFiatCollateral.address)

      // Restore price
=======
      // Unpriced if price is zero - Update Oracles and check prices
      await targetUnitOracle.updateAnswer(bn('0'))
      await expectUnpriced(cTokenNonFiatCollateral.address)

      // When refreshed, sets status to IFFY
      await cTokenNonFiatCollateral.refresh()
      expect(await cTokenNonFiatCollateral.status()).to.equal(CollateralStatus.IFFY)

      // Restore
>>>>>>> 9014df32
      await targetUnitOracle.updateAnswer(bn('22000e8'))
      await referenceUnitOracle.updateAnswer(bn('1e8'))
      await cTokenNonFiatCollateral.refresh()
      await expectExactPrice(cTokenNonFiatCollateral.address, initialPrice)

      // Check the other oracle's impact
      await referenceUnitOracle.updateAnswer(bn('0'))
<<<<<<< HEAD
      await expectExactPrice(cTokenNonFiatCollateral.address, initialPrice)

      // Advance past oracle timeout
      await advanceTime(ORACLE_TIMEOUT.add(1).toString())
      await referenceUnitOracle.updateAnswer(bn('0'))
      await expectDecayedPrice(cTokenNonFiatCollateral.address)

      // Advance past price timeout
      await advanceTime(PRICE_TIMEOUT.toString())
      await referenceUnitOracle.updateAnswer(bn('0'))
      await expectUnpriced(cTokenNonFiatCollateral.address)
    })

    it('Enters DISABLED state when exchangeRateCurrent() reverts', async () => {
      const currRate = await cNonFiatTokenVault.exchangeRateStored()
      const [currLow, currHigh] = await cTokenNonFiatCollateral.price()

      expect(await cTokenNonFiatCollateral.status()).to.equal(CollateralStatus.SOUND)
      await expectPrice(cTokenNonFiatCollateral.address, fp('400'), ORACLE_ERROR, true)

      // Make cToken revert on exchangeRateCurrent()
      const cTokenErc20Mock = <CTokenMock>(
        await ethers.getContractAt('CTokenMock', await cNonFiatTokenVault.underlying())
      )
      await cTokenErc20Mock.setRevertExchangeRate(true)

      // Refresh - should not revert - Sets DISABLED
      await expect(cTokenNonFiatCollateral.refresh())
        .to.emit(cTokenNonFiatCollateral, 'CollateralStatusChanged')
        .withArgs(CollateralStatus.SOUND, CollateralStatus.DISABLED)

      expect(await cTokenNonFiatCollateral.status()).to.equal(CollateralStatus.DISABLED)
      const expectedDefaultTimestamp: BigNumber = bn(await getLatestBlockTimestamp())
      expect(await cTokenNonFiatCollateral.whenDefault()).to.equal(expectedDefaultTimestamp)

      // Exchange rate stored is still accessible
      expect(await cNonFiatTokenVault.exchangeRateStored()).to.equal(currRate)

      // Price remains the same
      await expectPrice(cTokenNonFiatCollateral.address, fp('400'), ORACLE_ERROR, true)
      const [newLow, newHigh] = await cTokenNonFiatCollateral.price()
      expect(newLow).to.equal(currLow)
      expect(newHigh).to.equal(currHigh)
    })

    it('Enters DISABLED state when exchangeRateCurrent() reverts', async () => {
      const currRate = await cNonFiatTokenVault.exchangeRateStored()
      const [currLow, currHigh] = await cTokenNonFiatCollateral.price()

      expect(await cTokenNonFiatCollateral.status()).to.equal(CollateralStatus.SOUND)
      await expectPrice(cTokenNonFiatCollateral.address, fp('400'), ORACLE_ERROR, true)

      // Make cToken revert on exchangeRateCurrent()
      const cTokenErc20Mock = <CTokenMock>(
        await ethers.getContractAt('CTokenMock', await cNonFiatTokenVault.underlying())
      )
      await cTokenErc20Mock.setRevertExchangeRate(true)

      // Refresh - should not revert - Sets DISABLED
      await expect(cTokenNonFiatCollateral.refresh())
        .to.emit(cTokenNonFiatCollateral, 'CollateralStatusChanged')
        .withArgs(CollateralStatus.SOUND, CollateralStatus.DISABLED)

      expect(await cTokenNonFiatCollateral.status()).to.equal(CollateralStatus.DISABLED)
      const expectedDefaultTimestamp: BigNumber = bn(await getLatestBlockTimestamp())
      expect(await cTokenNonFiatCollateral.whenDefault()).to.equal(expectedDefaultTimestamp)

      // Exchange rate stored is still accessible
      expect(await cNonFiatTokenVault.exchangeRateStored()).to.equal(currRate)

      // Price remains the same
      await expectPrice(cTokenNonFiatCollateral.address, fp('400'), ORACLE_ERROR, true)
      const [newLow, newHigh] = await cTokenNonFiatCollateral.price()
      expect(newLow).to.equal(currLow)
      expect(newHigh).to.equal(currHigh)
=======
      await expectUnpriced(cTokenNonFiatCollateral.address)

      // When refreshed, sets status to IFFY
      await cTokenNonFiatCollateral.refresh()
      expect(await cTokenNonFiatCollateral.status()).to.equal(CollateralStatus.IFFY)
>>>>>>> 9014df32
    })

    it('Enters DISABLED state when exchangeRateCurrent() reverts', async () => {
      const currRate = await cNonFiatTokenVault.exchangeRateStored()
      const [currLow, currHigh] = await cTokenNonFiatCollateral.price()

      expect(await cTokenNonFiatCollateral.status()).to.equal(CollateralStatus.SOUND)
      await expectPrice(cTokenNonFiatCollateral.address, fp('400'), ORACLE_ERROR, true)

      // Make cToken revert on exchangeRateCurrent()
      const cTokenErc20Mock = <CTokenMock>(
        await ethers.getContractAt('CTokenMock', await cNonFiatTokenVault.underlying())
      )
      await cTokenErc20Mock.setRevertExchangeRate(true)

      // Refresh - should not revert - Sets DISABLED
      await expect(cTokenNonFiatCollateral.refresh())
        .to.emit(cTokenNonFiatCollateral, 'CollateralStatusChanged')
        .withArgs(CollateralStatus.SOUND, CollateralStatus.DISABLED)

      expect(await cTokenNonFiatCollateral.status()).to.equal(CollateralStatus.DISABLED)
      const expectedDefaultTimestamp: BigNumber = bn(await getLatestBlockTimestamp())
      expect(await cTokenNonFiatCollateral.whenDefault()).to.equal(expectedDefaultTimestamp)

      // Exchange rate stored is still accessible
      expect(await cNonFiatTokenVault.exchangeRateStored()).to.equal(currRate)

      // Price remains the same
      await expectPrice(cTokenNonFiatCollateral.address, fp('400'), ORACLE_ERROR, true)
      const [newLow, newHigh] = await cTokenNonFiatCollateral.price()
      expect(newLow).to.equal(currLow)
      expect(newHigh).to.equal(currHigh)
    })

    it('Reverts if Chainlink feed reverts or runs out of gas, maintains status', async () => {
      const invalidChainlinkFeed: InvalidMockV3Aggregator = <InvalidMockV3Aggregator>(
        await InvalidMockV3AggregatorFactory.deploy(8, bn('1e8'))
      )

      let invalidCTokenNonFiatCollateral: CTokenNonFiatCollateral = <CTokenNonFiatCollateral>(
        await CTokenNonFiatFactory.deploy(
          {
            priceTimeout: PRICE_TIMEOUT,
            chainlinkFeed: invalidChainlinkFeed.address,
            oracleError: ORACLE_ERROR,
            erc20: cNonFiatTokenVault.address,
            maxTradeVolume: config.rTokenMaxTradeVolume,
            oracleTimeout: ORACLE_TIMEOUT,
            targetName: ethers.utils.formatBytes32String('BTC'),
            defaultThreshold: DEFAULT_THRESHOLD,
            delayUntilDefault: DELAY_UNTIL_DEFAULT,
          },
          targetUnitOracle.address,
          ORACLE_TIMEOUT,
          REVENUE_HIDING
        )
      )

      // Reverting with no reason
      await invalidChainlinkFeed.setSimplyRevert(true)
      await expect(invalidCTokenNonFiatCollateral.refresh()).to.be.reverted
      expect(await invalidCTokenNonFiatCollateral.status()).to.equal(CollateralStatus.SOUND)

      // Runnning out of gas (same error)
      await invalidChainlinkFeed.setSimplyRevert(false)
      await expect(invalidCTokenNonFiatCollateral.refresh()).to.be.reverted
      expect(await invalidCTokenNonFiatCollateral.status()).to.equal(CollateralStatus.SOUND)

      // With the second oracle
      invalidCTokenNonFiatCollateral = <CTokenNonFiatCollateral>await CTokenNonFiatFactory.deploy(
        {
          priceTimeout: PRICE_TIMEOUT,
          chainlinkFeed: referenceUnitOracle.address,
          oracleError: ORACLE_ERROR,
          erc20: cNonFiatTokenVault.address,
          maxTradeVolume: config.rTokenMaxTradeVolume,
          oracleTimeout: ORACLE_TIMEOUT,
          targetName: ethers.utils.formatBytes32String('BTC'),
          defaultThreshold: DEFAULT_THRESHOLD,
          delayUntilDefault: DELAY_UNTIL_DEFAULT,
        },
        invalidChainlinkFeed.address,
        ORACLE_TIMEOUT,
        REVENUE_HIDING
      )

      // Reverting with no reason
      await invalidChainlinkFeed.setSimplyRevert(true)
      await expect(invalidCTokenNonFiatCollateral.refresh()).to.be.reverted
      expect(await invalidCTokenNonFiatCollateral.status()).to.equal(CollateralStatus.SOUND)

      // Runnning out of gas (same error)
      await invalidChainlinkFeed.setSimplyRevert(false)
      await expect(invalidCTokenNonFiatCollateral.refresh()).to.be.reverted
      expect(await invalidCTokenNonFiatCollateral.status()).to.equal(CollateralStatus.SOUND)
    })
  })

  // Tests specific to SelfReferential, not used by default in fixture
  describe('Self-Referential Collateral #fast', () => {
    let SelfRefCollateralFactory: ContractFactory
    let selfReferentialCollateral: SelfReferentialCollateral
    let selfRefToken: WETH9
    let chainlinkFeed: MockV3Aggregator
    beforeEach(async () => {
      selfRefToken = await (await ethers.getContractFactory('WETH9')).deploy()
      chainlinkFeed = <MockV3Aggregator>(
        await (await ethers.getContractFactory('MockV3Aggregator')).deploy(8, bn('1e8'))
      )

      SelfRefCollateralFactory = await ethers.getContractFactory('SelfReferentialCollateral')

      selfReferentialCollateral = <SelfReferentialCollateral>await SelfRefCollateralFactory.deploy({
        priceTimeout: PRICE_TIMEOUT,
        chainlinkFeed: chainlinkFeed.address,
        oracleError: ORACLE_ERROR,
        erc20: selfRefToken.address,
        maxTradeVolume: config.rTokenMaxTradeVolume,
        oracleTimeout: ORACLE_TIMEOUT,
        targetName: ethers.utils.formatBytes32String('ETH'),
        defaultThreshold: 0,
        delayUntilDefault: DELAY_UNTIL_DEFAULT,
      })
      await selfReferentialCollateral.refresh()
    })

    it('Should setup collateral correctly', async function () {
      // Self-referential Collateral
      expect(await selfReferentialCollateral.isCollateral()).to.equal(true)
      expect(await selfReferentialCollateral.chainlinkFeed()).to.equal(chainlinkFeed.address)
      expect(await selfReferentialCollateral.erc20()).to.equal(selfRefToken.address)
      expect(await selfRefToken.decimals()).to.equal(18)
      expect(await selfReferentialCollateral.targetName()).to.equal(
        ethers.utils.formatBytes32String('ETH')
      )
      // Get priceable info
      await selfReferentialCollateral.refresh()
      expect(await selfReferentialCollateral.status()).to.equal(CollateralStatus.SOUND)
      expect(await selfReferentialCollateral.maxTradeVolume()).to.equal(config.rTokenMaxTradeVolume)
      expect(await selfReferentialCollateral.oracleTimeout()).to.equal(ORACLE_TIMEOUT)
      expect(await selfReferentialCollateral.bal(owner.address)).to.equal(0)
      expect(await selfReferentialCollateral.refPerTok()).to.equal(fp('1'))
      expect(await selfReferentialCollateral.targetPerRef()).to.equal(fp('1'))
      await expectPrice(selfReferentialCollateral.address, fp('1'), ORACLE_ERROR, true)
      await expect(selfReferentialCollateral.claimRewards()).to.not.emit(
        selfReferentialCollateral,
        'RewardsClaimed'
      )
    })

    it('Should not allow invalid defaultThreshold', async () => {
      await expect(
        SelfRefCollateralFactory.deploy({
          priceTimeout: PRICE_TIMEOUT,
          chainlinkFeed: chainlinkFeed.address,
          oracleError: ORACLE_ERROR,
          erc20: selfRefToken.address,
          maxTradeVolume: config.rTokenMaxTradeVolume,
          oracleTimeout: ORACLE_TIMEOUT,
          targetName: ethers.utils.formatBytes32String('ETH'),
          defaultThreshold: bn(100),
          delayUntilDefault: DELAY_UNTIL_DEFAULT,
        })
      ).to.be.revertedWith('default threshold not supported')
    })

    it('Should calculate prices correctly', async function () {
      // Check initial prices
      await expectPrice(selfReferentialCollateral.address, fp('1'), ORACLE_ERROR, true)

      // Update values in Oracle increase by 10%
      await setOraclePrice(selfReferentialCollateral.address, bn('1.1e8'))

      // Check new prices
      await expectPrice(selfReferentialCollateral.address, fp('1.1'), ORACLE_ERROR, true)

      await selfReferentialCollateral.refresh()
      const initialPrice = await selfReferentialCollateral.price()

      // Cached price if oracle price is zero
      await setOraclePrice(selfReferentialCollateral.address, bn(0))
<<<<<<< HEAD
      await expectExactPrice(selfReferentialCollateral.address, initialPrice)

      // Decay starts after oracle timeout
      await advanceTime(ORACLE_TIMEOUT.add(1).toString())
      await setOraclePrice(selfReferentialCollateral.address, bn(0))
      await expectDecayedPrice(selfReferentialCollateral.address)

=======
      await expectUnpriced(selfReferentialCollateral.address)

>>>>>>> 9014df32
      // When refreshed, sets status to IFFY
      await selfReferentialCollateral.refresh()
      expect(await selfReferentialCollateral.status()).to.equal(CollateralStatus.IFFY)

      // Advance time
      const delayUntilDefault: BigNumber = bn(await selfReferentialCollateral.delayUntilDefault())
      await advanceTime(Number(delayUntilDefault) + 1)

      // Refresh
      await selfReferentialCollateral.refresh()
      expect(await selfReferentialCollateral.status()).to.equal(CollateralStatus.DISABLED)

      // Another call would not change the state
      await selfReferentialCollateral.refresh()
      expect(await selfReferentialCollateral.status()).to.equal(CollateralStatus.DISABLED)

      // Final price checks
      await expectDecayedPrice(selfReferentialCollateral.address)
      await advanceTime(PRICE_TIMEOUT.toString())
      await setOraclePrice(selfReferentialCollateral.address, bn(0))
      await expectUnpriced(selfReferentialCollateral.address)
    })

    it('Reverts if Chainlink feed reverts or runs out of gas, maintains status', async () => {
      const invalidChainlinkFeed: InvalidMockV3Aggregator = <InvalidMockV3Aggregator>(
        await InvalidMockV3AggregatorFactory.deploy(8, bn('1e8'))
      )

      const invalidSelfRefCollateral: SelfReferentialCollateral = <SelfReferentialCollateral>(
        await SelfRefCollateralFactory.deploy({
          priceTimeout: PRICE_TIMEOUT,
          chainlinkFeed: invalidChainlinkFeed.address,
          oracleError: ORACLE_ERROR,
          erc20: selfRefToken.address,
          maxTradeVolume: config.rTokenMaxTradeVolume,
          oracleTimeout: ORACLE_TIMEOUT,
          targetName: ethers.utils.formatBytes32String('ETH'),
          defaultThreshold: 0,
          delayUntilDefault: DELAY_UNTIL_DEFAULT,
        })
      )

      // Reverting with no reason
      await invalidChainlinkFeed.setSimplyRevert(true)
      await expect(invalidSelfRefCollateral.refresh()).to.be.reverted
      expect(await invalidSelfRefCollateral.status()).to.equal(CollateralStatus.SOUND)

      // Runnning out of gas (same error)
      await invalidChainlinkFeed.setSimplyRevert(false)
      await expect(invalidSelfRefCollateral.refresh()).to.be.reverted
      expect(await invalidSelfRefCollateral.status()).to.equal(CollateralStatus.SOUND)
    })
  })

  // Tests specific to SelfReferential use of CTokenFiatCollateral.sol contract, not used by default in fixture
  describe('CToken Self-Referential Collateral #fast', () => {
    let CTokenSelfReferentialFactory: ContractFactory
    let cTokenSelfReferentialCollateral: CTokenSelfReferentialCollateral
    let selfRefToken: WETH9
    let cSelfRefToken: CTokenWrapperMock
    let chainlinkFeed: MockV3Aggregator

    beforeEach(async () => {
      selfRefToken = await (await ethers.getContractFactory('WETH9')).deploy()
      chainlinkFeed = <MockV3Aggregator>(
        await (await ethers.getContractFactory('MockV3Aggregator')).deploy(8, bn('1e8'))
      )

      // cToken Self Ref
      cSelfRefToken = await (
        await ethers.getContractFactory('CTokenWrapperMock')
      ).deploy('cETH Token', 'cETH', selfRefToken.address, compToken.address, compoundMock.address)

      CTokenSelfReferentialFactory = await ethers.getContractFactory(
        'CTokenSelfReferentialCollateral'
      )

      cTokenSelfReferentialCollateral = <CTokenSelfReferentialCollateral>(
        await CTokenSelfReferentialFactory.deploy(
          {
            priceTimeout: PRICE_TIMEOUT,
            chainlinkFeed: chainlinkFeed.address,
            oracleError: ORACLE_ERROR,
            erc20: cSelfRefToken.address,
            maxTradeVolume: config.rTokenMaxTradeVolume,
            oracleTimeout: ORACLE_TIMEOUT,
            targetName: ethers.utils.formatBytes32String('ETH'),
            defaultThreshold: 0,
            delayUntilDefault: DELAY_UNTIL_DEFAULT,
          },
          REVENUE_HIDING,
          await selfRefToken.decimals()
        )
      )
      await cTokenSelfReferentialCollateral.refresh()

      // Mint some tokens
      await cSelfRefToken.connect(owner).mint(owner.address, amt.div(bn('1e10')))
    })

    it('Should not allow out of range revenueHiding', async () => {
      await expect(
        CTokenSelfReferentialFactory.deploy(
          {
            priceTimeout: PRICE_TIMEOUT,
            chainlinkFeed: chainlinkFeed.address,
            oracleError: ORACLE_ERROR,
            erc20: cSelfRefToken.address,
            maxTradeVolume: config.rTokenMaxTradeVolume,
            oracleTimeout: ORACLE_TIMEOUT,
            targetName: ethers.utils.formatBytes32String('ETH'),
            defaultThreshold: DEFAULT_THRESHOLD,
            delayUntilDefault: DELAY_UNTIL_DEFAULT,
          },
          fp('1'),
          await selfRefToken.decimals()
        )
      ).to.be.revertedWith('revenueHiding out of range')
    })

    it('Should not allow missing reference erc20 decimals', async () => {
      await expect(
        CTokenSelfReferentialFactory.deploy(
          {
            priceTimeout: PRICE_TIMEOUT,
            chainlinkFeed: chainlinkFeed.address,
            oracleError: ORACLE_ERROR,
            erc20: cSelfRefToken.address,
            maxTradeVolume: config.rTokenMaxTradeVolume,
            oracleTimeout: ORACLE_TIMEOUT,
            targetName: ethers.utils.formatBytes32String('ETH'),
            defaultThreshold: bn(0),
            delayUntilDefault: DELAY_UNTIL_DEFAULT,
          },
          REVENUE_HIDING,
          0
        )
      ).to.be.revertedWith('referenceERC20Decimals missing')
    })

    it('Should not allow invalid defaultThreshold', async () => {
      await expect(
        CTokenSelfReferentialFactory.deploy(
          {
            priceTimeout: PRICE_TIMEOUT,
            chainlinkFeed: chainlinkFeed.address,
            oracleError: ORACLE_ERROR,
            erc20: cSelfRefToken.address,
            maxTradeVolume: config.rTokenMaxTradeVolume,
            oracleTimeout: ORACLE_TIMEOUT,
            targetName: ethers.utils.formatBytes32String('ETH'),
            defaultThreshold: bn(200),
            delayUntilDefault: DELAY_UNTIL_DEFAULT,
          },
          REVENUE_HIDING,
          0
        )
      ).to.be.revertedWith('default threshold not supported')
    })

    it('Should setup collateral correctly', async function () {
      // Self-referential Collateral
      expect(await cTokenSelfReferentialCollateral.isCollateral()).to.equal(true)
      expect(await cTokenSelfReferentialCollateral.chainlinkFeed()).to.equal(chainlinkFeed.address)
      expect(await cTokenSelfReferentialCollateral.referenceERC20Decimals()).to.equal(18)
      expect(await cTokenSelfReferentialCollateral.erc20()).to.equal(cSelfRefToken.address)
      expect(await cSelfRefToken.decimals()).to.equal(8)
      expect(await cTokenSelfReferentialCollateral.targetName()).to.equal(
        ethers.utils.formatBytes32String('ETH')
      )
      // Get priceable info
      await cTokenSelfReferentialCollateral.refresh()
      expect(await cTokenSelfReferentialCollateral.status()).to.equal(CollateralStatus.SOUND)
      expect(await cTokenSelfReferentialCollateral.whenDefault()).to.equal(MAX_UINT48)
      expect(await cTokenSelfReferentialCollateral.maxTradeVolume()).to.equal(
        config.rTokenMaxTradeVolume
      )
      expect(await cTokenSelfReferentialCollateral.oracleTimeout()).to.equal(ORACLE_TIMEOUT)
      expect(await cTokenSelfReferentialCollateral.bal(owner.address)).to.equal(amt)
      expect(await cTokenSelfReferentialCollateral.refPerTok()).to.equal(fp('0.02'))
      expect(await cTokenSelfReferentialCollateral.targetPerRef()).to.equal(fp('1'))
      expect(await cTokenSelfReferentialCollateral.exposedReferencePrice()).to.equal(
        await cTokenSelfReferentialCollateral.refPerTok()
      )

      await expectPrice(cTokenSelfReferentialCollateral.address, fp('0.02'), ORACLE_ERROR, true)
      await expect(cTokenSelfReferentialCollateral.claimRewards())
        .to.emit(cSelfRefToken, 'RewardsClaimed')
        .withArgs(compToken.address, 0)
    })

    it('Should calculate prices correctly', async function () {
      await expectPrice(cTokenSelfReferentialCollateral.address, fp('0.02'), ORACLE_ERROR, true)

      // Check refPerTok initial values
      expect(await cTokenSelfReferentialCollateral.refPerTok()).to.equal(fp('0.02'))

      // Increase rate to double
      await cSelfRefToken.setExchangeRate(fp(2))
      await cTokenSelfReferentialCollateral.refresh()

      // Check price doubled
      await expectPrice(cTokenSelfReferentialCollateral.address, fp('0.04'), ORACLE_ERROR, true)

      // RefPerTok also doubles in this case
      expect(await cTokenSelfReferentialCollateral.refPerTok()).to.equal(fp('0.04'))

      // Update values in Oracle increase by 10%
      await setOraclePrice(cTokenSelfReferentialCollateral.address, bn('1.1e8'))

      // Check new prices
      await expectPrice(cTokenSelfReferentialCollateral.address, fp('0.044'), ORACLE_ERROR, true)

      await cTokenSelfReferentialCollateral.refresh()
      const initialPrice = await cTokenSelfReferentialCollateral.price()
      await setOraclePrice(cTokenSelfReferentialCollateral.address, bn(0))
<<<<<<< HEAD
      await expectExactPrice(cTokenSelfReferentialCollateral.address, initialPrice)

      // Decays if price is zero
=======
      await expectUnpriced(cTokenSelfReferentialCollateral.address)

      // When refreshed, sets status to IFFY
>>>>>>> 9014df32
      await cTokenSelfReferentialCollateral.refresh()
      expect(await cTokenSelfReferentialCollateral.status()).to.equal(CollateralStatus.IFFY)
      await advanceTime(ORACLE_TIMEOUT.add(1).toString())
      await setOraclePrice(cTokenSelfReferentialCollateral.address, bn(0))
      await expectDecayedPrice(cTokenSelfReferentialCollateral.address)

      // Unpriced after price timeout
      await advanceTime(PRICE_TIMEOUT.toString())
      await setOraclePrice(cTokenSelfReferentialCollateral.address, bn(0))
      await expectUnpriced(cTokenSelfReferentialCollateral.address)

      // When refreshed, sets status to DISABLED
      await cTokenSelfReferentialCollateral.refresh()
      expect(await cTokenSelfReferentialCollateral.status()).to.equal(CollateralStatus.DISABLED)
    })

    it('Enters DISABLED state when exchangeRateCurrent() reverts', async () => {
      const currRate = await cSelfRefToken.exchangeRateStored()
      const [currLow, currHigh] = await cTokenSelfReferentialCollateral.price()

      expect(await cTokenSelfReferentialCollateral.status()).to.equal(CollateralStatus.SOUND)
      await expectPrice(cTokenSelfReferentialCollateral.address, fp('0.02'), ORACLE_ERROR, true)

      // Make cToken revert on exchangeRateCurrent()
      const cTokenErc20Mock = <CTokenMock>(
        await ethers.getContractAt('CTokenMock', await cSelfRefToken.underlying())
      )
      await cTokenErc20Mock.setRevertExchangeRate(true)

      // Refresh - should not revert - Sets DISABLED
      await expect(cTokenSelfReferentialCollateral.refresh())
        .to.emit(cTokenSelfReferentialCollateral, 'CollateralStatusChanged')
        .withArgs(CollateralStatus.SOUND, CollateralStatus.DISABLED)

      expect(await cTokenSelfReferentialCollateral.status()).to.equal(CollateralStatus.DISABLED)
      const expectedDefaultTimestamp: BigNumber = bn(await getLatestBlockTimestamp())
      expect(await cTokenSelfReferentialCollateral.whenDefault()).to.equal(expectedDefaultTimestamp)

      // Exchange rate stored is still accessible
      expect(await cSelfRefToken.exchangeRateStored()).to.equal(currRate)

      // Price remains the same
      await expectPrice(cTokenSelfReferentialCollateral.address, fp('0.02'), ORACLE_ERROR, true)
      const [newLow, newHigh] = await cTokenSelfReferentialCollateral.price()
      expect(newLow).to.equal(currLow)
      expect(newHigh).to.equal(currHigh)
    })

    it('Enters DISABLED state when exchangeRateCurrent() reverts', async () => {
      const currRate = await cSelfRefToken.exchangeRateStored()
      const [currLow, currHigh] = await cTokenSelfReferentialCollateral.price()

      expect(await cTokenSelfReferentialCollateral.status()).to.equal(CollateralStatus.SOUND)
      await expectPrice(cTokenSelfReferentialCollateral.address, fp('0.02'), ORACLE_ERROR, true)

      // Make cToken revert on exchangeRateCurrent()
      const cTokenErc20Mock = <CTokenMock>(
        await ethers.getContractAt('CTokenMock', await cSelfRefToken.underlying())
      )
      await cTokenErc20Mock.setRevertExchangeRate(true)

      // Refresh - should not revert - Sets DISABLED
      await expect(cTokenSelfReferentialCollateral.refresh())
        .to.emit(cTokenSelfReferentialCollateral, 'CollateralStatusChanged')
        .withArgs(CollateralStatus.SOUND, CollateralStatus.DISABLED)

      expect(await cTokenSelfReferentialCollateral.status()).to.equal(CollateralStatus.DISABLED)
      const expectedDefaultTimestamp: BigNumber = bn(await getLatestBlockTimestamp())
      expect(await cTokenSelfReferentialCollateral.whenDefault()).to.equal(expectedDefaultTimestamp)

      // Exchange rate stored is still accessible
      expect(await cSelfRefToken.exchangeRateStored()).to.equal(currRate)

      // Price remains the same
      await expectPrice(cTokenSelfReferentialCollateral.address, fp('0.02'), ORACLE_ERROR, true)
      const [newLow, newHigh] = await cTokenSelfReferentialCollateral.price()
      expect(newLow).to.equal(currLow)
      expect(newHigh).to.equal(currHigh)
    })

    it('Enters DISABLED state when exchangeRateCurrent() reverts', async () => {
      const currRate = await cSelfRefToken.exchangeRateStored()
      const [currLow, currHigh] = await cTokenSelfReferentialCollateral.price()

      expect(await cTokenSelfReferentialCollateral.status()).to.equal(CollateralStatus.SOUND)
      await expectPrice(cTokenSelfReferentialCollateral.address, fp('0.02'), ORACLE_ERROR, true)

      // Make cToken revert on exchangeRateCurrent()
      const cTokenErc20Mock = <CTokenMock>(
        await ethers.getContractAt('CTokenMock', await cSelfRefToken.underlying())
      )
      await cTokenErc20Mock.setRevertExchangeRate(true)

      // Refresh - should not revert - Sets DISABLED
      await expect(cTokenSelfReferentialCollateral.refresh())
        .to.emit(cTokenSelfReferentialCollateral, 'CollateralStatusChanged')
        .withArgs(CollateralStatus.SOUND, CollateralStatus.DISABLED)

      expect(await cTokenSelfReferentialCollateral.status()).to.equal(CollateralStatus.DISABLED)
      const expectedDefaultTimestamp: BigNumber = bn(await getLatestBlockTimestamp())
      expect(await cTokenSelfReferentialCollateral.whenDefault()).to.equal(expectedDefaultTimestamp)

      // Exchange rate stored is still accessible
      expect(await cSelfRefToken.exchangeRateStored()).to.equal(currRate)

      // Price remains the same
      await expectPrice(cTokenSelfReferentialCollateral.address, fp('0.02'), ORACLE_ERROR, true)
      const [newLow, newHigh] = await cTokenSelfReferentialCollateral.price()
      expect(newLow).to.equal(currLow)
      expect(newHigh).to.equal(currHigh)
    })

    it('Reverts if Chainlink feed reverts or runs out of gas, maintains status', async () => {
      const invalidChainlinkFeed: InvalidMockV3Aggregator = <InvalidMockV3Aggregator>(
        await InvalidMockV3AggregatorFactory.deploy(8, bn('1e8'))
      )

      const invalidCTokenSelfRefCollateral: CTokenFiatCollateral = <CTokenFiatCollateral>(
        await CTokenSelfReferentialFactory.deploy(
          {
            priceTimeout: PRICE_TIMEOUT,
            chainlinkFeed: invalidChainlinkFeed.address,
            oracleError: ORACLE_ERROR,
            erc20: cSelfRefToken.address,
            maxTradeVolume: config.rTokenMaxTradeVolume,
            oracleTimeout: ORACLE_TIMEOUT,
            targetName: ethers.utils.formatBytes32String('ETH'),
            defaultThreshold: 0,
            delayUntilDefault: DELAY_UNTIL_DEFAULT,
          },
          REVENUE_HIDING,
          await selfRefToken.decimals()
        )
      )

      // Reverting with no reason
      await invalidChainlinkFeed.setSimplyRevert(true)
      await expect(invalidCTokenSelfRefCollateral.refresh()).to.be.reverted
      expect(await invalidCTokenSelfRefCollateral.status()).to.equal(CollateralStatus.SOUND)

      // Runnning out of gas (same error)
      await invalidChainlinkFeed.setSimplyRevert(false)
      await expect(invalidCTokenSelfRefCollateral.refresh()).to.be.reverted
      expect(await invalidCTokenSelfRefCollateral.status()).to.equal(CollateralStatus.SOUND)
    })
  })

  // Tests specific to EURFiatCollateral.sol contract, not used by default in fixture
  describe('EUR fiat Collateral #fast', () => {
    let EURFiatCollateralFactory: ContractFactory
    let eurFiatCollateral: EURFiatCollateral
    let eurFiatToken: ERC20Mock
    let targetUnitOracle: MockV3Aggregator
    let referenceUnitOracle: MockV3Aggregator

    beforeEach(async () => {
      eurFiatToken = await (
        await ethers.getContractFactory('ERC20Mock')
      ).deploy('EUR Token', 'EURT')
      targetUnitOracle = <MockV3Aggregator>(
        await (await ethers.getContractFactory('MockV3Aggregator')).deploy(8, bn('1e8')) // $1
      )
      referenceUnitOracle = <MockV3Aggregator>(
        await (await ethers.getContractFactory('MockV3Aggregator')).deploy(8, bn('1e8')) // $1
      )

      EURFiatCollateralFactory = await ethers.getContractFactory('EURFiatCollateral')

      eurFiatCollateral = <EURFiatCollateral>await EURFiatCollateralFactory.deploy(
        {
          priceTimeout: PRICE_TIMEOUT,
          chainlinkFeed: referenceUnitOracle.address,
          oracleError: ORACLE_ERROR,
          erc20: eurFiatToken.address,
          maxTradeVolume: config.rTokenMaxTradeVolume,
          oracleTimeout: ORACLE_TIMEOUT,
          targetName: ethers.utils.formatBytes32String('EUR'),
          defaultThreshold: DEFAULT_THRESHOLD,
          delayUntilDefault: DELAY_UNTIL_DEFAULT,
        },
        targetUnitOracle.address,
        ORACLE_TIMEOUT
      )
      await eurFiatCollateral.refresh()

      // Mint some tokens
      await eurFiatToken.connect(owner).mint(owner.address, amt)
    })

    it('Should not allow missing delayUntilDefault', async () => {
      await expect(
        EURFiatCollateralFactory.deploy(
          {
            priceTimeout: PRICE_TIMEOUT,
            chainlinkFeed: referenceUnitOracle.address,
            oracleError: ORACLE_ERROR,
            erc20: eurFiatToken.address,
            maxTradeVolume: config.rTokenMaxTradeVolume,
            oracleTimeout: ORACLE_TIMEOUT,
            targetName: ethers.utils.formatBytes32String('EUR'),
            defaultThreshold: DEFAULT_THRESHOLD,
            delayUntilDefault: bn(0),
          },
          targetUnitOracle.address,
          ORACLE_TIMEOUT
        )
      ).to.be.revertedWith('delayUntilDefault zero')
    })

    it('Should not allow missing targetUnit feed', async () => {
      await expect(
        EURFiatCollateralFactory.deploy(
          {
            priceTimeout: PRICE_TIMEOUT,
            chainlinkFeed: referenceUnitOracle.address,
            oracleError: ORACLE_ERROR,
            erc20: eurFiatToken.address,
            maxTradeVolume: config.rTokenMaxTradeVolume,
            oracleTimeout: ORACLE_TIMEOUT,
            targetName: ethers.utils.formatBytes32String('EUR'),
            defaultThreshold: DEFAULT_THRESHOLD,
            delayUntilDefault: DELAY_UNTIL_DEFAULT,
          },
          ZERO_ADDRESS,
          ORACLE_TIMEOUT
        )
      ).to.be.revertedWith('missing targetUnit feed')
    })

    it('Should not allow missing reference feed', async () => {
      await expect(
        EURFiatCollateralFactory.deploy(
          {
            priceTimeout: PRICE_TIMEOUT,
            chainlinkFeed: ZERO_ADDRESS,
            oracleError: ORACLE_ERROR,
            erc20: eurFiatToken.address,
            maxTradeVolume: config.rTokenMaxTradeVolume,
            oracleTimeout: ORACLE_TIMEOUT,
            targetName: ethers.utils.formatBytes32String('EUR'),
            defaultThreshold: DEFAULT_THRESHOLD,
            delayUntilDefault: DELAY_UNTIL_DEFAULT,
          },
          targetUnitOracle.address,
          ORACLE_TIMEOUT
        )
      ).to.be.revertedWith('missing chainlink feed')
    })

    it('Should not allow 0 targetUnitOracleTimeout', async () => {
      await expect(
        EURFiatCollateralFactory.deploy(
          {
            priceTimeout: PRICE_TIMEOUT,
            chainlinkFeed: referenceUnitOracle.address,
            oracleError: ORACLE_ERROR,
            erc20: eurFiatToken.address,
            maxTradeVolume: config.rTokenMaxTradeVolume,
            oracleTimeout: ORACLE_TIMEOUT,
            targetName: ethers.utils.formatBytes32String('BTC'),
            defaultThreshold: DEFAULT_THRESHOLD,
            delayUntilDefault: DELAY_UNTIL_DEFAULT,
          },
          targetUnitOracle.address,
          bn('0')
        )
      ).to.be.revertedWith('targetUnitOracleTimeout zero')
    })

    it('Should not revert during refresh when price2 is 0', async () => {
      const targetFeedAddr = await eurFiatCollateral.targetUnitChainlinkFeed()
      const targetFeed = await ethers.getContractAt('MockV3Aggregator', targetFeedAddr)
      await targetFeed.updateAnswer(0)
      await eurFiatCollateral.refresh()
      expect(await eurFiatCollateral.status()).to.equal(CollateralStatus.IFFY)
    })

    it('Should setup collateral correctly', async function () {
      // Non-Fiat Token
      expect(await eurFiatCollateral.isCollateral()).to.equal(true)
      expect(await eurFiatCollateral.targetUnitChainlinkFeed()).to.equal(targetUnitOracle.address)
      expect(await eurFiatCollateral.chainlinkFeed()).to.equal(referenceUnitOracle.address)
      expect(await eurFiatCollateral.erc20()).to.equal(eurFiatToken.address)
      expect(await eurFiatToken.decimals()).to.equal(18)
      expect(await eurFiatCollateral.targetName()).to.equal(ethers.utils.formatBytes32String('EUR'))
      // Get priceable info
      await eurFiatCollateral.refresh()
      expect(await eurFiatCollateral.status()).to.equal(CollateralStatus.SOUND)
      expect(await eurFiatCollateral.whenDefault()).to.equal(MAX_UINT48)
      expect(await eurFiatCollateral.pegBottom()).to.equal(fp('1').sub(DEFAULT_THRESHOLD))
      expect(await eurFiatCollateral.pegTop()).to.equal(fp('1').add(DEFAULT_THRESHOLD))
      expect(await eurFiatCollateral.delayUntilDefault()).to.equal(DELAY_UNTIL_DEFAULT)
      expect(await eurFiatCollateral.maxTradeVolume()).to.equal(config.rTokenMaxTradeVolume)
      expect(await eurFiatCollateral.oracleTimeout()).to.equal(ORACLE_TIMEOUT)
      expect(await eurFiatCollateral.bal(owner.address)).to.equal(amt)
      expect(await eurFiatCollateral.refPerTok()).to.equal(fp('1'))
      expect(await eurFiatCollateral.targetPerRef()).to.equal(fp('1'))
      await expectPrice(eurFiatCollateral.address, fp('1'), ORACLE_ERROR, true)
      await expect(eurFiatCollateral.claimRewards()).to.not.emit(
        eurFiatCollateral,
        'RewardsClaimed'
      )
    })

    it('Should calculate prices correctly', async function () {
      // Check initial prices
      await expectPrice(eurFiatCollateral.address, fp('1'), ORACLE_ERROR, true)

      // Update values in Oracle = double price
      await referenceUnitOracle.updateAnswer(bn('2e8'))
      await targetUnitOracle.updateAnswer(bn('2e8'))

      // Check new prices
      await expectPrice(eurFiatCollateral.address, fp('2'), ORACLE_ERROR, true)
      await eurFiatCollateral.refresh()
      const initialPrice = await eurFiatCollateral.price()

      // Decays if price is zero
      await referenceUnitOracle.updateAnswer(bn('0'))
<<<<<<< HEAD
      await expectExactPrice(eurFiatCollateral.address, initialPrice)
=======
      await expectUnpriced(eurFiatCollateral.address)
>>>>>>> 9014df32

      // When refreshed, sets status to IFFY
      await eurFiatCollateral.refresh()
      expect(await eurFiatCollateral.status()).to.equal(CollateralStatus.IFFY)

      // Restore
      await referenceUnitOracle.updateAnswer(bn('2e8'))
      await eurFiatCollateral.refresh()
      expect(await eurFiatCollateral.status()).to.equal(CollateralStatus.SOUND)

      // Check the other oracle - When refreshed, sets status to Unpriced
      await targetUnitOracle.updateAnswer(bn('0'))
      await eurFiatCollateral.refresh()
      expect(await eurFiatCollateral.status()).to.equal(CollateralStatus.IFFY)

      // Decays if price is zero
      await referenceUnitOracle.updateAnswer(bn('0'))
      await expectExactPrice(eurFiatCollateral.address, initialPrice)
      await advanceTime(ORACLE_TIMEOUT.add(1).toString())
      await referenceUnitOracle.updateAnswer(bn('0'))
      await expectDecayedPrice(eurFiatCollateral.address)

      // After timeout, unpriced
      await advanceTime(PRICE_TIMEOUT.toString())
      await referenceUnitOracle.updateAnswer(bn('0'))
      await expectUnpriced(eurFiatCollateral.address)
    })

    it('Reverts if Chainlink feed reverts or runs out of gas, maintains status', async () => {
      const invalidChainlinkFeed: InvalidMockV3Aggregator = <InvalidMockV3Aggregator>(
        await InvalidMockV3AggregatorFactory.deploy(8, bn('1e8'))
      )

      let invalidEURFiatCollateral: EURFiatCollateral = <EURFiatCollateral>(
        await EURFiatCollateralFactory.deploy(
          {
            priceTimeout: PRICE_TIMEOUT,
            chainlinkFeed: invalidChainlinkFeed.address,
            oracleError: ORACLE_ERROR,
            erc20: eurFiatToken.address,
            maxTradeVolume: config.rTokenMaxTradeVolume,
            oracleTimeout: ORACLE_TIMEOUT,
            targetName: ethers.utils.formatBytes32String('EUR'),
            defaultThreshold: DEFAULT_THRESHOLD,
            delayUntilDefault: DELAY_UNTIL_DEFAULT,
          },
          targetUnitOracle.address,
          ORACLE_TIMEOUT
        )
      )

      // Reverting with no reason
      await invalidChainlinkFeed.setSimplyRevert(true)
      await expect(invalidEURFiatCollateral.refresh()).to.be.reverted
      expect(await invalidEURFiatCollateral.status()).to.equal(CollateralStatus.SOUND)

      // Runnning out of gas (same error)
      await invalidChainlinkFeed.setSimplyRevert(false)
      await expect(invalidEURFiatCollateral.refresh()).to.be.reverted
      expect(await invalidEURFiatCollateral.status()).to.equal(CollateralStatus.SOUND)

      // With the second oracle
      invalidEURFiatCollateral = <EURFiatCollateral>await EURFiatCollateralFactory.deploy(
        {
          priceTimeout: PRICE_TIMEOUT,
          chainlinkFeed: referenceUnitOracle.address,
          oracleError: ORACLE_ERROR,
          erc20: eurFiatToken.address,
          maxTradeVolume: config.rTokenMaxTradeVolume,
          oracleTimeout: ORACLE_TIMEOUT,
          targetName: ethers.utils.formatBytes32String('EUR'),
          defaultThreshold: DEFAULT_THRESHOLD,
          delayUntilDefault: DELAY_UNTIL_DEFAULT,
        },
        invalidChainlinkFeed.address,
        ORACLE_TIMEOUT
      )

      // Reverting with no reason
      await invalidChainlinkFeed.setSimplyRevert(true)
      await expect(invalidEURFiatCollateral.refresh()).to.be.reverted
      expect(await invalidEURFiatCollateral.status()).to.equal(CollateralStatus.SOUND)

      // Runnning out of gas (same error)
      await invalidChainlinkFeed.setSimplyRevert(false)
      await expect(invalidEURFiatCollateral.refresh()).to.be.reverted
      expect(await invalidEURFiatCollateral.status()).to.equal(CollateralStatus.SOUND)
    })
  })

  describeGas('Gas Reporting', () => {
    context('refresh()', () => {
      it('during SOUND', async () => {
        await snapshotGasCost(tokenCollateral.refresh())
        await snapshotGasCost(usdcCollateral.refresh())
      })

      it('during + after soft default', async function () {
        const delayUntilDefault: BigNumber = bn(await tokenCollateral.delayUntilDefault())

        // Depeg one of the underlying tokens - Reducing price 20%
        // Should also impact on the aToken and cToken
        await setOraclePrice(tokenCollateral.address, bn('7e7'))

        // Force updates - Should update whenDefault and status
        await snapshotGasCost(tokenCollateral.refresh())
        expect(await tokenCollateral.status()).to.equal(CollateralStatus.IFFY)

        // Adance half the delay
        await advanceTime(Number(delayUntilDefault.div(2)) + 1)

        // Force updates - Nothing occurs
        await snapshotGasCost(tokenCollateral.refresh())
        await snapshotGasCost(usdcCollateral.refresh())
        expect(await usdcCollateral.status()).to.equal(CollateralStatus.SOUND)
        expect(await tokenCollateral.status()).to.equal(CollateralStatus.IFFY)

        // Adance the other half
        await advanceTime(Number(delayUntilDefault.div(2)) + 1)

        // Move time forward past delayUntilDefault
        expect(await tokenCollateral.status()).to.equal(CollateralStatus.DISABLED)
        expect(await usdcCollateral.status()).to.equal(CollateralStatus.SOUND)
        await snapshotGasCost(tokenCollateral.refresh())
        await snapshotGasCost(usdcCollateral.refresh())
      })

      it('after hard default', async function () {
        // Decrease rate for AToken and CToken, will disable collateral immediately
        await aToken.setExchangeRate(fp('0.99'))
        await cToken.setExchangeRate(fp('0.95'))

        // Force updates - Should update whenDefault and status for Atokens/CTokens
        await snapshotGasCost(aTokenCollateral.refresh())
        expect(await aTokenCollateral.status()).to.equal(CollateralStatus.DISABLED)

        await snapshotGasCost(cTokenCollateral.refresh())
        expect(await cTokenCollateral.status()).to.equal(CollateralStatus.DISABLED)
      })

      it('after oracle timeout', async () => {
        const oracleTimeout = await tokenCollateral.oracleTimeout()
        await setNextBlockTimestamp((await getLatestBlockTimestamp()) + oracleTimeout)
        await advanceBlocks(bn(oracleTimeout).div(12))
<<<<<<< HEAD
        await snapshotGasCost(tokenCollateral.refresh())
=======
>>>>>>> 9014df32
      })

      it('after full price timeout', async () => {
        await advanceTime(
          (await tokenCollateral.priceTimeout()) + (await tokenCollateral.oracleTimeout())
        )
<<<<<<< HEAD
        await expectUnpriced(tokenCollateral.address)
        await snapshotGasCost(tokenCollateral.refresh())
=======
        const lotP = await tokenCollateral.lotPrice()
        expect(lotP[0]).to.equal(0)
        expect(lotP[1]).to.equal(0)
>>>>>>> 9014df32
      })
    })
  })
})<|MERGE_RESOLUTION|>--- conflicted
+++ resolved
@@ -584,7 +584,6 @@
       )
     })
 
-<<<<<<< HEAD
     it('Should handle prices correctly when price is zero', async () => {
       const compInitPrice = await tokenCollateral.price()
       const aaveInitPrice = await aTokenCollateral.price()
@@ -611,31 +610,6 @@
       await expectUnpriced(cTokenCollateral.address)
       await expectUnpriced(tokenCollateral.address)
       await expectUnpriced(aTokenCollateral.address)
-=======
-    it('Should become unpriced if price is zero', async () => {
-      const compInitPrice = await tokenCollateral.price()
-      const aaveInitPrice = await aTokenCollateral.price()
-      const rsrInitPrice = await cTokenCollateral.price()
-
-      // Update values in Oracles to 0
-      await setOraclePrice(tokenCollateral.address, bn('0'))
-
-      // Should be unpriced
-      await expectUnpriced(cTokenCollateral.address)
-      await expectUnpriced(tokenCollateral.address)
-      await expectUnpriced(aTokenCollateral.address)
-
-      // Fallback prices should be initial prices
-      let [lotLow, lotHigh] = await tokenCollateral.lotPrice()
-      expect(lotLow).to.eq(compInitPrice[0])
-      expect(lotHigh).to.eq(compInitPrice[1])
-      ;[lotLow, lotHigh] = await cTokenCollateral.lotPrice()
-      expect(lotLow).to.eq(rsrInitPrice[0])
-      expect(lotHigh).to.eq(rsrInitPrice[1])
-      ;[lotLow, lotHigh] = await aTokenCollateral.lotPrice()
-      expect(lotLow).to.eq(aaveInitPrice[0])
-      expect(lotHigh).to.eq(aaveInitPrice[1])
->>>>>>> 9014df32
 
       // When refreshed, sets status to Unpriced
       await tokenCollateral.refresh()
@@ -1303,12 +1277,6 @@
 
       // Cached but IFFY if price is zero
       await targetUnitOracle.updateAnswer(bn('0'))
-<<<<<<< HEAD
-=======
-      await expectUnpriced(nonFiatCollateral.address)
-
-      // When refreshed, sets status to IFFY
->>>>>>> 9014df32
       await nonFiatCollateral.refresh()
       expect(await nonFiatCollateral.status()).to.equal(CollateralStatus.IFFY)
       await expectExactPrice(nonFiatCollateral.address, initialPrice)
@@ -1327,7 +1295,6 @@
 
       // Check the other oracle's impact
       await referenceUnitOracle.updateAnswer(bn('0'))
-<<<<<<< HEAD
       await expectExactPrice(nonFiatCollateral.address, initialPrice)
 
       // Advance past oracle timeout
@@ -1339,13 +1306,6 @@
       await advanceTime(PRICE_TIMEOUT.toString())
       await referenceUnitOracle.updateAnswer(bn('0'))
       await expectUnpriced(nonFiatCollateral.address)
-=======
-      await expectUnpriced(nonFiatCollateral.address)
-
-      // When refreshed, sets status to IFFY
-      await nonFiatCollateral.refresh()
-      expect(await nonFiatCollateral.status()).to.equal(CollateralStatus.IFFY)
->>>>>>> 9014df32
     })
 
     it('Reverts if Chainlink feed reverts or runs out of gas, maintains status', async () => {
@@ -1628,7 +1588,6 @@
       // Check new price
       await expectPrice(cTokenNonFiatCollateral.address, fp('880'), ORACLE_ERROR, true)
 
-<<<<<<< HEAD
       // Should be SOUND
       await cTokenNonFiatCollateral.refresh()
       expect(await cTokenNonFiatCollateral.status()).to.equal(CollateralStatus.SOUND)
@@ -1649,17 +1608,6 @@
       await expectDecayedPrice(cTokenNonFiatCollateral.address)
 
       // Restore price
-=======
-      // Unpriced if price is zero - Update Oracles and check prices
-      await targetUnitOracle.updateAnswer(bn('0'))
-      await expectUnpriced(cTokenNonFiatCollateral.address)
-
-      // When refreshed, sets status to IFFY
-      await cTokenNonFiatCollateral.refresh()
-      expect(await cTokenNonFiatCollateral.status()).to.equal(CollateralStatus.IFFY)
-
-      // Restore
->>>>>>> 9014df32
       await targetUnitOracle.updateAnswer(bn('22000e8'))
       await referenceUnitOracle.updateAnswer(bn('1e8'))
       await cTokenNonFiatCollateral.refresh()
@@ -1667,7 +1615,6 @@
 
       // Check the other oracle's impact
       await referenceUnitOracle.updateAnswer(bn('0'))
-<<<<<<< HEAD
       await expectExactPrice(cTokenNonFiatCollateral.address, initialPrice)
 
       // Advance past oracle timeout
@@ -1743,13 +1690,6 @@
       const [newLow, newHigh] = await cTokenNonFiatCollateral.price()
       expect(newLow).to.equal(currLow)
       expect(newHigh).to.equal(currHigh)
-=======
-      await expectUnpriced(cTokenNonFiatCollateral.address)
-
-      // When refreshed, sets status to IFFY
-      await cTokenNonFiatCollateral.refresh()
-      expect(await cTokenNonFiatCollateral.status()).to.equal(CollateralStatus.IFFY)
->>>>>>> 9014df32
     })
 
     it('Enters DISABLED state when exchangeRateCurrent() reverts', async () => {
@@ -1931,7 +1871,6 @@
 
       // Cached price if oracle price is zero
       await setOraclePrice(selfReferentialCollateral.address, bn(0))
-<<<<<<< HEAD
       await expectExactPrice(selfReferentialCollateral.address, initialPrice)
 
       // Decay starts after oracle timeout
@@ -1939,10 +1878,6 @@
       await setOraclePrice(selfReferentialCollateral.address, bn(0))
       await expectDecayedPrice(selfReferentialCollateral.address)
 
-=======
-      await expectUnpriced(selfReferentialCollateral.address)
-
->>>>>>> 9014df32
       // When refreshed, sets status to IFFY
       await selfReferentialCollateral.refresh()
       expect(await selfReferentialCollateral.status()).to.equal(CollateralStatus.IFFY)
@@ -2159,15 +2094,9 @@
       await cTokenSelfReferentialCollateral.refresh()
       const initialPrice = await cTokenSelfReferentialCollateral.price()
       await setOraclePrice(cTokenSelfReferentialCollateral.address, bn(0))
-<<<<<<< HEAD
       await expectExactPrice(cTokenSelfReferentialCollateral.address, initialPrice)
 
       // Decays if price is zero
-=======
-      await expectUnpriced(cTokenSelfReferentialCollateral.address)
-
-      // When refreshed, sets status to IFFY
->>>>>>> 9014df32
       await cTokenSelfReferentialCollateral.refresh()
       expect(await cTokenSelfReferentialCollateral.status()).to.equal(CollateralStatus.IFFY)
       await advanceTime(ORACLE_TIMEOUT.add(1).toString())
@@ -2487,11 +2416,7 @@
 
       // Decays if price is zero
       await referenceUnitOracle.updateAnswer(bn('0'))
-<<<<<<< HEAD
       await expectExactPrice(eurFiatCollateral.address, initialPrice)
-=======
-      await expectUnpriced(eurFiatCollateral.address)
->>>>>>> 9014df32
 
       // When refreshed, sets status to IFFY
       await eurFiatCollateral.refresh()
@@ -2636,24 +2561,15 @@
         const oracleTimeout = await tokenCollateral.oracleTimeout()
         await setNextBlockTimestamp((await getLatestBlockTimestamp()) + oracleTimeout)
         await advanceBlocks(bn(oracleTimeout).div(12))
-<<<<<<< HEAD
         await snapshotGasCost(tokenCollateral.refresh())
-=======
->>>>>>> 9014df32
       })
 
       it('after full price timeout', async () => {
         await advanceTime(
           (await tokenCollateral.priceTimeout()) + (await tokenCollateral.oracleTimeout())
         )
-<<<<<<< HEAD
         await expectUnpriced(tokenCollateral.address)
         await snapshotGasCost(tokenCollateral.refresh())
-=======
-        const lotP = await tokenCollateral.lotPrice()
-        expect(lotP[0]).to.equal(0)
-        expect(lotP[1]).to.equal(0)
->>>>>>> 9014df32
       })
     })
   })
