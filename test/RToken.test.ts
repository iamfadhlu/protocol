import { SignerWithAddress } from '@nomiclabs/hardhat-ethers/signers'
import { expect } from 'chai'
import { BigNumber, ContractFactory, Wallet } from 'ethers'
import hre, { ethers, waffle } from 'hardhat'
import { IConfig } from '../common/configuration'
import { BN_SCALE_FACTOR, CollateralStatus } from '../common/constants'
import { expectEvents } from '../common/events'
import { setOraclePrice } from './utils/oracles'
import { bn, fp, shortString } from '../common/numbers'
import {
  ATokenFiatCollateral,
  CTokenFiatCollateral,
  CTokenMock,
  ERC20Mock,
  Facade,
  FiatCollateral,
  IAssetRegistry,
  IBasketHandler,
  MockV3Aggregator,
  RTokenP0,
  RTokenP1,
  StaticATokenMock,
  TestIBackingManager,
  TestIMain,
  TestIRToken,
  USDCMock,
} from '../typechain'
import { whileImpersonating } from './utils/impersonation'
import snapshotGasCost from './utils/snapshotGasCost'
import { advanceTime, advanceBlocks, getLatestBlockNumber } from './utils/time'
<<<<<<< HEAD
import { Collateral, defaultFixture, Implementation, IMPLEMENTATION, SLOW } from './fixtures'
=======
import {
  Collateral,
  defaultFixture,
  IConfig,
  Implementation,
  IMPLEMENTATION,
  SLOW,
  ORACLE_TIMEOUT,
} from './fixtures'
>>>>>>> 537c4f77
import { cartesianProduct } from './utils/cases'
import { issueMany } from './utils/issue'

const describeGas =
  IMPLEMENTATION == Implementation.P1 && process.env.REPORT_GAS ? describe : describe.skip

const createFixtureLoader = waffle.createFixtureLoader

// eslint suggests I drop this. I think it's probably confused.
// enum RoundingApproach {
//   FLOOR,
//   ROUND,
//   CEIL,
// }

describe(`RTokenP${IMPLEMENTATION} contract`, () => {
  let owner: SignerWithAddress
  let addr1: SignerWithAddress
  let addr2: SignerWithAddress
  let other: SignerWithAddress

  // Tokens and Assets
  let initialBal: BigNumber
  let token0: ERC20Mock
  let token1: USDCMock
  let token2: StaticATokenMock
  let token3: CTokenMock
  let collateral0: Collateral
  let collateral1: Collateral
  let collateral2: ATokenFiatCollateral
  let collateral3: CTokenFiatCollateral
  let basket: Collateral[]
  let initialBasketNonce: BigNumber

  // Config values
  let config: IConfig

  // Main
  let main: TestIMain
  let rToken: TestIRToken
  let facade: Facade
  let assetRegistry: IAssetRegistry
  let backingManager: TestIBackingManager
  let basketHandler: IBasketHandler

  let loadFixture: ReturnType<typeof createFixtureLoader>
  let wallet: Wallet

  interface IIssuance {
    amount: BigNumber
    baskets: BigNumber
    basketNonce: BigNumber
    blockAvailableAt: BigNumber
    processed: boolean
  }

  // Implementation-agnostic testing interface for issuances
  const expectIssuance = async (account: string, index: number, issuance: Partial<IIssuance>) => {
    if (IMPLEMENTATION == Implementation.P0) {
      const rTokenP0 = <RTokenP0>await ethers.getContractAt('RTokenP0', rToken.address)
      const [, amount, baskets, basketNonce, blockAvailableAt, processed] =
        await rTokenP0.issuances(account, index)

      if (issuance.amount) expect(amount.toString()).to.eql(issuance.amount.toString())
      if (issuance.baskets) expect(baskets.toString()).to.eql(issuance.baskets.toString())
      if (issuance.basketNonce) {
        expect(basketNonce.toString()).to.eql(issuance.basketNonce.toString())
      }

      if (issuance.blockAvailableAt) {
        expect(blockAvailableAt.toString()).to.eql(issuance.blockAvailableAt.toString())
      }
      if (issuance.processed !== undefined) expect(processed).to.eql(issuance.processed)
    } else if (IMPLEMENTATION == Implementation.P1) {
      const rTokenP1 = <RTokenP1>await ethers.getContractAt('RTokenP1', rToken.address)
      const [basketNonce, left] = await rTokenP1.issueQueues(account)
      const [, amtRTokenPrev, amtBasketsPrev] = await rTokenP1.issueItem(
        account,
        index == 0 ? index : index - 1
      )

      const [when, amtRToken, amtBaskets] = await rTokenP1.issueItem(account, index)

      const amt = index == 0 ? amtRTokenPrev : amtRToken.sub(amtRTokenPrev)
      const baskets = index == 0 ? amtBasketsPrev : amtBaskets.sub(amtBasketsPrev)

      if (issuance.amount) expect(amt.toString()).to.eql(issuance.amount.toString())
      if (issuance.baskets) expect(baskets.toString()).to.eql(issuance.baskets.toString())
      if (issuance.basketNonce) {
        expect(basketNonce.toString()).to.eql(issuance.basketNonce.toString())
      }
      if (issuance.blockAvailableAt) {
        expect(when.toString()).to.eql(issuance.blockAvailableAt.toString())
      }
      if (issuance.processed !== undefined && issuance.processed) expect(left).to.gte(index)
      if (issuance.processed !== undefined && !issuance.processed) expect(left).to.lte(index)
    } else {
      throw new Error('PROTO_IMPL must be set to either `0` or `1`')
    }
  }

  before('create fixture loader', async () => {
    ;[wallet] = (await ethers.getSigners()) as unknown as Wallet[]
    loadFixture = createFixtureLoader([wallet])
  })

  beforeEach(async () => {
    ;[owner, addr1, addr2, other] = await ethers.getSigners()

    // Deploy fixture
    ;({ assetRegistry, backingManager, basket, basketHandler, config, facade, main, rToken } =
      await loadFixture(defaultFixture))

    // Get assets and tokens
    collateral0 = <Collateral>basket[0]
    collateral1 = <Collateral>basket[1]
    collateral2 = <ATokenFiatCollateral>basket[2]
    collateral3 = <CTokenFiatCollateral>basket[3]
    token0 = <ERC20Mock>await ethers.getContractAt('ERC20Mock', await collateral0.erc20())
    token1 = <USDCMock>await ethers.getContractAt('USDCMock', await collateral1.erc20())
    token2 = <StaticATokenMock>(
      await ethers.getContractAt('StaticATokenMock', await collateral2.erc20())
    )
    token3 = <CTokenMock>await ethers.getContractAt('CTokenMock', await collateral3.erc20())

    initialBasketNonce = (await basketHandler.lastSet())[0]

    // Mint initial balances
    initialBal = bn('40000e18')
    await token0.connect(owner).mint(addr1.address, initialBal)
    await token1.connect(owner).mint(addr1.address, initialBal)
    await token2.connect(owner).mint(addr1.address, initialBal)
    await token3.connect(owner).mint(addr1.address, initialBal)

    await token0.connect(owner).mint(addr2.address, initialBal)
    await token1.connect(owner).mint(addr2.address, initialBal)
    await token2.connect(owner).mint(addr2.address, initialBal)
    await token3.connect(owner).mint(addr2.address, initialBal)
  })

  describe('Deployment #fast', () => {
    it('Deployment should setup RToken correctly', async () => {
      expect(await rToken.name()).to.equal('RTKN RToken')
      expect(await rToken.symbol()).to.equal('RTKN')
      expect(await rToken.decimals()).to.equal(18)
      expect(await rToken.totalSupply()).to.equal(bn(0))
      expect(await rToken.basketsNeeded()).to.equal(0)

      // Check RToken price
      expect(await rToken.price()).to.equal(fp('1'))
    })
  })

  describe('Configuration #fast', () => {
    it('Should allow to set basketsNeeded only from BackingManager', async () => {
      // Check initial status
      expect(await rToken.basketsNeeded()).to.equal(0)

      // Try to update value if not BackingManager
      await expect(rToken.connect(owner).setBasketsNeeded(fp('1'))).to.be.revertedWith(
        'not backing manager'
      )

      await whileImpersonating(assetRegistry.address, async (bhSigner) => {
        await expect(rToken.connect(bhSigner).setBasketsNeeded(fp('1'))).to.be.revertedWith(
          'not backing manager'
        )
      })

      // Check value not updated
      expect(await rToken.basketsNeeded()).to.equal(0)

      await whileImpersonating(backingManager.address, async (bhSigner) => {
        await expect(rToken.connect(bhSigner).setBasketsNeeded(fp('1')))
          .to.emit(rToken, 'BasketsNeededChanged')
          .withArgs(0, fp('1'))
      })

      // Check updated value
      expect(await rToken.basketsNeeded()).to.equal(fp('1'))
    })

    it('Should allow to update issuanceRate if Owner', async () => {
      const newValue: BigNumber = fp('0.1')

      // Check existing value
      expect(await rToken.issuanceRate()).to.equal(config.issuanceRate)

      // If not owner cannot update
      await expect(rToken.connect(other).setIssuanceRate(newValue)).to.be.revertedWith(
        'governance only'
      )

      // Check value did not change
      expect(await rToken.issuanceRate()).to.equal(config.issuanceRate)

      // Update with owner
      await expect(rToken.connect(owner).setIssuanceRate(newValue))
        .to.emit(rToken, 'IssuanceRateSet')
        .withArgs(rToken.issuanceRate, newValue)

      // Check value was updated
      expect(await rToken.issuanceRate()).to.equal(newValue)
    })
  })

  describe('Issuance and Slow Minting', function () {
    const MIN_ISSUANCE_PER_BLOCK = bn('10000e18')

    it('Should not issue RTokens if paused', async function () {
      const issueAmount: BigNumber = bn('10e18')

      // Pause Main
      await main.connect(owner).pause()

      // Try to issue
      await expect(rToken.connect(addr1).issue(issueAmount)).to.be.revertedWith('paused or frozen')

      // Check values
      expect(await rToken.totalSupply()).to.equal(bn(0))
    })

    it('Should not issue RTokens if frozen', async function () {
      const issueAmount: BigNumber = bn('10e18')

      // Freeze Main
      await main.connect(owner).freeze()

      // Try to issue
      await expect(rToken.connect(addr1).issue(issueAmount)).to.be.revertedWith('paused or frozen')

      // Check values
      expect(await rToken.totalSupply()).to.equal(bn(0))
    })

    it('Should not vest RTokens if paused', async function () {
      const issueAmount: BigNumber = bn('100000e18')

      // Start issuance pre-pause
      await token0.connect(addr1).approve(rToken.address, issueAmount)
      await token1.connect(addr1).approve(rToken.address, issueAmount)
      await token2.connect(addr1).approve(rToken.address, issueAmount)
      await token3.connect(addr1).approve(rToken.address, issueAmount)
      await rToken.connect(addr1).issue(issueAmount)

      // Pause Main
      await main.connect(owner).pause()

      // Try to vest
      await expect(rToken.connect(addr1).vest(addr1.address, 1)).to.be.revertedWith(
        'paused or frozen'
      )

      // Check values
      expect(await rToken.totalSupply()).to.equal(bn(0))
    })

    it('Should not vest RTokens if frozen', async function () {
      const issueAmount: BigNumber = bn('100000e18')

      // Start issuance pre-pause
      await token0.connect(addr1).approve(rToken.address, issueAmount)
      await token1.connect(addr1).approve(rToken.address, issueAmount)
      await token2.connect(addr1).approve(rToken.address, issueAmount)
      await token3.connect(addr1).approve(rToken.address, issueAmount)
      await rToken.connect(addr1).issue(issueAmount)

      // Freeze Main
      await main.connect(owner).freeze()

      // Try to vest
      await expect(rToken.connect(addr1).vest(addr1.address, 1)).to.be.revertedWith(
        'paused or frozen'
      )

      // Check values
      expect(await rToken.totalSupply()).to.equal(bn(0))
    })

    it('Should not vest RTokens if UNPRICED collateral', async function () {
      const issueAmount: BigNumber = bn('100000e18')

      // Start issuance pre-pause
      await token0.connect(addr1).approve(rToken.address, issueAmount)
      await token1.connect(addr1).approve(rToken.address, issueAmount)
      await token2.connect(addr1).approve(rToken.address, issueAmount)
      await token3.connect(addr1).approve(rToken.address, issueAmount)
      await rToken.connect(addr1).issue(issueAmount)

      await advanceTime(ORACLE_TIMEOUT.toString())

      // Try to vest
      await expect(rToken.connect(addr1).vest(addr1.address, 1)).to.be.revertedWith(
        'collateral default'
      )

      // Check values
      expect(await rToken.totalSupply()).to.equal(bn(0))
    })

    it('Should not be able to cancel vesting if frozen', async function () {
      const issueAmount: BigNumber = bn('100000e18')

      // Start issuance pre-pause
      await token0.connect(addr1).approve(rToken.address, issueAmount)
      await token1.connect(addr1).approve(rToken.address, issueAmount)
      await token2.connect(addr1).approve(rToken.address, issueAmount)
      await token3.connect(addr1).approve(rToken.address, issueAmount)
      await rToken.connect(addr1).issue(issueAmount)

      // Freeze Main
      await main.connect(owner).freeze()

      // Try to vest
      await expect(rToken.connect(addr1).cancel(1, true)).to.be.revertedWith('frozen')
    })

    it('Should be able to cancel vesting if paused', async function () {
      const issueAmount: BigNumber = bn('100000e18')

      // Start issuance pre-pause
      await token0.connect(addr1).approve(rToken.address, issueAmount)
      await token1.connect(addr1).approve(rToken.address, issueAmount)
      await token2.connect(addr1).approve(rToken.address, issueAmount)
      await token3.connect(addr1).approve(rToken.address, issueAmount)
      await rToken.connect(addr1).issue(issueAmount)

      // Pause Main
      await main.connect(owner).pause()

      // Cancel
      await rToken.connect(addr1).cancel(1, true)
    })

    it('Should not issue RTokens if amount is zero', async function () {
      const zero: BigNumber = bn('0')

      // Try to issue
      await expect(rToken.connect(addr1).issue(zero)).to.be.revertedWith('Cannot issue zero')

      // Check values
      expect(await rToken.totalSupply()).to.equal(bn('0'))
    })

    it('Should revert if user did not provide approval for Token transfer', async function () {
      const issueAmount: BigNumber = bn('10e18')

      await expect(rToken.connect(addr1).issue(issueAmount)).to.be.revertedWith(
        'ERC20: insufficient allowance'
      )
      expect(await rToken.totalSupply()).to.equal(bn(0))
    })

    it('Should revert if user does not have the required Tokens', async function () {
      const issueAmount: BigNumber = bn('10000000000e18')

      await token0.connect(addr1).approve(rToken.address, issueAmount)
      await token1.connect(addr1).approve(rToken.address, issueAmount)
      await token2.connect(addr1).approve(rToken.address, issueAmount)
      await token3.connect(addr1).approve(rToken.address, issueAmount)

      await expect(rToken.connect(addr1).issue(issueAmount)).to.be.revertedWith(
        'ERC20: transfer amount exceeds balance'
      )
      expect(await rToken.totalSupply()).to.equal(bn('0'))
    })

    it('Should issue RTokens with single basket token', async function () {
      const issueAmount: BigNumber = MIN_ISSUANCE_PER_BLOCK.mul(2)

      // Set basket
      await basketHandler.connect(owner).setPrimeBasket([token0.address], [fp('1')])
      await basketHandler.connect(owner).refreshBasket()

      // Check RToken price
      expect(await rToken.price()).to.equal(fp('1'))

      // Provide approvals
      await token0.connect(addr1).approve(rToken.address, initialBal)

      // check balances before
      expect(await token0.balanceOf(main.address)).to.equal(0)
      expect(await token0.balanceOf(addr1.address)).to.equal(initialBal)
      expect(await rToken.balanceOf(main.address)).to.equal(0)

      // Issue rTokens
      await expect(rToken.connect(addr1).issue(issueAmount)).to.emit(rToken, 'IssuanceStarted')

      // Check Balances after
      expect(await token0.balanceOf(main.address)).to.equal(0)
      expect(await token0.balanceOf(rToken.address)).to.equal(issueAmount)
      expect(await token0.balanceOf(addr1.address)).to.equal(initialBal.sub(issueAmount))
      expect(await rToken.balanceOf(rToken.address)).to.equal(0)
      expect(await rToken.balanceOf(main.address)).to.equal(0)
      expect(await basketHandler.fullyCapitalized()).to.equal(true)

      // Check if minting was registered
      const currentBlockNumber = await getLatestBlockNumber()
      const blockAddPct: BigNumber = issueAmount.mul(BN_SCALE_FACTOR).div(MIN_ISSUANCE_PER_BLOCK)
      await expectIssuance(addr1.address, 0, {
        amount: issueAmount,
        basketNonce: initialBasketNonce.add(2),
        blockAvailableAt: fp(currentBlockNumber - 1).add(blockAddPct),
        processed: false,
      })

      // Process issuance
      await advanceBlocks(17)

      const endID = await rToken.endIdForVest(addr1.address)
      expect(endID).to.equal(1)
      await expectEvents(rToken.vest(addr1.address, 1), [
        {
          contract: rToken,
          name: 'IssuancesCompleted',
          args: [addr1.address, 0, 1],
          emitted: true,
        },
        {
          contract: rToken,
          name: 'Issuance',
          args: [addr1.address, issueAmount, issueAmount],
          emitted: true,
        },
      ])

      // Check minting is confirmed
      await expectIssuance(addr1.address, 0, { processed: true })

      expect(await rToken.balanceOf(addr1.address)).to.equal(issueAmount)

      // Check asset value
      expect(await facade.callStatic.totalAssetValue(rToken.address)).to.equal(issueAmount)
    })

    it('Should issue RTokens correctly for more complex basket multiple users', async function () {
      const issueAmount: BigNumber = MIN_ISSUANCE_PER_BLOCK.mul(2)

      // Provide approvals
      await token0.connect(addr1).approve(rToken.address, initialBal)
      await token1.connect(addr1).approve(rToken.address, initialBal)
      await token2.connect(addr1).approve(rToken.address, initialBal)
      await token3.connect(addr1).approve(rToken.address, initialBal)

      const [, quotes] = await facade.connect(addr1).callStatic.issue(rToken.address, issueAmount)

      // check balances before
      expect(await token0.balanceOf(main.address)).to.equal(0)
      expect(await token0.balanceOf(addr1.address)).to.equal(initialBal)

      expect(await token1.balanceOf(main.address)).to.equal(0)
      expect(await token1.balanceOf(addr1.address)).to.equal(initialBal)

      expect(await token2.balanceOf(main.address)).to.equal(0)
      expect(await token2.balanceOf(addr1.address)).to.equal(initialBal)

      expect(await token3.balanceOf(main.address)).to.equal(0)
      expect(await token3.balanceOf(addr1.address)).to.equal(initialBal)

      expect(await rToken.balanceOf(main.address)).to.equal(0)
      expect(await rToken.balanceOf(rToken.address)).to.equal(0)
      expect(await rToken.balanceOf(addr1.address)).to.equal(0)

      // Issue rTokens
      await expect(rToken.connect(addr1).issue(issueAmount)).to.emit(rToken, 'IssuanceStarted')

      // Check Balances after
      const expectedTkn0: BigNumber = quotes[0]
      expect(await token0.balanceOf(rToken.address)).to.equal(expectedTkn0)
      expect(await token0.balanceOf(addr1.address)).to.equal(initialBal.sub(expectedTkn0))

      const expectedTkn1: BigNumber = quotes[1]
      expect(await token1.balanceOf(rToken.address)).to.equal(expectedTkn1)
      expect(await token1.balanceOf(addr1.address)).to.equal(initialBal.sub(expectedTkn1))

      const expectedTkn2: BigNumber = quotes[2]
      expect(await token2.balanceOf(rToken.address)).to.equal(expectedTkn2)
      expect(await token2.balanceOf(addr1.address)).to.equal(initialBal.sub(expectedTkn2))

      const expectedTkn3: BigNumber = quotes[3]
      expect(await token3.balanceOf(rToken.address)).to.equal(expectedTkn3)
      expect(await token3.balanceOf(addr1.address)).to.equal(initialBal.sub(expectedTkn3))

      expect(await rToken.balanceOf(main.address)).to.equal(0)
      expect(await rToken.balanceOf(rToken.address)).to.equal(0)
      expect(await rToken.balanceOf(addr1.address)).to.equal(0)

      // Check if minting was registered
      let currentBlockNumber = await getLatestBlockNumber()
      const blockAddPct: BigNumber = issueAmount.mul(BN_SCALE_FACTOR).div(MIN_ISSUANCE_PER_BLOCK)
      await expectIssuance(addr1.address, 0, {
        amount: issueAmount,
        basketNonce: initialBasketNonce,
        blockAvailableAt: fp(currentBlockNumber - 1).add(blockAddPct),
        processed: false,
      })

      // Issue new RTokens with different user
      // This will also process the previous minting and send funds to the minter
      // Provide approvals
      await token0.connect(addr2).approve(rToken.address, initialBal)
      await token1.connect(addr2).approve(rToken.address, initialBal)
      await token2.connect(addr2).approve(rToken.address, initialBal)
      await token3.connect(addr2).approve(rToken.address, initialBal)
      await advanceBlocks(1)
      await expectEvents(rToken.vest(addr1.address, await rToken.endIdForVest(addr1.address)), [
        {
          contract: rToken,
          name: 'IssuancesCompleted',
          args: [addr1.address, 0, 1],
          emitted: true,
        },
        {
          contract: rToken,
          name: 'Issuance',
          args: [addr1.address, issueAmount, issueAmount],
          emitted: true,
        },
      ])

      // Check previous minting was processed and funds sent to minter
      await expectIssuance(addr1.address, 0, {
        processed: true,
      })
      expect(await rToken.balanceOf(addr1.address)).to.equal(issueAmount)
      expect(await rToken.balanceOf(rToken.address)).to.equal(0)
      expect(await rToken.balanceOf(main.address)).to.equal(0)

      // Check asset value at this point
      expect(await facade.callStatic.totalAssetValue(rToken.address)).to.equal(issueAmount)

      // Issue rTokens
      await rToken.connect(addr2).issue(issueAmount)

      // Check Balances after
      expect(await token0.balanceOf(backingManager.address)).to.equal(expectedTkn0)
      expect(await token1.balanceOf(backingManager.address)).to.equal(expectedTkn1)
      expect(await token2.balanceOf(backingManager.address)).to.equal(expectedTkn2)
      expect(await token3.balanceOf(backingManager.address)).to.equal(expectedTkn3)
      expect(await token0.balanceOf(rToken.address)).to.equal(expectedTkn0)
      expect(await token1.balanceOf(rToken.address)).to.equal(expectedTkn1)
      expect(await token2.balanceOf(rToken.address)).to.equal(expectedTkn2)
      expect(await token3.balanceOf(rToken.address)).to.equal(expectedTkn3)
      expect(await rToken.balanceOf(rToken.address)).to.equal(0)
      expect(await rToken.balanceOf(backingManager.address)).to.equal(0)
      expect(await rToken.balanceOf(addr1.address)).to.equal(issueAmount)
      expect(await rToken.balanceOf(addr2.address)).to.equal(0)

      // Check the new issuance is not processed
      currentBlockNumber = await getLatestBlockNumber()
      await expectIssuance(addr2.address, 0, {
        amount: issueAmount,
        basketNonce: initialBasketNonce,
        blockAvailableAt: fp(currentBlockNumber - 1).add(blockAddPct),
        processed: false,
      })

      // Complete 2nd issuance
      await advanceBlocks(1)
      await rToken.vest(addr2.address, await rToken.endIdForVest(addr2.address))

      // Check issuance is confirmed
      await expectIssuance(addr2.address, 0, {
        processed: true,
      })
      expect(await rToken.balanceOf(addr2.address)).to.equal(issueAmount)

      // Check asset value
      expect(await facade.callStatic.totalAssetValue(rToken.address)).to.equal(issueAmount.mul(2))
    })

    it('Should not vest RTokens if collateral not SOUND', async function () {
      const issueAmount: BigNumber = MIN_ISSUANCE_PER_BLOCK.mul(2)

      // Provide approvals
      await token0.connect(addr1).approve(rToken.address, initialBal)
      await token1.connect(addr1).approve(rToken.address, initialBal)
      await token2.connect(addr1).approve(rToken.address, initialBal)
      await token3.connect(addr1).approve(rToken.address, initialBal)

      // Default one of the tokens - 50% price reduction and mark default as probable
      await setOraclePrice(collateral1.address, bn('0.5e8'))

      // Issue rTokens
      await rToken.connect(addr1).issue(issueAmount)
      expect(await basketHandler.status()).to.equal(CollateralStatus.IFFY)
      expect(await basketHandler.fullyCapitalized()).to.equal(true)

      // Attempt to vest (pending 1 block)
      await advanceBlocks(1)
      await expect(
        rToken.vest(addr1.address, await rToken.endIdForVest(addr1.address))
      ).to.be.revertedWith('collateral default')

      // Check previous minting was not processed
      await expectIssuance(addr1.address, 0, {
        processed: false,
      })
      expect(await rToken.totalSupply()).to.equal(bn('0'))
      expect(await rToken.balanceOf(addr1.address)).to.equal(0)
      expect(await rToken.balanceOf(rToken.address)).to.equal(0)
      expect(await rToken.balanceOf(main.address)).to.equal(0)
    })

    it('Should not vest RTokens early', async function () {
      const issueAmount: BigNumber = MIN_ISSUANCE_PER_BLOCK.mul(3)

      // Provide approvals
      await token0.connect(addr1).approve(rToken.address, initialBal)
      await token1.connect(addr1).approve(rToken.address, initialBal)
      await token2.connect(addr1).approve(rToken.address, initialBal)
      await token3.connect(addr1).approve(rToken.address, initialBal)

      // Issue rTokens
      await rToken.connect(addr1).issue(issueAmount)

      // Attempt to vest
      await expect(rToken.vest(addr1.address, 1)).to.be.revertedWith('issuance not ready')

      await advanceBlocks(1)

      // Should vest now
      await rToken.vest(addr1.address, 1)
    })

    it('Should return maxIssuable correctly', async () => {
      const issueAmount = initialBal.div(2)

      // Check values, with no issued tokens
      expect(await facade.callStatic.maxIssuable(rToken.address, addr1.address)).to.equal(
        initialBal.mul(4)
      )
      expect(await facade.callStatic.maxIssuable(rToken.address, addr2.address)).to.equal(
        initialBal.mul(4)
      )
      expect(await facade.callStatic.maxIssuable(rToken.address, other.address)).to.equal(0)

      // Provide approvals
      await token0.connect(addr1).approve(rToken.address, issueAmount)
      await token1.connect(addr1).approve(rToken.address, issueAmount)
      await token2.connect(addr1).approve(rToken.address, issueAmount)
      await token3.connect(addr1).approve(rToken.address, issueAmount)

      // Issue rTokens
      await rToken.connect(addr1).issue(issueAmount)

      // Process slow issuances
      await rToken.vest(addr1.address, await rToken.endIdForVest(addr1.address))

      // Check values, with issued tokens
      expect(await facade.callStatic.maxIssuable(rToken.address, addr1.address)).to.equal(
        initialBal.mul(4).sub(issueAmount)
      )
      expect(await facade.callStatic.maxIssuable(rToken.address, addr2.address)).to.equal(
        initialBal.mul(4)
      )
      expect(await facade.callStatic.maxIssuable(rToken.address, other.address)).to.equal(0)
    })

    it('Should process issuances in multiple attempts (using minimum issuance)', async function () {
      const issueAmount: BigNumber = MIN_ISSUANCE_PER_BLOCK.mul(4)

      // Provide approvals
      await token0.connect(addr1).approve(rToken.address, initialBal)
      await token1.connect(addr1).approve(rToken.address, initialBal)
      await token2.connect(addr1).approve(rToken.address, initialBal)
      await token3.connect(addr1).approve(rToken.address, initialBal)

      const [, quotes] = await facade.connect(addr1).callStatic.issue(rToken.address, issueAmount)

      // Issue rTokens
      await rToken.connect(addr1).issue(issueAmount)

      // Check Balances after
      const expectedTkn0: BigNumber = quotes[0]
      expect(await token0.balanceOf(main.address)).to.equal(0)
      expect(await token0.balanceOf(rToken.address)).to.equal(expectedTkn0)
      expect(await token0.balanceOf(addr1.address)).to.equal(initialBal.sub(expectedTkn0))

      const expectedTkn1: BigNumber = quotes[1]
      expect(await token1.balanceOf(main.address)).to.equal(0)
      expect(await token1.balanceOf(rToken.address)).to.equal(expectedTkn1)
      expect(await token1.balanceOf(addr1.address)).to.equal(initialBal.sub(expectedTkn1))

      const expectedTkn2: BigNumber = quotes[2]
      expect(await token2.balanceOf(main.address)).to.equal(0)
      expect(await token2.balanceOf(rToken.address)).to.equal(expectedTkn2)
      expect(await token2.balanceOf(addr1.address)).to.equal(initialBal.sub(expectedTkn2))

      const expectedTkn3: BigNumber = quotes[3]
      expect(await token3.balanceOf(main.address)).to.equal(0)
      expect(await token3.balanceOf(rToken.address)).to.equal(expectedTkn3)
      expect(await token3.balanceOf(addr1.address)).to.equal(initialBal.sub(expectedTkn3))

      expect(await rToken.balanceOf(rToken.address)).to.equal(0)
      expect(await rToken.balanceOf(main.address)).to.equal(0)
      expect(await rToken.balanceOf(addr1.address)).to.equal(0)

      // Check if minting was registered
      const currentBlockNumber = await getLatestBlockNumber()
      await expectIssuance(addr1.address, 0, {
        amount: issueAmount,
        basketNonce: initialBasketNonce,
        blockAvailableAt: fp(currentBlockNumber + 3),
        processed: false,
      })

      // Nothing should process
      await rToken.vest(addr1.address, await rToken.endIdForVest(addr1.address))
      // Check previous minting was not processed[, , , , , sm_proc] = await rToken.issuances(addr1.address, 0)
      await expectIssuance(addr1.address, 0, {
        processed: false,
      })

      expect(await rToken.balanceOf(addr1.address)).to.equal(0)

      // Check asset value at this point (still nothing issued)
      expect(await facade.callStatic.totalAssetValue(rToken.address)).to.equal(0)

      // Process 4 blocks
      await advanceTime(100)
      await advanceTime(100)
      await advanceTime(100)
      await rToken.vest(addr1.address, await rToken.endIdForVest(addr1.address))

      // Check previous minting was processed and funds sent to minter
      await expectIssuance(addr1.address, 0, {
        processed: true,
      })
      expect(await rToken.balanceOf(addr1.address)).to.equal(issueAmount)
      expect(await rToken.balanceOf(rToken.address)).to.equal(0)

      // Check asset value
      expect(await facade.callStatic.totalAssetValue(rToken.address)).to.equal(issueAmount)
    })

    it('Should process issuances in multiple attempts (using issuanceRate)', async function () {
      const issueAmount: BigNumber = MIN_ISSUANCE_PER_BLOCK.mul(4)

      // Provide approvals
      await token0.connect(addr1).approve(rToken.address, initialBal)
      await token1.connect(addr1).approve(rToken.address, initialBal)
      await token2.connect(addr1).approve(rToken.address, initialBal)
      await token3.connect(addr1).approve(rToken.address, initialBal)

      // Issue rTokens
      await rToken.connect(addr1).issue(issueAmount)

      // Process slow issuances
      await advanceTime(100)
      await advanceTime(100)
      await advanceTime(100)
      await rToken.vest(addr1.address, await rToken.endIdForVest(addr1.address))

      // Check issuance was confirmed
      expect(await rToken.totalSupply()).to.equal(issueAmount)
      expect(await rToken.balanceOf(addr1.address)).to.equal(issueAmount)

      // Set issuance rate to 50% per block
      // Update config
      await rToken.connect(owner).setIssuanceRate(fp('0.5'))

      // Try new issuance. Should be based on issuance rate = 50% per block should take two blocks
      // Based on current supply its gonna be 25000e18 tokens per block
      const ISSUANCE_PER_BLOCK = (await rToken.totalSupply()).div(2)
      const newIssuanceAmt: BigNumber = ISSUANCE_PER_BLOCK.mul(3)

      // Issue rTokens
      await rToken.connect(addr1).issue(newIssuanceAmt)

      // Check if minting was registered
      const currentBlockNumber = await getLatestBlockNumber()

      // Using issuance rate of 50% = 2 blocks
      const blockAddPct: BigNumber = newIssuanceAmt.mul(BN_SCALE_FACTOR).div(ISSUANCE_PER_BLOCK)
      await expectIssuance(addr1.address, 1, {
        amount: newIssuanceAmt,
        basketNonce: initialBasketNonce,
        blockAvailableAt: fp(currentBlockNumber - 1).add(blockAddPct),
        processed: false,
      })

      // Should not process
      await rToken.vest(addr1.address, await rToken.endIdForVest(addr1.address))

      // Check previous minting was not processed
      await expectIssuance(addr1.address, 1, {
        processed: false,
      })
      expect(await rToken.totalSupply()).to.equal(issueAmount)
      expect(await rToken.balanceOf(rToken.address)).to.equal(0)
      expect(await rToken.balanceOf(addr1.address)).to.equal(issueAmount)

      // Check asset value at this point (still nothing issued beyond initial amount)
      expect(await facade.callStatic.totalAssetValue(rToken.address)).to.equal(issueAmount)

      // Process slow mintings one more time
      await advanceBlocks(1)
      await rToken.vest(addr1.address, await rToken.endIdForVest(addr1.address))

      // Check previous minting was processed and funds sent to minter
      await expectIssuance(addr1.address, 1, {
        processed: true,
      })
      expect(await rToken.totalSupply()).to.equal(issueAmount.add(newIssuanceAmt))
      expect(await rToken.balanceOf(rToken.address)).to.equal(0)
      expect(await rToken.balanceOf(addr1.address)).to.equal(issueAmount.add(newIssuanceAmt))

      // Check asset value
      expect(await facade.callStatic.totalAssetValue(rToken.address)).to.equal(
        issueAmount.add(newIssuanceAmt)
      )
    })

    it('Should process multiple issuances in the correct order', async function () {
      // Provide approvals
      await token0.connect(addr1).approve(rToken.address, initialBal)
      await token1.connect(addr1).approve(rToken.address, initialBal)
      await token2.connect(addr1).approve(rToken.address, initialBal)
      await token3.connect(addr1).approve(rToken.address, initialBal)

      // Issuance #1 - Will be processed in 5 blocks
      const issueAmount: BigNumber = MIN_ISSUANCE_PER_BLOCK.mul(5)
      await rToken.connect(addr1).issue(issueAmount)

      // Issuance #2 and #3 - Will be processed in one additional block each
      const newIssueAmount: BigNumber = MIN_ISSUANCE_PER_BLOCK
      await rToken.connect(addr1).issue(newIssueAmount)
      await rToken.connect(addr1).issue(newIssueAmount)

      // Mine remaining block for first issuance (3 already automined by issue calls, this )
      await advanceBlocks(1)
      await rToken.vest(addr1.address, 1)

      // Check first slow minting is confirmed
      expect(await rToken.balanceOf(addr1.address)).to.equal(issueAmount)
      expect(await facade.callStatic.totalAssetValue(rToken.address)).to.equal(issueAmount)

      // Process another block to get the 2nd issuance processed
      await rToken.vest(addr1.address, 2)

      expect(await rToken.balanceOf(addr1.address)).to.equal(issueAmount.add(newIssueAmount))
      expect(await facade.callStatic.totalAssetValue(rToken.address)).to.equal(
        issueAmount.add(newIssueAmount)
      )

      // Process another block to get the 3rd issuance processed
      await rToken.vest(addr1.address, 3)

      expect(await rToken.balanceOf(addr1.address)).to.equal(issueAmount.add(newIssueAmount.mul(2)))
      expect(await facade.callStatic.totalAssetValue(rToken.address)).to.equal(
        issueAmount.add(newIssueAmount.mul(2))
      )
    })

    it('Should calculate available vesting correctly', async function () {
      // Provide approvals
      await token0.connect(addr1).approve(rToken.address, initialBal)
      await token1.connect(addr1).approve(rToken.address, initialBal)
      await token2.connect(addr1).approve(rToken.address, initialBal)
      await token3.connect(addr1).approve(rToken.address, initialBal)

      // Issuance - Will be processed in 5 blocks
      const issueAmount: BigNumber = MIN_ISSUANCE_PER_BLOCK.mul(5)
      await rToken.connect(addr1).issue(issueAmount)

      // Check vestings - Nothing available yet
      expect(await rToken.endIdForVest(addr1.address)).to.equal(0)

      // Create three additional issuances of 3 blocks each
      const newIssueAmount: BigNumber = MIN_ISSUANCE_PER_BLOCK.mul(3)
      await rToken.connect(addr1).issue(newIssueAmount)
      await rToken.connect(addr1).issue(newIssueAmount)
      await rToken.connect(addr1).issue(newIssueAmount)

      // Check vestings - Nothing available yet, need two more blocks
      expect(await rToken.endIdForVest(addr1.address)).to.equal(0)

      //  Advance 2 blocks
      await advanceBlocks(2)

      // Check vestings - We can vest the first issuance only
      expect(await rToken.endIdForVest(addr1.address)).to.equal(1)

      // Advance 3 blocks, should be able to vest second issuance
      await advanceBlocks(3)

      // Check vestings - Can vest issuances #1 and #2
      expect(await rToken.endIdForVest(addr1.address)).to.equal(2)

      // Advance 1 block
      await advanceBlocks(1)

      // Check vestings - Nothing changed
      expect(await rToken.endIdForVest(addr1.address)).to.equal(2)

      // Advance 3 more blocks, will unlock third issuance
      await advanceBlocks(3)

      // Check vestings - Can vest issuances #1, #2, and #3
      expect(await rToken.endIdForVest(addr1.address)).to.equal(3)

      // Advance 10 blocks will unlock all issuances
      await advanceBlocks(10)

      // Check vestings - Can vest all issuances
      expect(await rToken.endIdForVest(addr1.address)).to.equal(4)

      // Vest all issuances
      await rToken.vest(addr1.address, 4)

      // Check slow mintings are all confirmed
      const totalValue: BigNumber = issueAmount.add(newIssueAmount.mul(3))
      expect(await rToken.balanceOf(addr1.address)).to.equal(totalValue)
      expect(await facade.callStatic.totalAssetValue(rToken.address)).to.equal(totalValue)
    })

    it('Should allow multiple issuances in the same block', async function () {
      // Provide approvals
      await token0.connect(addr1).approve(rToken.address, initialBal)
      await token1.connect(addr1).approve(rToken.address, initialBal)
      await token2.connect(addr1).approve(rToken.address, initialBal)
      await token3.connect(addr1).approve(rToken.address, initialBal)

      // Set automine to false for multiple transactions in one block
      await hre.network.provider.send('evm_setAutomine', [false])

      // Issuance #1 -  Will be processed in 1 blocks
      const issueAmount: BigNumber = bn('5000e18')
      await rToken.connect(addr1).issue(issueAmount)

      // Issuance #2 - Should be processed in the same block
      await rToken.connect(addr1).issue(issueAmount)

      // Mine block
      await advanceBlocks(1)

      // Check both slow mintings are confirmed
      expect(await rToken.balanceOf(addr1.address)).to.equal(issueAmount.mul(2))
      expect(await rToken.balanceOf(rToken.address)).to.equal(0)
      expect(await facade.callStatic.totalAssetValue(rToken.address)).to.equal(issueAmount.mul(2))

      // Set automine to true again
      await hre.network.provider.send('evm_setAutomine', [true])

      // Process issuances again, should not change anything
      await rToken.vest(addr1.address, await rToken.endIdForVest(addr1.address))
      expect(await rToken.balanceOf(addr1.address)).to.equal(issueAmount.mul(2))
      expect(await rToken.balanceOf(rToken.address)).to.equal(0)
      expect(await facade.callStatic.totalAssetValue(rToken.address)).to.equal(issueAmount.mul(2))
    })

    it('Should move issuances to next block if exceeds issuance limit', async function () {
      // Provide approvals
      await token0.connect(addr1).approve(rToken.address, initialBal)
      await token1.connect(addr1).approve(rToken.address, initialBal)
      await token2.connect(addr1).approve(rToken.address, initialBal)
      await token3.connect(addr1).approve(rToken.address, initialBal)

      // Set automine to false for multiple transactions in one block
      await hre.network.provider.send('evm_setAutomine', [false])

      // Issuance #1 -  Will be processed in 0.5 blocks
      const issueAmount: BigNumber = MIN_ISSUANCE_PER_BLOCK.div(2)
      await rToken.connect(addr1).issue(issueAmount)

      // Issuance #2 - Will be processed in 1.0001 blocks
      const newIssueAmount: BigNumber = MIN_ISSUANCE_PER_BLOCK.div(2).add(
        MIN_ISSUANCE_PER_BLOCK.div(10000)
      )
      await rToken.connect(addr1).issue(newIssueAmount)

      // Mine block
      await hre.network.provider.send('evm_mine', [])

      // Set automine to true again
      await hre.network.provider.send('evm_setAutomine', [true])

      // Check first slow mintings is confirmed
      expect(await rToken.balanceOf(addr1.address)).to.equal(issueAmount)
      expect(await rToken.balanceOf(rToken.address)).to.equal(0)
      expect(await facade.callStatic.totalAssetValue(rToken.address)).to.equal(issueAmount)

      // Process issuance #2
      await rToken.vest(addr1.address, (await rToken.endIdForVest(addr1.address)).add(1))

      // Check second mintings is confirmed
      expect(await rToken.balanceOf(addr1.address)).to.equal(issueAmount.add(newIssueAmount))
      expect(await rToken.balanceOf(rToken.address)).to.equal(0)
      expect(await facade.callStatic.totalAssetValue(rToken.address)).to.equal(
        issueAmount.add(newIssueAmount)
      )
    })

    it('Should allow the issuer to rollback some, but not all, issuances', async () => {
      // Regression test for TOB-RES-8

      // Mint more tokens! Wind up with 32e24 of each token.
      await token0.connect(owner).mint(addr1.address, bn('32e24').sub(initialBal))
      await token1.connect(owner).mint(addr1.address, bn('32e24').sub(initialBal))
      await token2.connect(owner).mint(addr1.address, bn('32e24').sub(initialBal))
      await token3.connect(owner).mint(addr1.address, bn('32e24').sub(initialBal))

      await token0.connect(addr1).approve(rToken.address, bn('32e24'))
      await token1.connect(addr1).approve(rToken.address, bn('32e24'))
      await token2.connect(addr1).approve(rToken.address, bn('32e24'))
      await token3.connect(addr1).approve(rToken.address, bn('32e24'))

      const [, quotes] = await facade.connect(addr1).callStatic.issue(rToken.address, bn('1e24'))
      const expectedTkn0: BigNumber = quotes[0]
      const expectedTkn1: BigNumber = quotes[1]
      const expectedTkn2: BigNumber = quotes[2]
      const expectedTkn3: BigNumber = quotes[3]

      // launch 5 issuances of increasing size (1e24, 2e24, ... 5e24)
      for (let i = 0; i < 5; i++) await rToken.connect(addr1).issue(bn('1e24').mul(2 ** i))

      const before0 = bn('32e24').sub(expectedTkn0.mul(31))
      const before1 = bn('32e24').sub(expectedTkn1.mul(31))
      const before2 = bn('32e24').sub(expectedTkn2.mul(31))
      const before3 = bn('32e24').sub(expectedTkn3.mul(31))

      expect(await token0.balanceOf(addr1.address)).to.equal(before0)
      expect(await token1.balanceOf(addr1.address)).to.equal(before1)
      expect(await token2.balanceOf(addr1.address)).to.equal(before2)
      expect(await token3.balanceOf(addr1.address)).to.equal(before3)

      // Check initial state
      await expectIssuance(addr1.address, 0, { processed: false })
      expect(await rToken.balanceOf(addr1.address)).to.equal(0)

      // Cancel the last 3 issuances
      await expect(rToken.connect(addr1).cancel(2, false))
        .to.emit(rToken, 'IssuancesCanceled')
        .withArgs(addr1.address, 2, 5)

      // Check that the last 3 issuances were refunded
      // (28 = 4 + 8 + 16)
      expect((await token0.balanceOf(addr1.address)).sub(before0).div(expectedTkn0)).to.equal(28)
      expect((await token1.balanceOf(addr1.address)).sub(before1).div(expectedTkn1)).to.equal(28)
      expect((await token2.balanceOf(addr1.address)).sub(before2).div(expectedTkn2)).to.equal(28)
      expect((await token3.balanceOf(addr1.address)).sub(before3).div(expectedTkn3)).to.equal(28)

      // Check total asset value did not change
      expect(await facade.callStatic.totalAssetValue(rToken.address)).to.equal(0)
    })

    it('Should allow the issuer to rollback minting', async function () {
      const issueAmount: BigNumber = bn('50000e18')

      // Provide approvals
      await token0.connect(addr1).approve(rToken.address, initialBal)
      await token1.connect(addr1).approve(rToken.address, initialBal)
      await token2.connect(addr1).approve(rToken.address, initialBal)
      await token3.connect(addr1).approve(rToken.address, initialBal)

      const [, quotes] = await facade.connect(addr1).callStatic.issue(rToken.address, issueAmount)
      const expectedTkn0: BigNumber = quotes[0]
      const expectedTkn1: BigNumber = quotes[1]
      const expectedTkn2: BigNumber = quotes[2]
      const expectedTkn3: BigNumber = quotes[3]

      // Issue rTokens
      await rToken.connect(addr1).issue(issueAmount)

      expect(await token0.balanceOf(addr1.address)).to.equal(initialBal.sub(expectedTkn0))
      expect(await token1.balanceOf(addr1.address)).to.equal(initialBal.sub(expectedTkn1))
      expect(await token2.balanceOf(addr1.address)).to.equal(initialBal.sub(expectedTkn2))
      expect(await token3.balanceOf(addr1.address)).to.equal(initialBal.sub(expectedTkn3))

      // Check initial state
      await expectIssuance(addr1.address, 0, {
        processed: false,
      })
      expect(await rToken.balanceOf(addr1.address)).to.equal(0)

      // Cancel with issuer
      await expect(rToken.connect(addr1).cancel(1, true))
        .to.emit(rToken, 'IssuancesCanceled')
        .withArgs(addr1.address, 0, 1)

      // Check minting was cancelled but not tokens minted
      await expectIssuance(addr1.address, 0, {
        processed: true,
      })
      expect(await rToken.balanceOf(addr1.address)).to.equal(0)

      // Check balances returned to user
      expect(await token0.balanceOf(addr1.address)).to.equal(initialBal)
      expect(await token1.balanceOf(addr1.address)).to.equal(initialBal)
      expect(await token2.balanceOf(addr1.address)).to.equal(initialBal)
      expect(await token3.balanceOf(addr1.address)).to.equal(initialBal)

      // Check total asset value did not change
      expect(await facade.callStatic.totalAssetValue(rToken.address)).to.equal(0)

      // Another call will not do anything, will not revert
      await rToken.connect(addr1).cancel(1, true)
    })

    it('Should allow the issuer to rollback specific set of mintings', async function () {
      const issueAmount: BigNumber = MIN_ISSUANCE_PER_BLOCK.mul(2)

      // Provide approvals
      await token0.connect(addr1).approve(rToken.address, initialBal)
      await token1.connect(addr1).approve(rToken.address, initialBal)
      await token2.connect(addr1).approve(rToken.address, initialBal)
      await token3.connect(addr1).approve(rToken.address, initialBal)

      const [, quotes] = await facade.connect(addr1).callStatic.issue(rToken.address, issueAmount)
      const expectedTkn0: BigNumber = quotes[0]
      const expectedTkn1: BigNumber = quotes[1]
      const expectedTkn2: BigNumber = quotes[2]
      const expectedTkn3: BigNumber = quotes[3]

      // Issue rTokens
      await rToken.connect(addr1).issue(issueAmount)

      // Check if minting was registered
      await expectIssuance(addr1.address, 0, {
        processed: false,
      })
      expect(await rToken.balanceOf(addr1.address)).to.equal(0)
      expect(await token0.balanceOf(addr1.address)).to.equal(initialBal.sub(expectedTkn0))
      expect(await token1.balanceOf(addr1.address)).to.equal(initialBal.sub(expectedTkn1))
      expect(await token2.balanceOf(addr1.address)).to.equal(initialBal.sub(expectedTkn2))
      expect(await token3.balanceOf(addr1.address)).to.equal(initialBal.sub(expectedTkn3))

      // Vest minting
      await advanceBlocks(1)
      await rToken.vest(addr1.address, await rToken.endIdForVest(addr1.address))

      // Check previous minting was processed and funds sent to minter
      await expectIssuance(addr1.address, 0, {
        processed: true,
      })
      expect(await rToken.balanceOf(addr1.address)).to.equal(issueAmount)

      // Create another issuance
      await rToken.connect(addr1).issue(issueAmount)

      // Check initial state
      await expectIssuance(addr1.address, 1, {
        processed: false,
      })
      expect(await rToken.balanceOf(addr1.address)).to.equal(issueAmount)
      expect(await token0.balanceOf(addr1.address)).to.equal(initialBal.sub(expectedTkn0.mul(2)))
      expect(await token1.balanceOf(addr1.address)).to.equal(initialBal.sub(expectedTkn1.mul(2)))
      expect(await token2.balanceOf(addr1.address)).to.equal(initialBal.sub(expectedTkn2.mul(2)))
      expect(await token3.balanceOf(addr1.address)).to.equal(initialBal.sub(expectedTkn3.mul(2)))

      // Cancel with issuer
      await expect(rToken.connect(addr1).cancel(2, true))
        .to.emit(rToken, 'IssuancesCanceled')
        .withArgs(addr1.address, 1, 2)

      // Check minting was cancelled and not tokens minted
      await expectIssuance(addr1.address, 1, {
        processed: true,
      })
      expect(await rToken.balanceOf(addr1.address)).to.equal(issueAmount)

      // Check balances returned to user
      expect(await token0.balanceOf(addr1.address)).to.equal(initialBal.sub(expectedTkn0))
      expect(await token1.balanceOf(addr1.address)).to.equal(initialBal.sub(expectedTkn1))
      expect(await token2.balanceOf(addr1.address)).to.equal(initialBal.sub(expectedTkn2))
      expect(await token3.balanceOf(addr1.address)).to.equal(initialBal.sub(expectedTkn3))

      // Check total asset value did not change
      expect(await facade.callStatic.totalAssetValue(rToken.address)).to.equal(issueAmount)

      // Another call will not do anything, will not revert
      await rToken.connect(addr1).cancel(2, true)
    })

    it('Should rollback mintings if Basket changes (2 blocks)', async function () {
      const issueAmount: BigNumber = bn('50000e18')

      // Provide approvals
      await token0.connect(addr1).approve(rToken.address, initialBal)
      await token1.connect(addr1).approve(rToken.address, initialBal)
      await token2.connect(addr1).approve(rToken.address, initialBal)
      await token3.connect(addr1).approve(rToken.address, initialBal)

      const [, quotes] = await facade.connect(addr1).callStatic.issue(rToken.address, issueAmount)

      // Issue rTokens
      await rToken.connect(addr1).issue(issueAmount)

      // Check Balances - Before vault switch
      const expectedTkn0: BigNumber = quotes[0]
      expect(await token0.balanceOf(main.address)).to.equal(0)
      expect(await token0.balanceOf(rToken.address)).to.equal(expectedTkn0)
      expect(await token0.balanceOf(addr1.address)).to.equal(initialBal.sub(expectedTkn0))

      const expectedTkn1: BigNumber = quotes[1]
      expect(await token1.balanceOf(main.address)).to.equal(0)
      expect(await token1.balanceOf(rToken.address)).to.equal(expectedTkn1)
      expect(await token1.balanceOf(addr1.address)).to.equal(initialBal.sub(expectedTkn1))

      const expectedTkn2: BigNumber = quotes[2]
      expect(await token2.balanceOf(main.address)).to.equal(0)
      expect(await token2.balanceOf(rToken.address)).to.equal(expectedTkn2)
      expect(await token2.balanceOf(addr1.address)).to.equal(initialBal.sub(expectedTkn2))

      const expectedTkn3: BigNumber = quotes[3]
      expect(await token3.balanceOf(main.address)).to.equal(0)
      expect(await token3.balanceOf(rToken.address)).to.equal(expectedTkn3)
      expect(await token3.balanceOf(addr1.address)).to.equal(initialBal.sub(expectedTkn3))

      expect(await rToken.balanceOf(rToken.address)).to.equal(0)
      expect(await rToken.balanceOf(addr1.address)).to.equal(0)

      // Update basket to trigger rollbacks (using same one to keep fullyCapitalized = true)
      await basketHandler.connect(owner).setPrimeBasket([token0.address], [fp('1')])
      await basketHandler.connect(owner).refreshBasket()

      // Cancel slow issuances
      await expect(rToken.connect(addr1).cancel(0, false))
        .to.emit(rToken, 'IssuancesCanceled')
        .withArgs(addr1.address, 0, 1)

      // Check Balances after - Funds returned to minter
      expect(await token0.balanceOf(main.address)).to.equal(0)
      expect(await token0.balanceOf(addr1.address)).to.equal(initialBal)

      expect(await token1.balanceOf(main.address)).to.equal(0)
      expect(await token1.balanceOf(addr1.address)).to.equal(initialBal)

      expect(await token2.balanceOf(main.address)).to.equal(0)
      expect(await token2.balanceOf(addr1.address)).to.equal(initialBal)

      expect(await token3.balanceOf(main.address)).to.equal(0)
      expect(await token3.balanceOf(addr1.address)).to.equal(initialBal)

      expect(await rToken.balanceOf(rToken.address)).to.equal(0)
      await expectIssuance(addr1.address, 0, {
        processed: true,
      })
      expect(await rToken.balanceOf(addr1.address)).to.equal(0)

      // Check total asset value did not change
      expect(await facade.callStatic.totalAssetValue(rToken.address)).to.equal(0)
    })
  })

  describe('Redeem', function () {
    it('Should revert if zero amount #fast', async function () {
      const zero: BigNumber = bn('0')
      await expect(rToken.connect(addr1).redeem(zero)).to.be.revertedWith('Cannot redeem zero')
    })

    it('Should revert if no balance of RToken #fast', async function () {
      const redeemAmount: BigNumber = bn('20000e18')

      await expect(rToken.connect(addr1).redeem(redeemAmount)).to.be.revertedWith(
        'not enough RToken'
      )
    })

    context('With issued RTokens', function () {
      let issueAmount: BigNumber

      beforeEach(async function () {
        // Issue some RTokens to user
        issueAmount = bn('100e18')
        // Provide approvals
        await token0.connect(addr1).approve(rToken.address, initialBal)
        await token1.connect(addr1).approve(rToken.address, initialBal)
        await token2.connect(addr1).approve(rToken.address, initialBal)
        await token3.connect(addr1).approve(rToken.address, initialBal)

        // Issue rTokens
        await rToken.connect(addr1).issue(issueAmount)
      })

      it('Should redeem RTokens correctly', async function () {
        const redeemAmount = bn('100e18')

        // Check balances
        expect(await rToken.balanceOf(addr1.address)).to.equal(redeemAmount)
        expect(await rToken.totalSupply()).to.equal(redeemAmount)
        expect(await facade.callStatic.totalAssetValue(rToken.address)).to.equal(issueAmount)

        // Redeem rTokens
        await rToken.connect(addr1).redeem(redeemAmount)

        // Check funds were transferred
        expect(await rToken.balanceOf(addr1.address)).to.equal(0)
        expect(await rToken.totalSupply()).to.equal(0)

        expect(await token0.balanceOf(addr1.address)).to.equal(initialBal)
        expect(await token1.balanceOf(addr1.address)).to.equal(initialBal)
        expect(await token2.balanceOf(addr1.address)).to.equal(initialBal)
        expect(await token3.balanceOf(addr1.address)).to.equal(initialBal)

        // Check asset value
        expect(await facade.callStatic.totalAssetValue(rToken.address)).to.equal(
          issueAmount.sub(redeemAmount)
        )
      })

      it('Should redeem RTokens correctly for multiple users', async function () {
        const issueAmount = bn('100e18')
        const redeemAmount = bn('100e18')

        // Issue new RTokens
        await token0.connect(addr2).approve(rToken.address, initialBal)
        await token1.connect(addr2).approve(rToken.address, initialBal)
        await token2.connect(addr2).approve(rToken.address, initialBal)
        await token3.connect(addr2).approve(rToken.address, initialBal)
        expect(await facade.callStatic.totalAssetValue(rToken.address)).to.equal(issueAmount)

        // Issue rTokens
        await rToken.connect(addr2).issue(issueAmount)

        // Check asset value
        expect(await facade.callStatic.totalAssetValue(rToken.address)).to.equal(issueAmount.mul(2))

        // Redeem rTokens
        await rToken.connect(addr1).redeem(redeemAmount)

        // Check asset value
        expect(await facade.callStatic.totalAssetValue(rToken.address)).to.equal(
          issueAmount.mul(2).sub(redeemAmount)
        )

        // Redeem rTokens with another user
        await rToken.connect(addr2).redeem(redeemAmount)

        // Check funds were transferred
        expect(await rToken.balanceOf(addr1.address)).to.equal(0)
        expect(await rToken.balanceOf(addr2.address)).to.equal(0)

        expect(await rToken.totalSupply()).to.equal(0)

        expect(await token0.balanceOf(addr1.address)).to.equal(initialBal)
        expect(await token1.balanceOf(addr1.address)).to.equal(initialBal)
        expect(await token2.balanceOf(addr1.address)).to.equal(initialBal)
        expect(await token3.balanceOf(addr1.address)).to.equal(initialBal)

        expect(await token0.balanceOf(addr2.address)).to.equal(initialBal)
        expect(await token1.balanceOf(addr2.address)).to.equal(initialBal)
        expect(await token2.balanceOf(addr2.address)).to.equal(initialBal)
        expect(await token3.balanceOf(addr2.address)).to.equal(initialBal)

        // Check asset value
        expect(await facade.callStatic.totalAssetValue(rToken.address)).to.equal(
          issueAmount.mul(2).sub(redeemAmount.mul(2))
        )
      })

      it('Should redeem if basket is IFFY #fast', async function () {
        // Default one of the tokens - 50% price reduction and mark default as probable
        await setOraclePrice(collateral3.address, bn('0.5e8'))

        await rToken.connect(addr1).redeem(issueAmount)
        expect(await rToken.totalSupply()).to.equal(0)
      })

      it('Should redeem if basket is UNPRICED #fast', async function () {
        await advanceTime(ORACLE_TIMEOUT.toString())

        await rToken.connect(addr1).redeem(issueAmount)
        expect(await rToken.totalSupply()).to.equal(0)
      })

      it('Should redeem if paused #fast', async function () {
        await main.connect(owner).pause()
        await rToken.connect(addr1).redeem(issueAmount)
        expect(await rToken.totalSupply()).to.equal(0)
      })

      it('Should not redeem if frozen #fast', async function () {
        await main.connect(owner).freeze()

        // Try to redeem
        await expect(rToken.connect(addr1).redeem(issueAmount)).to.be.revertedWith('frozen')

        // Check values
        expect(await rToken.totalSupply()).to.equal(issueAmount)
      })

      it('Should revert if basket is DISABLED #fast', async function () {
        // Default immediately
        await token3.setExchangeRate(fp('0.999999'))

        await expect(rToken.connect(addr1).redeem(issueAmount)).to.be.revertedWith(
          'collateral default'
        )
        expect(await rToken.totalSupply()).to.equal(issueAmount)
      })
    })
  })

  describe('Melt/Mint #fast', () => {
    const issueAmount: BigNumber = bn('100e18')

    beforeEach(async () => {
      // Issue some RTokens
      await token0.connect(owner).mint(addr1.address, initialBal)
      await token1.connect(owner).mint(addr1.address, initialBal)
      await token2.connect(owner).mint(addr1.address, initialBal)
      await token3.connect(owner).mint(addr1.address, initialBal)

      // Approvals
      await token0.connect(addr1).approve(rToken.address, initialBal)
      await token1.connect(addr1).approve(rToken.address, initialBal)
      await token2.connect(addr1).approve(rToken.address, initialBal)
      await token3.connect(addr1).approve(rToken.address, initialBal)

      // Issue tokens
      await rToken.connect(addr1).issue(issueAmount)
    })

    it('Should not melt if paused', async () => {
      await main.connect(owner).pause()
      await expect(rToken.connect(addr1).melt(issueAmount)).to.be.revertedWith('paused or frozen')
    })

    it('Should not melt if frozen', async () => {
      await main.connect(owner).freeze()
      await expect(rToken.connect(addr1).melt(issueAmount)).to.be.revertedWith('paused or frozen')
    })

    it('Should allow to melt tokens if caller', async () => {
      // Melt tokens
      const meltAmount: BigNumber = bn('10e18')

      expect(await rToken.balanceOf(addr1.address)).to.equal(issueAmount)
      expect(await rToken.totalSupply()).to.equal(issueAmount)

      await rToken.connect(addr1).melt(meltAmount)

      expect(await rToken.balanceOf(addr1.address)).to.equal(issueAmount.sub(meltAmount))
      expect(await rToken.totalSupply()).to.equal(issueAmount.sub(meltAmount))
    })

    it('Should allow to mint tokens when called by backing manager', async () => {
      // Mint tokens
      const mintAmount: BigNumber = bn('10e18')

      expect(await rToken.balanceOf(addr1.address)).to.equal(issueAmount)
      expect(await rToken.totalSupply()).to.equal(issueAmount)

      await whileImpersonating(backingManager.address, async (signer) => {
        await rToken.connect(signer).mint(addr1.address, mintAmount)
      })

      expect(await rToken.balanceOf(addr1.address)).to.equal(issueAmount.add(mintAmount))
      expect(await rToken.totalSupply()).to.equal(issueAmount.add(mintAmount))

      // Trying to mint with another account will fail
      await expect(rToken.connect(other).mint(addr1.address, mintAmount)).to.be.revertedWith(
        'not backing manager'
      )

      // Trying to mint from a non-backing manager component should fail
      await whileImpersonating(basketHandler.address, async (signer) => {
        await expect(rToken.connect(signer).mint(addr1.address, mintAmount)).to.be.revertedWith(
          'not backing manager'
        )
      })
    })
  })

  describe('Reward Claiming #fast', () => {
    it('should not claim rewards when paused', async () => {
      await main.connect(owner).pause()
      await expect(rToken.claimAndSweepRewards()).to.be.revertedWith('paused or frozen')
    })

    it('should not claim rewards when frozen', async () => {
      await main.connect(owner).freeze()
      await expect(rToken.claimAndSweepRewards()).to.be.revertedWith('paused or frozen')
    })
  })
  context(`Extreme Values`, () => {
    // makeColl: Deploy and register a new constant-price collateral
    async function makeColl(index: number | string, price: BigNumber): Promise<ERC20Mock> {
      const ERC20: ContractFactory = await ethers.getContractFactory('ERC20Mock')
      const erc20: ERC20Mock = <ERC20Mock>await ERC20.deploy('Token ' + index, 'T' + index)
      const CollateralFactory: ContractFactory = await ethers.getContractFactory('FiatCollateral')
      const OracleFactory: ContractFactory = await ethers.getContractFactory('MockV3Aggregator')
      const oracle: MockV3Aggregator = <MockV3Aggregator>await OracleFactory.deploy(8, bn('1e8'))
      const coll: FiatCollateral = <FiatCollateral>(
        await CollateralFactory.deploy(
          oracle.address,
          erc20.address,
          fp('1e36'),
          ethers.utils.formatBytes32String('USD'),
          fp('0.05'),
          bn(86400)
        )
      )
      await assetRegistry.register(coll.address)
      expect(await assetRegistry.isRegistered(erc20.address)).to.be.true
      await setOraclePrice(coll.address, price)
      return erc20
    }

    async function forceUpdateGetStatus(): Promise<CollateralStatus> {
      await whileImpersonating(basketHandler.address, async (bhSigner) => {
        await assetRegistry.connect(bhSigner).refresh()
      })
      return basketHandler.status()
    }

    async function runScenario([
      toIssue,
      toRedeem,
      totalSupply, // in this scenario, rtoken supply _after_ issuance.
      numBasketAssets,
      weightFirst, // target amount per asset (weight of first asset)
      weightRest, // another target amount per asset (weight of second+ assets)
      issuanceRate, // range under test: [.000_001 to 1.0]
    ]: BigNumber[]) {
      // skip nonsense cases
      if (
        (numBasketAssets.eq(1) && !weightRest.eq(1)) ||
        toRedeem.gt(totalSupply) ||
        toIssue.gt(totalSupply)
      ) {
        return
      }

      // ==== Deploy and register basket collateral

      const N = numBasketAssets.toNumber()
      const erc20s: ERC20Mock[] = []
      const weights: BigNumber[] = []
      let totalWeight: BigNumber = fp(0)
      for (let i = 0; i < N; i++) {
        const erc20 = await makeColl(i, fp('0.00025'))
        erc20s.push(erc20)
        const currWeight = i == 0 ? weightFirst : weightRest
        weights.push(currWeight)
        totalWeight = totalWeight.add(currWeight)
      }
      expect(await forceUpdateGetStatus()).to.equal(CollateralStatus.SOUND)

      // ==== Switch Basket

      const basketAddresses: string[] = erc20s.map((erc20) => erc20.address)
      await basketHandler.connect(owner).setPrimeBasket(basketAddresses, weights)
      await basketHandler.connect(owner).refreshBasket()
      expect(await forceUpdateGetStatus()).to.equal(CollateralStatus.SOUND)

      for (let i = 0; i < basketAddresses.length; i++) {
        expect(await basketHandler.quantity(basketAddresses[i])).to.equal(weights[i])
      }

      // ==== Mint basket tokens to owner and addr1

      const toIssue0 = totalSupply.sub(toIssue)
      const e18 = BN_SCALE_FACTOR
      for (let i = 0; i < N; i++) {
        const erc20: ERC20Mock = erc20s[i]
        // user owner starts with enough basket assets to issue (totalSupply - toIssue)
        const toMint0: BigNumber = toIssue0.mul(weights[i]).add(e18.sub(1)).div(e18)
        await erc20.mint(owner.address, toMint0)
        await erc20.connect(owner).increaseAllowance(rToken.address, toMint0)

        // user addr1 starts with enough basket assets to issue (toIssue)
        const toMint: BigNumber = toIssue.mul(weights[i]).add(e18.sub(1)).div(e18)
        await erc20.mint(addr1.address, toMint)
        await erc20.connect(addr1).increaseAllowance(rToken.address, toMint)
      }

      await rToken.connect(owner).setIssuanceRate(issuanceRate)

      // ==== Issue the "initial" rtoken supply to owner

      expect(await rToken.balanceOf(owner.address)).to.equal(bn(0))
      await issueMany(rToken, toIssue0, owner)
      expect(await rToken.balanceOf(owner.address)).to.equal(toIssue0)

      // ==== Issue the toIssue supply to addr1

      expect(await rToken.balanceOf(addr1.address)).to.equal(0)
      await issueMany(rToken, toIssue, addr1)
      expect(await rToken.balanceOf(addr1.address)).to.equal(toIssue)

      // ==== Send enough rTokens to addr2 that it can redeem the amount `toRedeem`

      // owner has toIssue0 rToken, addr1 has toIssue rToken.
      if (toRedeem.lte(toIssue0)) {
        await rToken.connect(owner).transfer(addr2.address, toRedeem)
      } else {
        await rToken.connect(owner).transfer(addr2.address, toIssue0)
        await rToken.connect(addr1).transfer(addr2.address, toRedeem.sub(toIssue0))
      }
      expect(await rToken.balanceOf(addr2.address)).to.equal(toRedeem)

      // ==== Redeem tokens

      await rToken.connect(addr2).redeem(toRedeem)
      expect(await rToken.balanceOf(addr2.address)).to.equal(0)
    }

    // ==== Generate the tests
    const MAX_RTOKENS = bn('1e48') // TODO: should be 1e36, but I know that throws error for now...
    const MAX_WEIGHT = fp(1000)
    const MIN_WEIGHT = fp('1e-6')
    const MIN_ISSUANCE_FRACTION = fp('1e-6')

    let paramList

    if (SLOW) {
      const bounds: BigNumber[][] = [
        [bn(1), MAX_RTOKENS, bn('1.205e24')], // toIssue
        [bn(1), MAX_RTOKENS, bn('4.4231e24')], // toRedeem
        [MAX_RTOKENS, bn('7.907e24')], // totalSupply
        [bn(1), bn(3)], // numAssets
        [MIN_WEIGHT, MAX_WEIGHT, fp('0.1')], // weightFirst
        [MIN_WEIGHT, MAX_WEIGHT, fp('0.2')], // weightRest
        [fp('0.00025'), fp(1), MIN_ISSUANCE_FRACTION], // issuanceRate
      ]

      // A few big heavy test cases
      const bounds2: BigNumber[][] = [
        [MAX_RTOKENS, bn(1)],
        [MAX_RTOKENS, bn(1)],
        [MAX_RTOKENS],
        [bn(255)],
        [MAX_WEIGHT, MIN_WEIGHT],
        [MAX_WEIGHT, MIN_WEIGHT],
        [fp('0.1')],
      ]

      paramList = cartesianProduct(...bounds).concat(cartesianProduct(...bounds2))
    } else {
      const bounds: BigNumber[][] = [
        [bn(1), MAX_RTOKENS], // toIssue
        [bn(1), MAX_RTOKENS], // toRedeem
        [MAX_RTOKENS], // totalSupply
        [bn(1)], // numAssets
        [MIN_WEIGHT, MAX_WEIGHT], // weightFirst
        [MIN_WEIGHT], // weightRest
        [MIN_ISSUANCE_FRACTION, fp(1)], // issuanceRate
      ]
      paramList = cartesianProduct(...bounds)
    }
    const numCases = paramList.length.toString()
    paramList.forEach((params, index) => {
      it(`case ${index + 1} of ${numCases}: ${params.map(shortString).join(' ')}`, async () => {
        await runScenario(params)
      })
    })
  })

  describeGas('Gas Reporting', () => {
    const MIN_ISSUANCE_PER_BLOCK = bn('10000e18')
    let issueAmount: BigNumber

    beforeEach(async () => {
      issueAmount = MIN_ISSUANCE_PER_BLOCK.mul(2)

      // Provide approvals
      await token0.connect(addr1).approve(rToken.address, initialBal)
      await token1.connect(addr1).approve(rToken.address, initialBal)
      await token2.connect(addr1).approve(rToken.address, initialBal)
      await token3.connect(addr1).approve(rToken.address, initialBal)
    })

    it('Transfer', async () => {
      // Issue rTokens
      await rToken.connect(addr1).issue(issueAmount)

      // Vest
      await advanceTime(100)
      await advanceTime(100)
      await rToken.vest(addr1.address, await rToken.endIdForVest(addr1.address))
      expect(await rToken.balanceOf(addr1.address)).to.equal(issueAmount)

      // Transfer
      await snapshotGasCost(rToken.connect(addr1).transfer(addr2.address, issueAmount.div(2)))

      // Transfer again
      await snapshotGasCost(rToken.connect(addr1).transfer(addr2.address, issueAmount.div(2)))

      // Transfer back
      await snapshotGasCost(rToken.connect(addr2).transfer(addr1.address, issueAmount))
    })

    it('Issuance: within block', async () => {
      // Issue rTokens twice within block
      await snapshotGasCost(rToken.connect(addr1).issue(issueAmount.div(2)))
      await snapshotGasCost(rToken.connect(addr1).issue(issueAmount.div(2)))
    })

    it('Issuance: across blocks', async () => {
      // Issue 1
      await snapshotGasCost(rToken.connect(addr1).issue(issueAmount))
      await snapshotGasCost(rToken.connect(addr1).issue(issueAmount))
    })

    it('Issuance: vesting', async () => {
      // Issue
      await rToken.connect(addr1).issue(issueAmount)
      await rToken.connect(addr1).issue(issueAmount)

      // Vest
      await advanceTime(100)
      await snapshotGasCost(rToken.vest(addr1.address, await rToken.endIdForVest(addr1.address)))

      // Vest
      await advanceTime(100)
      await snapshotGasCost(rToken.vest(addr1.address, await rToken.endIdForVest(addr1.address)))
    })

    it('Redemption', async () => {
      // Issue rTokens
      await rToken.connect(addr1).issue(issueAmount.div(2))
      await snapshotGasCost(rToken.connect(addr1).redeem(issueAmount.div(2)))
    })
  })
})<|MERGE_RESOLUTION|>--- conflicted
+++ resolved
@@ -28,19 +28,14 @@
 import { whileImpersonating } from './utils/impersonation'
 import snapshotGasCost from './utils/snapshotGasCost'
 import { advanceTime, advanceBlocks, getLatestBlockNumber } from './utils/time'
-<<<<<<< HEAD
-import { Collateral, defaultFixture, Implementation, IMPLEMENTATION, SLOW } from './fixtures'
-=======
 import {
   Collateral,
   defaultFixture,
-  IConfig,
   Implementation,
   IMPLEMENTATION,
   SLOW,
   ORACLE_TIMEOUT,
 } from './fixtures'
->>>>>>> 537c4f77
 import { cartesianProduct } from './utils/cases'
 import { issueMany } from './utils/issue'
 
