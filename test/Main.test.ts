import { loadFixture } from '@nomicfoundation/hardhat-network-helpers'
import { SignerWithAddress } from '@nomiclabs/hardhat-ethers/signers'
import { expect } from 'chai'
import { BigNumber, ContractFactory } from 'ethers'
import { ethers, upgrades } from 'hardhat'
import {
  IConfig,
  MAX_TRADING_DELAY,
  MAX_TRADE_SLIPPAGE,
  MAX_BACKING_BUFFER,
  MAX_TARGET_AMT,
  MAX_MIN_TRADE_VOLUME,
  MIN_WARMUP_PERIOD,
  MAX_WARMUP_PERIOD,
  IComponents,
} from '../common/configuration'
import {
  CollateralStatus,
  ZERO_ADDRESS,
  ONE_ADDRESS,
  MAX_UINT256,
  OWNER,
  SHORT_FREEZER,
  LONG_FREEZER,
  PAUSER,
  MAX_UINT192,
} from '../common/constants'
import { expectInIndirectReceipt, expectInReceipt, expectEvents } from '../common/events'
import { expectPrice, expectUnpriced, setOraclePrice } from './utils/oracles'
import { bn, fp } from '../common/numbers'
import {
  Asset,
  ATokenFiatCollateral,
  CTokenFiatCollateral,
  CTokenVaultMock,
  ERC20Mock,
  FacadeRead,
  FacadeTest,
  FiatCollateral,
  GnosisMock,
  GnosisTrade,
  IAssetRegistry,
  InvalidRefPerTokCollateralMock,
  MockV3Aggregator,
  MockableCollateral,
  RTokenAsset,
  StaticATokenMock,
  TestIBackingManager,
  TestIBasketHandler,
  TestIBroker,
  TestIDeployer,
  TestIDistributor,
  TestIFurnace,
  TestIMain,
  TestIRevenueTrader,
  TestIRToken,
  TestIStRSR,
  USDCMock,
} from '../typechain'
import { whileImpersonating } from './utils/impersonation'
import {
  Collateral,
  defaultFixture,
  Implementation,
  IMPLEMENTATION,
  ORACLE_ERROR,
  PRICE_TIMEOUT,
  REVENUE_HIDING,
} from './fixtures'
import snapshotGasCost from './utils/snapshotGasCost'
import { advanceTime } from './utils/time'
import { useEnv } from '#/utils/env'
import { mintCollaterals } from './utils/tokens'

const DEFAULT_THRESHOLD = fp('0.01') // 1%

const describeGas =
  IMPLEMENTATION == Implementation.P1 && useEnv('REPORT_GAS') ? describe.only : describe.skip

describe(`MainP${IMPLEMENTATION} contract`, () => {
  let owner: SignerWithAddress
  let addr1: SignerWithAddress
  let addr2: SignerWithAddress
  let other: SignerWithAddress

  // Deployer contract
  let deployer: TestIDeployer

  // Assets
  let collateral: Collateral[]

  // Non-backing assets
  let rsr: ERC20Mock
  let rsrAsset: Asset
  let compToken: ERC20Mock
  let compAsset: Asset
  let aaveToken: ERC20Mock
  let aaveAsset: Asset

  // Trading
  let gnosis: GnosisMock
  let broker: TestIBroker
  let rsrTrader: TestIRevenueTrader
  let rTokenTrader: TestIRevenueTrader

  // Tokens and Assets
  let initialBal: BigNumber
  let token0: ERC20Mock
  let token1: USDCMock
  let token2: StaticATokenMock
<<<<<<< HEAD
  let token3: CTokenMock
  let backupToken1: ERC20Mock
  let backupToken2: ERC20Mock
=======
  let token3: CTokenVaultMock
>>>>>>> e234148d
  let collateral0: FiatCollateral
  let collateral1: FiatCollateral
  let collateral2: ATokenFiatCollateral
  let collateral3: CTokenFiatCollateral
  let backupCollateral1: FiatCollateral
  let backupCollateral2: FiatCollateral
  let erc20s: ERC20Mock[]
  let basketsNeededAmts: BigNumber[]

  // Config values
  let config: IConfig

  // Contracts to retrieve after deploy
  let rToken: TestIRToken
  let rTokenAsset: RTokenAsset
  let stRSR: TestIStRSR
  let furnace: TestIFurnace
  let main: TestIMain
  let facade: FacadeRead
  let facadeTest: FacadeTest
  let assetRegistry: IAssetRegistry
  let backingManager: TestIBackingManager
  let basketHandler: TestIBasketHandler
  let distributor: TestIDistributor

  let basket: Collateral[]

  beforeEach(async () => {
    ;[owner, addr1, addr2, other] = await ethers.getSigners()
    // Deploy fixture
    ;({
      rsr,
      rsrAsset,
      compToken,
      aaveToken,
      compAsset,
      aaveAsset,
      erc20s,
      collateral,
      basket,
      basketsNeededAmts,
      config,
      deployer,
      main,
      assetRegistry,
      backingManager,
      basketHandler,
      distributor,
      rToken,
      rTokenAsset,
      furnace,
      stRSR,
      gnosis,
      broker,
      facade,
      facadeTest,
      rsrTrader,
      rTokenTrader,
    } = await loadFixture(defaultFixture))
    token0 = <ERC20Mock>erc20s[collateral.indexOf(basket[0])]
    token1 = <USDCMock>erc20s[collateral.indexOf(basket[1])]
    token2 = <StaticATokenMock>erc20s[collateral.indexOf(basket[2])]
    token3 = <CTokenVaultMock>erc20s[collateral.indexOf(basket[3])]

    backupToken1 = erc20s[2] // USDT
    backupCollateral1 = <FiatCollateral>collateral[2]

    backupToken2 = erc20s[3] // BUSD
    backupCollateral2 = <FiatCollateral>collateral[3]

    collateral0 = <FiatCollateral>basket[0]
    collateral1 = <FiatCollateral>basket[1]
    collateral2 = <ATokenFiatCollateral>basket[2]
    collateral3 = <CTokenFiatCollateral>basket[3]

    // Mint initial balances
    initialBal = bn('1000000e18')
    await mintCollaterals(owner, [addr1, addr2], initialBal, basket)
  })

  describe('Deployment #fast', () => {
    it('Should setup Main correctly', async () => {
      // Auth roles
      expect(await main.hasRole(OWNER, owner.address)).to.equal(true)
      expect(await main.hasRole(SHORT_FREEZER, owner.address)).to.equal(true)
      expect(await main.hasRole(LONG_FREEZER, owner.address)).to.equal(true)
      expect(await main.longFreezes(owner.address)).to.equal(6)
      expect(await main.hasRole(PAUSER, owner.address)).to.equal(true)
      expect(await main.hasRole(OWNER, deployer.address)).to.equal(false)
      expect(await main.hasRole(SHORT_FREEZER, deployer.address)).to.equal(false)
      expect(await main.hasRole(LONG_FREEZER, deployer.address)).to.equal(false)
      expect(await main.hasRole(PAUSER, deployer.address)).to.equal(false)
      expect(await main.getRoleAdmin(OWNER)).to.equal(OWNER)
      expect(await main.getRoleAdmin(SHORT_FREEZER)).to.equal(OWNER)
      expect(await main.getRoleAdmin(LONG_FREEZER)).to.equal(OWNER)
      expect(await main.getRoleAdmin(PAUSER)).to.equal(OWNER)

      // Should start unfrozen and unpaused
      expect(await main.tradingPaused()).to.equal(false)
      expect(await main.tradingPausedOrFrozen()).to.equal(false)
      expect(await main.issuancePaused()).to.equal(false)
      expect(await main.issuancePausedOrFrozen()).to.equal(false)
      expect(await main.frozen()).to.equal(false)

      // Components
      expect(await main.stRSR()).to.equal(stRSR.address)
      expect(await main.rToken()).to.equal(rToken.address)
      expect(await main.assetRegistry()).to.equal(assetRegistry.address)
      expect(await main.basketHandler()).to.equal(basketHandler.address)
      expect(await main.backingManager()).to.equal(backingManager.address)
      expect(await main.distributor()).to.equal(distributor.address)
      expect(await main.furnace()).to.equal(furnace.address)
      expect(await main.broker()).to.equal(broker.address)
      expect(await main.rsrTrader()).to.equal(rsrTrader.address)
      expect(await main.rTokenTrader()).to.equal(rTokenTrader.address)

      // Configuration
      const [rTokenTotal, rsrTotal] = await distributor.totals()
      expect(rTokenTotal).to.equal(bn(40))
      expect(rsrTotal).to.equal(bn(60))
      expect(await main.shortFreeze()).to.equal(config.shortFreeze)
      expect(await main.longFreeze()).to.equal(config.longFreeze)

      // Check configurations for internal components
      expect(await backingManager.tradingDelay()).to.equal(config.tradingDelay)
      expect(await backingManager.maxTradeSlippage()).to.equal(config.maxTradeSlippage)
      expect(await backingManager.backingBuffer()).to.equal(config.backingBuffer)
      expect(await basketHandler.warmupPeriod()).to.equal(config.warmupPeriod)

      // Should have semver version from deployer
      expect(await main.version()).to.equal(await deployer.version())
    })

    it('Should register ERC20s and Assets/Collateral correctly', async () => {
      // RSR
      expect(await assetRegistry.toAsset(rsr.address)).to.equal(rsrAsset.address)
      expect(await rsrAsset.erc20()).to.equal(rsr.address)
      expect(await main.rsr()).to.equal(rsr.address)

      // RToken
      expect(await assetRegistry.toAsset(rToken.address)).to.equal(rTokenAsset.address)
      expect(await rTokenAsset.erc20()).to.equal(rToken.address)
      expect(await main.rToken()).to.equal(rToken.address)

      // Check assets/collateral
      const ERC20s = await assetRegistry.erc20s()
      expect(ERC20s[0]).to.equal(rToken.address)
      expect(ERC20s[1]).to.equal(rsr.address)
      expect(ERC20s[2]).to.equal(aaveToken.address)
      expect(ERC20s[3]).to.equal(compToken.address)

      const initialTokens: string[] = await Promise.all(
        basket.map(async (c): Promise<string> => {
          return await c.erc20()
        })
      )
      expect(ERC20s.slice(4)).to.eql(initialTokens)
      expect(ERC20s.length).to.eql((await facade.basketTokens(rToken.address)).length + 4)

      // Assets
      expect(await assetRegistry.toAsset(ERC20s[0])).to.equal(rTokenAsset.address)
      expect(await assetRegistry.toAsset(ERC20s[1])).to.equal(rsrAsset.address)
      expect(await assetRegistry.toAsset(ERC20s[2])).to.equal(aaveAsset.address)
      expect(await assetRegistry.toAsset(ERC20s[3])).to.equal(compAsset.address)
      expect(await assetRegistry.toAsset(ERC20s[4])).to.equal(collateral0.address)
      expect(await assetRegistry.toAsset(ERC20s[5])).to.equal(collateral1.address)
      expect(await assetRegistry.toAsset(ERC20s[6])).to.equal(collateral2.address)
      expect(await assetRegistry.toAsset(ERC20s[7])).to.equal(collateral3.address)

      // Collaterals
      expect(await assetRegistry.toColl(ERC20s[4])).to.equal(collateral0.address)
      expect(await assetRegistry.toColl(ERC20s[5])).to.equal(collateral1.address)
      expect(await assetRegistry.toColl(ERC20s[6])).to.equal(collateral2.address)
      expect(await assetRegistry.toColl(ERC20s[7])).to.equal(collateral3.address)
    })

    it('Should register Basket correctly', async () => {
      // Basket
      expect(await basketHandler.fullyCollateralized()).to.equal(true)
      const backing = await facade.basketTokens(rToken.address)
      expect(backing[0]).to.equal(token0.address)
      expect(backing[1]).to.equal(token1.address)
      expect(backing[2]).to.equal(token2.address)
      expect(backing[3]).to.equal(token3.address)

      expect(backing.length).to.equal(4)

      // Check other values

      expect(await basketHandler.timestamp()).to.be.gt(bn(0))
      expect(await basketHandler.status()).to.equal(CollateralStatus.SOUND)
      expect(await facadeTest.callStatic.totalAssetValue(rToken.address)).to.equal(0)

      // Check BU price
      await expectPrice(basketHandler.address, fp('1'), ORACLE_ERROR, true)
    })
  })

  describe('Initialization #fast', () => {
    let components: Parameters<typeof main.init>[0]

    beforeEach(async () => {
      components = {
        rToken: rToken.address,
        stRSR: stRSR.address,
        assetRegistry: assetRegistry.address,
        basketHandler: basketHandler.address,
        backingManager: backingManager.address,
        distributor: distributor.address,
        rsrTrader: rsrTrader.address,
        rTokenTrader: rTokenTrader.address,
        furnace: furnace.address,
        broker: broker.address,
      }
    })

    it('Should not allow to initialize Main twice', async () => {
      await expect(main.init(components, rsr.address, 1, 1)).to.be.revertedWith(
        'Initializable: contract is already initialized'
      )
    })

    it('Should prevent granting roles to the zero address', async () => {
      await expect(main.connect(owner).grantRole(PAUSER, ZERO_ADDRESS)).to.be.revertedWith(
        'cannot grant role to address 0'
      )
    })

    it('Should not allow to initialize components twice', async () => {
      // Attempt to reinitialize - Asset Registry
      const assets = [rTokenAsset.address, rsrAsset.address, compAsset.address, aaveAsset.address]
      await expect(assetRegistry.init(main.address, assets)).to.be.revertedWith(
        'Initializable: contract is already initialized'
      )

      // Attempt to reinitialize - Backing Manager
      await expect(
        backingManager.init(
          main.address,
          config.tradingDelay,
          config.backingBuffer,
          config.maxTradeSlippage,
          config.minTradeVolume
        )
      ).to.be.revertedWith('Initializable: contract is already initialized')

      // Attempt to reinitialize - Basket Handler
      await expect(basketHandler.init(main.address, config.warmupPeriod)).to.be.revertedWith(
        'Initializable: contract is already initialized'
      )

      // Attempt to reinitialize - Distributor
      await expect(distributor.init(main.address, config.dist)).to.be.revertedWith(
        'Initializable: contract is already initialized'
      )

      // Attempt to reinitialize - RSR Trader
      await expect(
        rsrTrader.init(main.address, rsr.address, config.maxTradeSlippage, config.minTradeVolume)
      ).to.be.revertedWith('Initializable: contract is already initialized')

      // Attempt to reinitialize - RToken Trader
      await expect(
        rTokenTrader.init(
          main.address,
          rToken.address,
          config.maxTradeSlippage,
          config.minTradeVolume
        )
      ).to.be.revertedWith('Initializable: contract is already initialized')

      // Attempt to reinitialize - Furnace
      await expect(furnace.init(main.address, config.rewardRatio)).to.be.revertedWith(
        'Initializable: contract is already initialized'
      )

      // Attempt to reinitialize - Broker
      const TradeFactory: ContractFactory = await ethers.getContractFactory('GnosisTrade')
      const trade: GnosisTrade = <GnosisTrade>await TradeFactory.deploy()
      await expect(
        broker.init(main.address, gnosis.address, trade.address, config.auctionLength)
      ).to.be.revertedWith('Initializable: contract is already initialized')

      // Attempt to reinitialize - RToken
      await expect(
        rToken.init(
          main.address,
          'RTKN RToken',
          'RTKN',
          'Manifesto',
          config.issuanceThrottle,
          config.redemptionThrottle
        )
      ).to.be.revertedWith('Initializable: contract is already initialized')

      // Attempt to reinitialize - StRSR
      await expect(
        stRSR.init(
          main.address,
          'stRTKNRSR Token',
          'stRTKNRSR',
          config.unstakingDelay,
          config.rewardRatio
        )
      ).to.be.revertedWith('Initializable: contract is already initialized')
    })

    it('Should perform validations on init', async () => {
      const validateComponentAddress = async (
        mainInstance: TestIMain,
        components: IComponents,
        name: keyof IComponents,
        desc: string
      ) => {
        const prevValue = components[name]
        components[name] = ZERO_ADDRESS
        await expect(mainInstance.init(components, rsr.address, 1, 1)).to.be.revertedWith(
          `invalid ${desc} address`
        )
        components[name] = prevValue
      }
      // Distributor validation - Set invalid distribution
      const invalidDistConfig = { ...config }
      invalidDistConfig.dist = { rTokenDist: bn(0), rsrDist: bn(0) }

      await expect(
        deployer.deploy('RTKN RToken', 'RTKN', 'mandate', owner.address, invalidDistConfig)
      ).to.be.revertedWith('no distribution defined')

      // Create a new instance of Main
      const MainFactory: ContractFactory = await ethers.getContractFactory(`MainP${IMPLEMENTATION}`)

      let newMain: TestIMain = <TestIMain>await MainFactory.deploy()

      if (IMPLEMENTATION == Implementation.P1) {
        newMain = <TestIMain>await upgrades.deployProxy(MainFactory, [], {
          kind: 'uups',
        })
      }

      await expect(newMain.init(components, ZERO_ADDRESS, 1, 1)).to.be.revertedWith(
        'invalid RSR address'
      )

      // Check component addresses
      await validateComponentAddress(newMain, components, 'assetRegistry', 'AssetRegistry')
      await validateComponentAddress(newMain, components, 'backingManager', 'BackingManager')
      await validateComponentAddress(newMain, components, 'basketHandler', 'BasketHandler')
      await validateComponentAddress(newMain, components, 'broker', 'Broker')
      await validateComponentAddress(newMain, components, 'distributor', 'Distributor')
      await validateComponentAddress(newMain, components, 'furnace', 'Furnace')
      await validateComponentAddress(newMain, components, 'rsrTrader', 'RSRTrader')
      await validateComponentAddress(newMain, components, 'rTokenTrader', 'RTokenTrader')
      await validateComponentAddress(newMain, components, 'rToken', 'RToken')
      await validateComponentAddress(newMain, components, 'stRSR', 'StRSR')
    })

    it('Should emit events on init', async () => {
      // Deploy new system instance
      const receipt = await (
        await deployer.deploy('RTKN RToken', 'RTKN', 'mandate', owner.address, config)
      ).wait()

      const mainAddr = expectInReceipt(receipt, 'RTokenCreated').args.main
      const newMain: TestIMain = <TestIMain>await ethers.getContractAt('TestIMain', mainAddr)

      expectInIndirectReceipt(receipt, newMain.interface, 'MainInitialized')
      expectInIndirectReceipt(receipt, newMain.interface, 'AssetRegistrySet', {
        oldVal: ZERO_ADDRESS,
        newVal: await newMain.assetRegistry(),
      })

      expectInIndirectReceipt(receipt, newMain.interface, 'BasketHandlerSet', {
        oldVal: ZERO_ADDRESS,
        newVal: await newMain.basketHandler(),
      })
      expectInIndirectReceipt(receipt, newMain.interface, 'BackingManagerSet', {
        oldVal: ZERO_ADDRESS,
        newVal: await newMain.backingManager(),
      })
      expectInIndirectReceipt(receipt, newMain.interface, 'DistributorSet', {
        oldVal: ZERO_ADDRESS,
        newVal: await newMain.distributor(),
      })

      expectInIndirectReceipt(receipt, newMain.interface, 'RTokenSet', {
        oldVal: ZERO_ADDRESS,
        newVal: await newMain.rToken(),
      })
      expectInIndirectReceipt(receipt, newMain.interface, 'StRSRSet', {
        oldVal: ZERO_ADDRESS,
        newVal: await newMain.stRSR(),
      })

      expectInIndirectReceipt(receipt, newMain.interface, 'RSRTraderSet', {
        oldVal: ZERO_ADDRESS,
        newVal: await newMain.rsrTrader(),
      })

      expectInIndirectReceipt(receipt, newMain.interface, 'RTokenTraderSet', {
        oldVal: ZERO_ADDRESS,
        newVal: await newMain.rTokenTrader(),
      })

      expectInIndirectReceipt(receipt, newMain.interface, 'FurnaceSet', {
        oldVal: ZERO_ADDRESS,
        newVal: await newMain.furnace(),
      })

      expectInIndirectReceipt(receipt, newMain.interface, 'BrokerSet', {
        oldVal: ZERO_ADDRESS,
        newVal: await newMain.broker(),
      })
    })
  })

  describe('Pause/Unpause #fast', () => {
    beforeEach(async () => {
      // Set different PAUSER
      await main.connect(owner).grantRole(PAUSER, addr1.address)
    })

    it('Should Pause for PAUSER and OWNER', async () => {
      // Check initial status
      expect(await main.hasRole(PAUSER, owner.address)).to.equal(true)
      expect(await main.hasRole(PAUSER, addr1.address)).to.equal(true)
      expect(await main.tradingPaused()).to.equal(false)
      expect(await main.tradingPausedOrFrozen()).to.equal(false)
      expect(await main.issuancePaused()).to.equal(false)
      expect(await main.issuancePausedOrFrozen()).to.equal(false)

      // Pause with PAUSER
      await main.connect(addr1).pauseTrading()
      await main.connect(addr1).pauseIssuance()

      // Check if Paused, should not lose PAUSER
      expect(await main.tradingPaused()).to.equal(true)
      expect(await main.issuancePaused()).to.equal(true)
      expect(await main.hasRole(PAUSER, owner.address)).to.equal(true)
      expect(await main.hasRole(PAUSER, addr1.address)).to.equal(true)

      // Unpause
      await main.connect(addr1).unpauseTrading()
      await main.connect(addr1).unpauseIssuance()

      expect(await main.tradingPaused()).to.equal(false)
      expect(await main.issuancePaused()).to.equal(false)

      // OWNER should still be able to Pause
      await main.connect(owner).pauseTrading()
      await main.connect(owner).pauseIssuance()

      // Check if Paused
      expect(await main.tradingPausedOrFrozen()).to.equal(true)
      expect(await main.tradingPaused()).to.equal(true)
      expect(await main.issuancePausedOrFrozen()).to.equal(true)
      expect(await main.issuancePaused()).to.equal(true)
    })

    it('Should not allow to Pause/Unpause if not PAUSER or OWNER', async () => {
      await expect(main.connect(other).pauseTrading()).to.be.reverted
      await expect(main.connect(other).pauseIssuance()).to.be.reverted

      // Check no changes
      expect(await main.tradingPaused()).to.equal(false)
      expect(await main.issuancePaused()).to.equal(false)

      // Attempt to unpause
      await expect(main.connect(other).unpauseTrading()).to.be.reverted
      await expect(main.connect(other).unpauseIssuance()).to.be.reverted

      // Check no changes
      expect(await main.tradingPaused()).to.equal(false)
      expect(await main.issuancePaused()).to.equal(false)
    })

    it('Should not allow to set PAUSER if not OWNER', async () => {
      // Set PAUSER
      await expect(main.connect(addr1).grantRole(PAUSER, other.address)).to.be.reverted
      await expect(main.connect(other).grantRole(PAUSER, other.address)).to.be.reverted

      // Check PAUSER not updated
      expect(await main.hasRole(PAUSER, owner.address)).to.equal(true)
      expect(await main.hasRole(PAUSER, addr1.address)).to.equal(true)
    })

    it('Should allow to renounce role if OWNER', async () => {
      // Check PAUSER updated
      expect(await main.hasRole(PAUSER, addr1.address)).to.equal(true)

      // Attempt to renounce role with another account
      await expect(main.connect(other).renounceRole(PAUSER, addr1.address)).to.be.reverted

      // Renounce role with owner
      await main.connect(owner).renounceRole(PAUSER, owner.address)

      // Check PAUSER renounced
      expect(await main.hasRole(PAUSER, owner.address)).to.equal(false)

      // Owner should still be OWNER
      expect(await main.hasRole(OWNER, owner.address)).to.equal(true)
    })

    it('Should allow to renounce role if PAUSER', async () => {
      // Check PAUSER updated
      expect(await main.hasRole(PAUSER, addr1.address)).to.equal(true)

      // Renounce role with pauser
      await main.connect(addr1).renounceRole(PAUSER, addr1.address)

      // Check PAUSER renounced
      expect(await main.hasRole(PAUSER, addr1.address)).to.equal(false)

      // Owner should still be OWNER
      expect(await main.hasRole(PAUSER, owner.address)).to.equal(true)
    })
  })

  describe('Freeze/Unfreeze #fast', () => {
    beforeEach(async () => {
      // Set SHORT_FREEZER + LONG_FREEZER
      await main.connect(owner).grantRole(SHORT_FREEZER, addr1.address)
      await main.connect(owner).grantRole(LONG_FREEZER, addr2.address)

      // Check initial status
      expect(await main.hasRole(SHORT_FREEZER, owner.address)).to.equal(true)
      expect(await main.hasRole(LONG_FREEZER, owner.address)).to.equal(true)
      expect(await main.hasRole(SHORT_FREEZER, addr1.address)).to.equal(true)
      expect(await main.hasRole(SHORT_FREEZER, addr2.address)).to.equal(false)
      expect(await main.hasRole(LONG_FREEZER, addr1.address)).to.equal(false)
      expect(await main.hasRole(LONG_FREEZER, addr2.address)).to.equal(true)
      expect(await main.frozen()).to.equal(false)
      expect(await main.tradingPausedOrFrozen()).to.equal(false)
      expect(await main.issuancePausedOrFrozen()).to.equal(false)
    })

    it('Should only permit owner to freeze forever', async () => {
      await expect(main.connect(addr1).freezeForever()).to.be.reverted
      await expect(main.connect(addr2).freezeForever()).to.be.reverted
      await expect(main.connect(other).freezeForever()).to.be.reverted
    })

    it('A permanent freeze should last forever', async () => {
      // Freeze forever with OWNER
      await main.connect(owner).freezeForever()
      expect(await main.frozen()).to.equal(true)

      // Should not thaw naturally
      await advanceTime(config.shortFreeze.toString())
      expect(await main.frozen()).to.equal(true)

      // Should not be able to change this via fixed-duration freezing
      await expect(main.connect(addr1).freezeShort()).to.be.revertedWith('frozen')
      expect(await main.frozen()).to.equal(true)
      await advanceTime(bn('2').pow(29).toString())
      expect(await main.frozen()).to.equal(true)

      // Should not be able to change this via fixed-duration freezing
      await expect(main.connect(addr2).freezeLong()).to.be.revertedWith('frozen')
      expect(await main.frozen()).to.equal(true)
      await advanceTime(bn('2').pow(29).toString())
      expect(await main.frozen()).to.equal(true)
    })

    it('Should allow unfreeze during short-duration freeze', async () => {
      // Freeze with non-owner SHORT_FREEZER
      await main.connect(addr1).freezeShort()

      // Role revoked
      expect(await main.hasRole(SHORT_FREEZER, addr1.address)).to.equal(false)

      // Cannot unfreeze from short freezer
      await expect(main.connect(addr1).unfreeze()).to.be.reverted

      // Unfreeze
      await main.connect(owner).unfreeze()
      expect(await main.frozen()).to.equal(false)
    })

    it('Should allow unfreeze during long-duration freeze', async () => {
      expect(await main.longFreezes(addr2.address)).to.equal(6)

      // Freeze with non-owner LONG_FREEZER
      await main.connect(addr2).freezeLong()

      // Charge used
      expect(await main.longFreezes(addr2.address)).to.equal(5)

      // Cannot unfreeze from long freezer
      await expect(main.connect(addr2).unfreeze()).to.be.reverted

      // Unfreeze
      await main.connect(owner).unfreeze()
      expect(await main.frozen()).to.equal(false)
    })

    it('Should not allow unfreeze from SHORT_FREEZER or LONG_FREEZER', async () => {
      // Freeze with OWNER
      await main.connect(owner).freezeForever()
      expect(await main.frozen()).to.equal(true)
      await expect(main.connect(addr1).unfreeze()).to.be.reverted
      await expect(main.connect(addr2).unfreeze()).to.be.reverted

      // Should not be able to start finite-duration freezes either
      await expect(main.connect(addr1).freezeShort()).to.be.revertedWith('frozen')
      await expect(main.connect(addr2).freezeLong()).to.be.revertedWith('frozen')

      // Unfreeze
      await main.connect(owner).unfreeze()
      expect(await main.frozen()).to.equal(false)
    })

    it('Short freezing should revoke SHORT_FREEZER + eventually thaw on its own', async () => {
      // Freeze with short freezer
      await main.connect(addr1).freezeShort()
      expect(await main.hasRole(SHORT_FREEZER, addr1.address)).to.equal(false) // revoked
      expect(await main.frozen()).to.equal(true)

      // Advance time to thaw
      await advanceTime(config.shortFreeze.toString())
      expect(await main.frozen()).to.equal(false)

      // Should not be able to re-initiate freezing
      await expect(main.connect(addr1).freezeShort()).to.be.reverted

      // Cannot grant role unless owner
      await expect(main.connect(addr1).grantRole(SHORT_FREEZER, addr1.address)).to.be.reverted
      await expect(main.connect(addr2).grantRole(SHORT_FREEZER, addr1.address)).to.be.reverted
    })

    it('Should be able to chain short freeze into long freeze', async () => {
      // Freeze with short freezer
      await main.connect(addr1).freezeShort()
      expect(await main.hasRole(SHORT_FREEZER, addr1.address)).to.equal(false) // revoked
      expect(await main.frozen()).to.equal(true)
      await advanceTime(config.shortFreeze.div(2).toString())

      // Do long freeze
      await main.connect(addr2).freezeLong()
      expect(await main.hasRole(LONG_FREEZER, addr2.address)).to.equal(true)
      expect(await main.longFreezes(addr2.address)).to.equal(5) // lost one charge
      expect(await main.frozen()).to.equal(true)
      await advanceTime(config.shortFreeze.toString())
      expect(await main.frozen()).to.equal(true)

      // Advance time to thaw
      await advanceTime(config.longFreeze.toString())
      expect(await main.frozen()).to.equal(false)

      // Should be able to re-freeze
      await main.connect(addr2).freezeLong()
      expect(await main.frozen()).to.equal(true)
      expect(await main.longFreezes(addr2.address)).to.equal(4) // lost another charge
    })

    it('Should not allow to set SHORT_FREEZER if not OWNER', async () => {
      expect(await main.hasRole(SHORT_FREEZER, addr1.address)).to.equal(true)
      expect(await main.hasRole(SHORT_FREEZER, addr2.address)).to.equal(false)
      expect(await main.hasRole(SHORT_FREEZER, other.address)).to.equal(false)

      // Set SHORT_FREEZER from non-owner
      await expect(main.connect(addr1).grantRole(SHORT_FREEZER, other.address)).to.be.reverted
      await expect(main.connect(addr2).grantRole(SHORT_FREEZER, other.address)).to.be.reverted
      await expect(main.connect(other).grantRole(SHORT_FREEZER, other.address)).to.be.reverted

      // Check SHORT_FREEZER not updated
      expect(await main.hasRole(SHORT_FREEZER, addr1.address)).to.equal(true)
      expect(await main.hasRole(SHORT_FREEZER, addr2.address)).to.equal(false)
      expect(await main.hasRole(SHORT_FREEZER, other.address)).to.equal(false)
    })

    it('Should not allow to set LONG_FREEZER if not OWNER', async () => {
      expect(await main.hasRole(LONG_FREEZER, addr1.address)).to.equal(false)
      expect(await main.hasRole(LONG_FREEZER, addr2.address)).to.equal(true)
      expect(await main.hasRole(LONG_FREEZER, other.address)).to.equal(false)

      // Set LONG_FREEZER from non-owner
      await expect(main.connect(addr1).grantRole(LONG_FREEZER, other.address)).to.be.reverted
      await expect(main.connect(addr2).grantRole(LONG_FREEZER, other.address)).to.be.reverted
      await expect(main.connect(other).grantRole(LONG_FREEZER, other.address)).to.be.reverted

      // Check LONG_FREEZER not updated
      expect(await main.hasRole(LONG_FREEZER, addr1.address)).to.equal(false)
      expect(await main.hasRole(LONG_FREEZER, addr2.address)).to.equal(true)
      expect(await main.hasRole(LONG_FREEZER, other.address)).to.equal(false)
    })

    it('Should allow to renounce SHORT_FREEZER', async () => {
      // Renounce role
      await main.connect(addr1).renounceRole(SHORT_FREEZER, addr1.address)

      // Check SHORT_FREEZER renounced
      expect(await main.hasRole(SHORT_FREEZER, addr1.address)).to.equal(false)
      await expect(main.connect(addr1).freezeShort()).to.be.reverted

      // Owner should still be OWNER
      expect(await main.hasRole(SHORT_FREEZER, owner.address)).to.equal(true)
    })

    it('Should allow to renounce LONG_FREEZER', async () => {
      // Renounce role
      await main.connect(addr2).renounceRole(LONG_FREEZER, addr2.address)

      // Check LONG_FREEZER renounced
      expect(await main.hasRole(LONG_FREEZER, addr2.address)).to.equal(false)
      await expect(main.connect(addr2).freezeLong()).to.be.reverted // refresh call

      // Owner should still be OWNER
      expect(await main.hasRole(LONG_FREEZER, owner.address)).to.equal(true)
    })

    it('Should renounce LONG_FREEZER automatically after 6 uses', async () => {
      // 6 uses
      await main.connect(addr2).freezeLong()
      await main.connect(addr2).freezeLong()
      await main.connect(addr2).freezeLong()
      await main.connect(addr2).freezeLong()
      await main.connect(addr2).freezeLong()
      await main.connect(addr2).freezeLong()

      // Check LONG_FREEZER renounced
      expect(await main.hasRole(LONG_FREEZER, addr2.address)).to.equal(false)
      expect(await main.longFreezes(addr2.address)).to.equal(0)
      await expect(main.connect(addr2).freezeLong()).to.be.reverted // refresh call

      // Owner should still be OWNER
      expect(await main.hasRole(LONG_FREEZER, owner.address)).to.equal(true)
    })

    it('Should allow to renounce SHORT_FREEZER if OWNER without losing OWNER', async () => {
      // Renounce role with owner
      await main.connect(owner).renounceRole(SHORT_FREEZER, owner.address)

      // Check SHORT_FREEZER renounced
      expect(await main.hasRole(SHORT_FREEZER, owner.address)).to.equal(false)

      // Owner should still be OWNER
      expect(await main.hasRole(OWNER, owner.address)).to.equal(true)

      // Can re-grant to self
      await main.connect(owner).grantRole(SHORT_FREEZER, owner.address)
      expect(await main.hasRole(SHORT_FREEZER, owner.address)).to.equal(true)
    })

    it('Should allow to renounce LONG_FREEZER if OWNER without losing OWNER', async () => {
      // Renounce role with owner
      await main.connect(owner).renounceRole(LONG_FREEZER, owner.address)

      // Check LONG_FREEZER renounced
      expect(await main.hasRole(LONG_FREEZER, owner.address)).to.equal(false)

      // Owner should still be OWNER
      expect(await main.hasRole(OWNER, owner.address)).to.equal(true)

      // Can re-grant to self
      await main.connect(owner).grantRole(LONG_FREEZER, owner.address)
      expect(await main.hasRole(LONG_FREEZER, owner.address)).to.equal(true)
    })

    it('Should allow to set short freeze properly', async () => {
      await expect(main.connect(addr2).setShortFreeze(1)).to.be.reverted
      await expect(main.connect(owner).setShortFreeze(0)).to.be.revertedWith(
        'short freeze out of range'
      )
      await expect(main.connect(owner).setShortFreeze(2592000 + 1)).to.be.revertedWith(
        'short freeze out of range'
      )
      await main.connect(owner).setShortFreeze(2592000)
      expect(await main.shortFreeze()).to.equal(2592000)
      await main.connect(owner).setShortFreeze(2)
      expect(await main.shortFreeze()).to.equal(2)
    })

    it('Should allow to set long freeze properly', async () => {
      await expect(main.connect(addr2).setLongFreeze(1)).to.be.reverted
      await expect(main.connect(owner).setLongFreeze(0)).to.be.revertedWith(
        'long freeze out of range'
      )
      await expect(main.connect(owner).setLongFreeze(31536000 + 1)).to.be.revertedWith(
        'long freeze out of range'
      )
      await main.connect(owner).setLongFreeze(31536000)
      expect(await main.longFreeze()).to.equal(31536000)

      await main.connect(owner).setLongFreeze(2)
      expect(await main.longFreeze()).to.equal(2)
    })
  })

  describe('Configuration/State #fast', () => {
    it('Should allow to update warmupPeriod if OWNER and perform validations', async () => {
      const newValue: BigNumber = bn('360')

      // Check existing value
      expect(await basketHandler.warmupPeriod()).to.equal(config.warmupPeriod)

      // If not owner cannot update
      await expect(basketHandler.connect(other).setWarmupPeriod(newValue)).to.be.reverted

      // Check value did not change
      expect(await basketHandler.warmupPeriod()).to.equal(config.warmupPeriod)

      // Update with owner
      await expect(basketHandler.connect(owner).setWarmupPeriod(newValue))
        .to.emit(basketHandler, 'WarmupPeriodSet')
        .withArgs(config.warmupPeriod, newValue)

      // Check value was updated
      expect(await basketHandler.warmupPeriod()).to.equal(newValue)

      // Cannot update with value < min
      await expect(
        basketHandler.connect(owner).setWarmupPeriod(MIN_WARMUP_PERIOD - 1)
      ).to.be.revertedWith('invalid warmupPeriod')

      // Cannot update with value > max
      await expect(
        basketHandler.connect(owner).setWarmupPeriod(MAX_WARMUP_PERIOD + 1)
      ).to.be.revertedWith('invalid warmupPeriod')
    })

    it('Should allow to update tradingDelay if OWNER and perform validations', async () => {
      const newValue: BigNumber = bn('360')

      // Check existing value
      expect(await backingManager.tradingDelay()).to.equal(config.tradingDelay)

      // If not owner cannot update
      await expect(backingManager.connect(other).setTradingDelay(newValue)).to.be.reverted

      // Check value did not change
      expect(await backingManager.tradingDelay()).to.equal(config.tradingDelay)

      // Update with owner
      await expect(backingManager.connect(owner).setTradingDelay(newValue))
        .to.emit(backingManager, 'TradingDelaySet')
        .withArgs(config.tradingDelay, newValue)

      // Check value was updated
      expect(await backingManager.tradingDelay()).to.equal(newValue)

      // Cannot update with value > max
      await expect(
        backingManager.connect(owner).setTradingDelay(MAX_TRADING_DELAY + 1)
      ).to.be.revertedWith('invalid tradingDelay')
    })

    it('Should allow to update maxTradeSlippage if OWNER and perform validations', async () => {
      const newValue: BigNumber = fp('0.02')

      // Check existing value
      expect(await backingManager.maxTradeSlippage()).to.equal(config.maxTradeSlippage)

      // If not owner cannot update
      await expect(backingManager.connect(other).setMaxTradeSlippage(newValue)).to.be.reverted

      // Check value did not change
      expect(await backingManager.maxTradeSlippage()).to.equal(config.maxTradeSlippage)

      // Update with owner
      await expect(backingManager.connect(owner).setMaxTradeSlippage(newValue))
        .to.emit(backingManager, 'MaxTradeSlippageSet')
        .withArgs(config.maxTradeSlippage, newValue)

      // Check value was updated
      expect(await backingManager.maxTradeSlippage()).to.equal(newValue)

      // Cannot update with value > max
      await expect(
        backingManager.connect(owner).setMaxTradeSlippage(MAX_TRADE_SLIPPAGE)
      ).to.be.revertedWith('invalid maxTradeSlippage')
    })

    it('Should allow to update minTradeVolume if OWNER and perform validations', async () => {
      const newValue: BigNumber = fp('0.02')

      // Check existing value
      expect(await backingManager.minTradeVolume()).to.equal(config.minTradeVolume)

      // If not owner cannot update
      await expect(backingManager.connect(other).setMinTradeVolume(newValue)).to.be.reverted

      // Check value did not change
      expect(await backingManager.minTradeVolume()).to.equal(config.minTradeVolume)

      // Update with owner
      await expect(backingManager.connect(owner).setMinTradeVolume(newValue))
        .to.emit(backingManager, 'MinTradeVolumeSet')
        .withArgs(config.minTradeVolume, newValue)

      // Check value was updated
      expect(await backingManager.minTradeVolume()).to.equal(newValue)

      // Cannot update with value > max
      await expect(
        backingManager.connect(owner).setMinTradeVolume(MAX_MIN_TRADE_VOLUME.add(1))
      ).to.be.revertedWith('invalid minTradeVolume')
    })

    it('Should allow to update backingBuffer if OWNER and perform validations', async () => {
      const newValue: BigNumber = fp('0.02')

      // Check existing value
      expect(await backingManager.backingBuffer()).to.equal(config.backingBuffer)

      // If not owner cannot update
      await expect(backingManager.connect(other).setBackingBuffer(newValue)).to.be.reverted

      // Check value did not change
      expect(await backingManager.backingBuffer()).to.equal(config.backingBuffer)

      // Update with owner
      await expect(backingManager.connect(owner).setBackingBuffer(newValue))
        .to.emit(backingManager, 'BackingBufferSet')
        .withArgs(config.backingBuffer, newValue)

      // Check value was updated
      expect(await backingManager.backingBuffer()).to.equal(newValue)

      // Cannot update with value > max
      await expect(
        backingManager.connect(owner).setBackingBuffer(MAX_BACKING_BUFFER.add(1))
      ).to.be.revertedWith('invalid backingBuffer')
    })

    it('Should perform validations on for granting allowances', async () => {
      // These should start with allowance
      expect(await token0.allowance(backingManager.address, rToken.address)).to.equal(MAX_UINT256)
      expect(await token1.allowance(backingManager.address, rToken.address)).to.equal(MAX_UINT256)
      expect(await token2.allowance(backingManager.address, rToken.address)).to.equal(MAX_UINT256)
      expect(await token3.allowance(backingManager.address, rToken.address)).to.equal(MAX_UINT256)

      // Cannot grant allowance token not registered
      await expect(
        backingManager.connect(addr1).grantRTokenAllowance(erc20s[5].address)
      ).to.be.revertedWith('erc20 unregistered')
    })

    it('Should grant allowances when paused', async () => {
      await main.connect(owner).pauseTrading()
      await main.connect(owner).pauseIssuance()
      await expect(backingManager.grantRTokenAllowance(ZERO_ADDRESS)).to.be.revertedWith(
        'erc20 unregistered'
      )
      await expect(backingManager.grantRTokenAllowance(erc20s[0].address)).to.not.be.reverted
    })

    it('Should not grant allowances when frozen', async () => {
      await main.connect(owner).freezeForever()
      await expect(backingManager.grantRTokenAllowance(ZERO_ADDRESS)).to.be.revertedWith('frozen')
    })

    it('Should return backing tokens', async () => {
      expect(await facade.basketTokens(rToken.address)).to.eql([
        token0.address,
        token1.address,
        token2.address,
        token3.address,
      ])
    })

    it('Should allow to update shortFreeze if OWNER', async () => {
      const newValue: BigNumber = bn(1)
      await main.connect(owner).grantRole(SHORT_FREEZER, addr1.address)

      // Check existing value
      expect(await main.shortFreeze()).to.equal(config.shortFreeze)

      // If not owner cannot update
      await expect(main.connect(addr1).setShortFreeze(newValue)).to.be.reverted

      // Check value did not change
      expect(await main.shortFreeze()).to.equal(config.shortFreeze)

      // Update with owner
      await expect(main.connect(owner).setShortFreeze(newValue))
        .to.emit(main, 'ShortFreezeDurationSet')
        .withArgs(config.shortFreeze, newValue)

      // Check value was updated
      expect(await main.shortFreeze()).to.equal(newValue)
    })

    it('Should allow to update longFreeze if OWNER', async () => {
      const newValue: BigNumber = bn(1)
      await main.connect(owner).grantRole(SHORT_FREEZER, addr1.address)

      // Check existing value
      expect(await main.longFreeze()).to.equal(config.longFreeze)

      // If not owner cannot update
      await expect(main.connect(addr1).setShortFreeze(newValue)).to.be.reverted

      // Check value did not change
      expect(await main.longFreeze()).to.equal(config.longFreeze)

      // Update with owner
      await expect(main.connect(owner).setLongFreeze(newValue))
        .to.emit(main, 'LongFreezeDurationSet')
        .withArgs(config.longFreeze, newValue)

      // Check value was updated
      expect(await main.longFreeze()).to.equal(newValue)
    })
  })

  describe('Asset Registry', () => {
    it('Should confirm if ERC20s are registered', async () => {
      expect(await assetRegistry.isRegistered(token0.address)).to.equal(true)
      expect(await assetRegistry.isRegistered(token1.address)).to.equal(true)
      expect(await assetRegistry.isRegistered(token2.address)).to.equal(true)
      expect(await assetRegistry.isRegistered(token3.address)).to.equal(true)

      // Try with non-registered address
      expect(await assetRegistry.isRegistered(other.address)).to.equal(false)
    })

    it('Should revert with gas error if cannot reserve 900k gas', async () => {
      expect(await assetRegistry.isRegistered(collateral0.address))
      await expect(
        assetRegistry.unregister(collateral0.address, { gasLimit: bn('9e5') })
      ).to.be.revertedWith('not enough gas to unregister safely')
    })

    it('Should be able to disableBasket during deregistration with basket size of 128', async () => {
      // Set up backup config
      await basketHandler.setBackupConfig(await ethers.utils.formatBytes32String('USD'), 1, [
        token1.address,
      ])

      // Register 128 coll
      const chainlinkFeed = <MockV3Aggregator>(
        await (await ethers.getContractFactory('MockV3Aggregator')).deploy(8, bn('1e8'))
      )
      const ERC20Factory: ContractFactory = await ethers.getContractFactory('ERC20Mock')
      const CollFactory: ContractFactory = await ethers.getContractFactory('FiatCollateral')

      const coll = []
      for (let i = 0; i < 127; i++) {
        const newToken: ERC20Mock = <ERC20Mock>(
          await ERC20Factory.deploy('NewTKN Token' + i, 'NewTKN' + i)
        )
        const newColl = await CollFactory.deploy({
          priceTimeout: PRICE_TIMEOUT,
          chainlinkFeed: chainlinkFeed.address,
          oracleError: ORACLE_ERROR,
          erc20: newToken.address,
          maxTradeVolume: config.rTokenMaxTradeVolume,
          oracleTimeout: await collateral0.oracleTimeout(),
          targetName: await ethers.utils.formatBytes32String('USD'),
          defaultThreshold: DEFAULT_THRESHOLD,
          delayUntilDefault: await collateral0.delayUntilDefault(),
        })
        await assetRegistry.connect(owner).register(newColl.address)
        coll.push(newColl)
      }

      // Register 1 gas-guzzling coll
      const newToken: ERC20Mock = <ERC20Mock>(
        await ERC20Factory.deploy('Gas Guzzling Token', 'GasTKN')
      )
      const GasGuzzlingFactory: ContractFactory = await ethers.getContractFactory(
        'GasGuzzlingFiatCollateral'
      )
      const gasGuzzlingColl = await GasGuzzlingFactory.deploy({
        priceTimeout: PRICE_TIMEOUT,
        chainlinkFeed: await collateral0.chainlinkFeed(),
        oracleError: ORACLE_ERROR,
        erc20: newToken.address,
        maxTradeVolume: config.rTokenMaxTradeVolume,
        oracleTimeout: await collateral0.oracleTimeout(),
        targetName: await ethers.utils.formatBytes32String('USD'),
        defaultThreshold: DEFAULT_THRESHOLD,
        delayUntilDefault: await collateral0.delayUntilDefault(),
      })
      await assetRegistry.connect(owner).register(gasGuzzlingColl.address)
      coll.push(gasGuzzlingColl)

      // Put all 128 coll in the basket
      const erc20s = await Promise.all(coll.map(async (c) => await c.erc20()))
      const refAmts = erc20s.map(() => fp('1'))
      expect(erc20s.length).to.equal(128)
      await basketHandler.setPrimeBasket(erc20s, refAmts)
      await basketHandler.refreshBasket()
      expect(await basketHandler.status()).to.equal(CollateralStatus.SOUND)
      const [quoteERC20s, tokAmts] = await basketHandler.quote(fp('1'), 0)
      expect(quoteERC20s.length).to.equal(128)
      expect(tokAmts.length).to.equal(128)

      // Ensure can disableBasket
      const replacementColl = await CollFactory.deploy({
        priceTimeout: PRICE_TIMEOUT,
        chainlinkFeed: await collateral0.chainlinkFeed(),
        oracleError: ORACLE_ERROR,
        erc20: await gasGuzzlingColl.erc20(),
        maxTradeVolume: config.rTokenMaxTradeVolume,
        oracleTimeout: await collateral0.oracleTimeout(),
        targetName: await ethers.utils.formatBytes32String('USD'),
        defaultThreshold: DEFAULT_THRESHOLD,
        delayUntilDefault: await collateral0.delayUntilDefault(),
      })
      expect(await basketHandler.status()).to.equal(CollateralStatus.SOUND)
      await gasGuzzlingColl.setRevertRefPerTok(true)
      await assetRegistry.swapRegistered(replacementColl.address, { gasLimit: bn('1e6') })
      expect(await basketHandler.status()).to.equal(CollateralStatus.DISABLED)
      await gasGuzzlingColl.setRevertRefPerTok(false)
      await basketHandler.refreshBasket()
      expect(await basketHandler.status()).to.equal(CollateralStatus.SOUND)
      await assetRegistry.swapRegistered(gasGuzzlingColl.address, { gasLimit: bn('1e6') })
      await gasGuzzlingColl.setRevertRefPerTok(true)
      await assetRegistry.unregister(gasGuzzlingColl.address, { gasLimit: bn('1e6') })
      expect(await assetRegistry.isRegistered(gasGuzzlingColl.address)).to.equal(false)
      expect(await basketHandler.status()).to.equal(CollateralStatus.DISABLED)
      await basketHandler.refreshBasket()
      expect(await basketHandler.status()).to.equal(CollateralStatus.SOUND)
    })

    it('Should track basket status in BasketHandler when changed', async () => {
      // Check initial basket status
      expect(await basketHandler.status()).to.equal(CollateralStatus.SOUND)

      // Refreshing from SOUND -> SOUND should not track status change
      await expect(assetRegistry.refresh()).to.not.emit(basketHandler, 'BasketStatusChanged')

      // Check Status remains SOUND
      expect(await basketHandler.status()).to.equal(CollateralStatus.SOUND)

      // Set Token1 to default - 50% price reduction
      await setOraclePrice(collateral1.address, bn('0.5e8'))

      // Mark default as probable
      await expect(assetRegistry.refresh())
        .to.emit(basketHandler, 'BasketStatusChanged')
        .withArgs(CollateralStatus.SOUND, CollateralStatus.IFFY)

      // Advance time post delayUntilDefault
      await advanceTime((await collateral1.delayUntilDefault()).toString())

      // Mark default as confirmed
      await expect(assetRegistry.refresh())
        .to.emit(basketHandler, 'BasketStatusChanged')
        .withArgs(CollateralStatus.IFFY, CollateralStatus.DISABLED)

      // Check status
      expect(await basketHandler.status()).to.equal(CollateralStatus.DISABLED)
    })

    it('Should be able to track basket status', async () => {
      // Check initial basket status
      expect(await basketHandler.status()).to.equal(CollateralStatus.SOUND)

      // Refreshing from SOUND -> SOUND should not track status change
      await expect(assetRegistry.refresh()).to.not.emit(basketHandler, 'BasketStatusChanged')

      // Check Status remains SOUND
      expect(await basketHandler.status()).to.equal(CollateralStatus.SOUND)

      // Set Token1 to default - 50% price reduction
      await setOraclePrice(collateral1.address, bn('0.5e8'))

      // Mark default as probable
      await expect(assetRegistry.refresh())
        .to.emit(basketHandler, 'BasketStatusChanged')
        .withArgs(CollateralStatus.SOUND, CollateralStatus.IFFY)

      // Advance time post delayUntilDefault
      await advanceTime((await collateral1.delayUntilDefault()).toString())

      // Mark default as confirmed
      await collateral1.refresh()

      // Anyone can update status on BasketHandler
      await expect(basketHandler.trackStatus())
        .to.emit(basketHandler, 'BasketStatusChanged')
        .withArgs(CollateralStatus.IFFY, CollateralStatus.DISABLED)

      // Check status
      expect(await basketHandler.status()).to.equal(CollateralStatus.DISABLED)
    })

    it('Should allow to register Asset if OWNER', async () => {
      // Setup new Asset
      const AssetFactory: ContractFactory = await ethers.getContractFactory('Asset')
      const newAsset: Asset = <Asset>await AssetFactory.deploy(
        PRICE_TIMEOUT,
        await collateral0.chainlinkFeed(), // any feed will do
        ORACLE_ERROR,
        erc20s[5].address,
        config.rTokenMaxTradeVolume,
        1
      )

      const duplicateAsset: Asset = <Asset>(
        await AssetFactory.deploy(
          PRICE_TIMEOUT,
          ONE_ADDRESS,
          ORACLE_ERROR,
          token0.address,
          config.rTokenMaxTradeVolume,
          1
        )
      )

      // Get previous length for assets
      const previousLength = (await assetRegistry.erc20s()).length

      // Cannot add asset if not owner
      await expect(assetRegistry.connect(other).register(newAsset.address)).to.be.reverted

      // Reverts if attempting to add an existing ERC20 with different asset
      await expect(
        assetRegistry.connect(owner).register(duplicateAsset.address)
      ).to.be.revertedWith('duplicate ERC20 detected')

      // Nothing happens if attempting to register an already registered asset
      await expect(assetRegistry.connect(owner).register(aaveAsset.address)).to.not.emit(
        assetRegistry,
        'AssetRegistered'
      )

      // Check nothing changed
      let allERC20s = await assetRegistry.erc20s()
      expect(allERC20s.length).to.equal(previousLength)

      // Add new asset
      await expect(assetRegistry.connect(owner).register(newAsset.address))
        .to.emit(assetRegistry, 'AssetRegistered')
        .withArgs(erc20s[5].address, newAsset.address)

      // Check it was added
      allERC20s = await assetRegistry.erc20s()
      expect(allERC20s).to.contain(erc20s[5].address)
      expect(allERC20s.length).to.equal(previousLength + 1)
    })

    it('Should allow to unregister asset if OWNER', async () => {
      // Setup new Asset
      const AssetFactory: ContractFactory = await ethers.getContractFactory('Asset')
      const newAsset: Asset = <Asset>(
        await AssetFactory.deploy(
          PRICE_TIMEOUT,
          ONE_ADDRESS,
          ORACLE_ERROR,
          token0.address,
          config.rTokenMaxTradeVolume,
          1
        )
      )

      // Setup new asset with new ERC20
      const ERC20Factory: ContractFactory = await ethers.getContractFactory('ERC20Mock')
      const newToken: ERC20Mock = <ERC20Mock>await ERC20Factory.deploy('NewTKN Token', 'NewTKN')
      const newTokenAsset: Asset = <Asset>(
        await AssetFactory.deploy(
          PRICE_TIMEOUT,
          ONE_ADDRESS,
          ORACLE_ERROR,
          newToken.address,
          config.rTokenMaxTradeVolume,
          1
        )
      )

      // Get previous length for assets
      const previousLength = (await assetRegistry.erc20s()).length

      // Check assets
      let allERC20s = await assetRegistry.erc20s()
      expect(allERC20s).to.contain(compToken.address)
      expect(allERC20s).to.not.contain(erc20s[5].address)

      // Cannot remove asset if not owner
      await expect(assetRegistry.connect(other).unregister(compAsset.address)).to.be.reverted

      // Cannot remove asset that does not exist
      await expect(assetRegistry.connect(owner).unregister(newAsset.address)).to.be.revertedWith(
        'asset not found'
      )

      // Cannot remove asset with non-registered ERC20
      await expect(
        assetRegistry.connect(owner).unregister(newTokenAsset.address)
      ).to.be.revertedWith('no asset to unregister')

      // Check nothing changed
      allERC20s = await assetRegistry.erc20s()
      expect(allERC20s.length).to.equal(previousLength)
      expect(allERC20s).to.contain(compToken.address)
      expect(allERC20s).to.not.contain(erc20s[5].address)

      // Remove asset
      await expect(assetRegistry.connect(owner).unregister(compAsset.address))
        .to.emit(assetRegistry, 'AssetUnregistered')
        .withArgs(compToken.address, compAsset.address)

      // Check if it was removed
      allERC20s = await assetRegistry.erc20s()
      expect(allERC20s).to.not.contain(compToken.address)
      expect(allERC20s.length).to.equal(previousLength - 1)
    })

    it('Should allow to swap Asset if OWNER', async () => {
      // Setup new Asset - Reusing token
      const AssetFactory: ContractFactory = await ethers.getContractFactory('Asset')
      const newAsset: Asset = <Asset>(
        await AssetFactory.deploy(
          PRICE_TIMEOUT,
          await collateral0.chainlinkFeed(),
          ORACLE_ERROR,
          token0.address,
          config.rTokenMaxTradeVolume,
          1
        )
      )

      // Setup another one with new token (cannot be used in swap)
      const invalidAssetForSwap: Asset = <Asset>(
        await AssetFactory.deploy(
          PRICE_TIMEOUT,
          ONE_ADDRESS,
          ORACLE_ERROR,
          erc20s[5].address,
          config.rTokenMaxTradeVolume,
          1
        )
      )

      // Get previous length for assets
      const previousLength = (await assetRegistry.erc20s()).length

      // Cannot swap asset if not owner
      await expect(
        assetRegistry.connect(other).swapRegistered(newAsset.address)
      ).to.be.revertedWith('governance only')

      // Cannot swap asset if ERC20 is not registered
      await expect(
        assetRegistry.connect(owner).swapRegistered(invalidAssetForSwap.address)
      ).to.be.revertedWith('no ERC20 collision')

      // Check asset remains the same
      expect(await assetRegistry.toAsset(token0.address)).to.equal(collateral0.address)

      // Swap Asset
      await expectEvents(assetRegistry.connect(owner).swapRegistered(newAsset.address), [
        {
          contract: assetRegistry,
          name: 'AssetUnregistered',
          args: [token0.address, collateral0.address],
          emitted: true,
        },
        {
          contract: assetRegistry,
          name: 'AssetRegistered',
          args: [token0.address, newAsset.address],
          emitted: true,
        },
      ])

      // Check length is not modified and erc20 remains registered
      const allERC20s = await assetRegistry.erc20s()
      expect(allERC20s).to.contain(token0.address)
      expect(allERC20s.length).to.equal(previousLength)

      // Check asset was modified
      expect(await assetRegistry.toAsset(token0.address)).to.equal(newAsset.address)
    })

    it('Should return the Asset for an ERC20 and perform validations', async () => {
      // Reverts if ERC20 is not registered
      await expect(assetRegistry.toAsset(other.address)).to.be.revertedWith('erc20 unregistered')

      // Reverts if no registered asset - After unregister
      await expect(assetRegistry.connect(owner).unregister(rsrAsset.address))
        .to.emit(assetRegistry, 'AssetUnregistered')
        .withArgs(rsr.address, rsrAsset.address)
      await expect(assetRegistry.toAsset(rsr.address)).to.be.revertedWith('erc20 unregistered')

      // Returns correctly the asset
      expect(await assetRegistry.toAsset(rToken.address)).to.equal(rTokenAsset.address)
      expect(await assetRegistry.toAsset(aaveToken.address)).to.equal(aaveAsset.address)
      expect(await assetRegistry.toAsset(compToken.address)).to.equal(compAsset.address)
      expect(await assetRegistry.toAsset(token0.address)).to.equal(collateral0.address)
      expect(await assetRegistry.toAsset(token1.address)).to.equal(collateral1.address)
      expect(await assetRegistry.toAsset(token2.address)).to.equal(collateral2.address)
      expect(await assetRegistry.toAsset(token3.address)).to.equal(collateral3.address)
    })

    it('Should return the Collateral for an ERC20 and perform validations', async () => {
      // Reverts if ERC20 is not registered
      await expect(assetRegistry.toColl(other.address)).to.be.revertedWith('erc20 unregistered')

      // Reverts if no registered collateral - After unregister
      await assetRegistry.connect(owner).unregister(collateral0.address)
      await expect(assetRegistry.toColl(token0.address)).to.be.revertedWith('erc20 unregistered')

      // Reverts if asset is not collateral
      await expect(assetRegistry.toColl(rsr.address)).to.be.revertedWith('erc20 is not collateral')

      // Returns correctly the collaterals
      expect(await assetRegistry.toColl(token1.address)).to.equal(collateral1.address)
      expect(await assetRegistry.toColl(token2.address)).to.equal(collateral2.address)
      expect(await assetRegistry.toColl(token3.address)).to.equal(collateral3.address)
    })

    it('Should allow to register/unregister/swap Assets when frozen', async () => {
      // Setup new Asset
      const AssetFactory: ContractFactory = await ethers.getContractFactory('Asset')
      const newAsset: Asset = <Asset>await AssetFactory.deploy(
        PRICE_TIMEOUT,
        await collateral0.chainlinkFeed(), // any feed will do
        ORACLE_ERROR,
        erc20s[5].address,
        config.rTokenMaxTradeVolume,
        1
      )

      // Get previous length for assets
      const previousLength = (await assetRegistry.erc20s()).length

      // Freeze Main
      await main.connect(owner).freezeShort()

      // Add new asset
      await expect(assetRegistry.connect(owner).register(newAsset.address))
        .to.emit(assetRegistry, 'AssetRegistered')
        .withArgs(erc20s[5].address, newAsset.address)

      // Check it was added
      let allERC20s = await assetRegistry.erc20s()
      expect(allERC20s).to.contain(erc20s[5].address)
      expect(allERC20s.length).to.equal(previousLength + 1)

      // Remove asset
      await expect(assetRegistry.connect(owner).unregister(newAsset.address))
        .to.emit(assetRegistry, 'AssetUnregistered')
        .withArgs(erc20s[5].address, newAsset.address)

      // Check if it was removed
      allERC20s = await assetRegistry.erc20s()
      expect(allERC20s).to.not.contain(erc20s[5].address)
      expect(allERC20s.length).to.equal(previousLength)

      // SWAP an asset - Reusing token
      const swapAsset: Asset = <Asset>(
        await AssetFactory.deploy(
          PRICE_TIMEOUT,
          await collateral0.chainlinkFeed(),
          ORACLE_ERROR,
          token0.address,
          config.rTokenMaxTradeVolume,
          1
        )
      )

      // Swap Asset
      await expectEvents(assetRegistry.connect(owner).swapRegistered(swapAsset.address), [
        {
          contract: assetRegistry,
          name: 'AssetUnregistered',
          args: [token0.address, collateral0.address],
          emitted: true,
        },
        {
          contract: assetRegistry,
          name: 'AssetRegistered',
          args: [token0.address, swapAsset.address],
          emitted: true,
        },
      ])

      // Check length is not modified and erc20 remains registered
      allERC20s = await assetRegistry.erc20s()
      expect(allERC20s).to.contain(token0.address)
      expect(allERC20s.length).to.equal(previousLength)
    })

    context('With quantity reverting', function () {
      let InvalidRefPerTokFiatCollFactory: ContractFactory
      let revertCollateral: InvalidRefPerTokCollateralMock

      beforeEach(async function () {
        // Setup collateral that can revert on refPerTok
        InvalidRefPerTokFiatCollFactory = await ethers.getContractFactory(
          'InvalidRefPerTokCollateralMock'
        )
        revertCollateral = <InvalidRefPerTokCollateralMock>(
          await InvalidRefPerTokFiatCollFactory.deploy(
            {
              priceTimeout: PRICE_TIMEOUT,
              chainlinkFeed: await collateral2.chainlinkFeed(),
              oracleError: ORACLE_ERROR,
              erc20: erc20s[5].address,
              maxTradeVolume: config.rTokenMaxTradeVolume,
              oracleTimeout: await collateral2.oracleTimeout(),
              targetName: ethers.utils.formatBytes32String('USD'),
              defaultThreshold: DEFAULT_THRESHOLD,
              delayUntilDefault: await collateral2.delayUntilDefault(),
            },
            REVENUE_HIDING
          )
        )

        // Register new asset
        await assetRegistry.connect(owner).register(revertCollateral.address)
        await revertCollateral.refresh()
      })

      it('Should disable basket when quantity reverts on Unregister', async () => {
        // Check basket is sound
        expect(await basketHandler.status()).to.equal(CollateralStatus.SOUND)

        // Set the collateral to revert on refPerTok
        await revertCollateral.setRefPerTokRevert(true)

        // Unregister the new collateral - Will disable basket
        await assetRegistry.connect(owner).unregister(revertCollateral.address)

        // Basket is now disabled
        expect(await basketHandler.status()).to.equal(CollateralStatus.DISABLED)
      })

      it('Should disable basket when quantity reverts on Swap', async () => {
        // Check basket is sound
        expect(await basketHandler.status()).to.equal(CollateralStatus.SOUND)

        // Set the collateral to revert on refPerTok
        await revertCollateral.setRefPerTokRevert(true)

        // Attempt to swap the new collateral - Will disable basket
        await assetRegistry.connect(owner).swapRegistered(revertCollateral.address)

        // Basket is now disabled
        expect(await basketHandler.status()).to.equal(CollateralStatus.DISABLED)
      })
    })
  })

  describe('Basket Handling', () => {
    it('Should not allow to set prime Basket if not OWNER', async () => {
      await expect(
        basketHandler.connect(other).setPrimeBasket([token0.address], [fp('1')])
      ).to.be.revertedWith('governance only')
    })

    it('Should not allow to set prime Basket with invalid length', async () => {
      await expect(
        basketHandler.connect(owner).setPrimeBasket([token0.address], [])
      ).to.be.revertedWith('must be same length')
    })

    it('Should not allow to set prime Basket with non-collateral tokens', async () => {
      await expect(
        basketHandler.connect(owner).setPrimeBasket([compToken.address], [fp('1')])
      ).to.be.revertedWith('token is not collateral')
    })

    it('Should not allow to set prime Basket with duplicate ERC20s', async () => {
      await expect(
        basketHandler
          .connect(owner)
          .setPrimeBasket([token0.address, token0.address], [fp('1'), fp('1')])
      ).to.be.revertedWith('contains duplicates')
    })

    it('Should not allow to set prime Basket with 0 address tokens', async () => {
      await expect(
        basketHandler.connect(owner).setPrimeBasket([ZERO_ADDRESS], [fp('1')])
      ).to.be.revertedWith('address zero is not valid collateral')
    })

    it('Should not allow to set prime Basket with stRSR', async () => {
      await expect(
        basketHandler.connect(owner).setPrimeBasket([stRSR.address], [fp('1')])
      ).to.be.revertedWith('stRSR is not valid collateral')
    })

    it('Should not allow to set prime Basket with invalid target amounts', async () => {
      await expect(
        basketHandler.connect(owner).setPrimeBasket([token0.address], [MAX_TARGET_AMT.add(1)])
      ).to.be.revertedWith('invalid target amount; too large')
    })

    it('Should not allow to set prime Basket with an empty basket', async () => {
      await expect(basketHandler.connect(owner).setPrimeBasket([], [])).to.be.revertedWith(
        'cannot empty basket'
      )
    })

    it('Should not allow to set prime Basket with a zero amount', async () => {
      await expect(
        basketHandler.connect(owner).setPrimeBasket([token0.address], [0])
      ).to.be.revertedWith('invalid target amount; must be nonzero')
    })

    it('Should not allow to set prime Basket with RSR/RToken', async () => {
      await expect(
        basketHandler.connect(owner).setPrimeBasket([rsr.address], [fp('1')])
      ).to.be.revertedWith('RSR is not valid collateral')

      await expect(
        basketHandler
          .connect(owner)
          .setPrimeBasket([token0.address, rToken.address], [fp('0.5'), fp('0.5')])
      ).to.be.revertedWith('RToken is not valid collateral')
    })

    it('Should allow to set prime Basket if OWNER', async () => {
      // Set basket
      await expect(basketHandler.connect(owner).setPrimeBasket([token0.address], [fp('1')]))
        .to.emit(basketHandler, 'PrimeBasketSet')
        .withArgs([token0.address], [fp('1')], [ethers.utils.formatBytes32String('USD')])
    })

    describe.only('Historical Redemptions', () => {
      const issueAmount = fp('10000')
      let usdcChainlink: MockV3Aggregator
      let daiChainlink: MockV3Aggregator
      
      beforeEach(async () => {
        usdcChainlink = await ethers.getContractAt('MockV3Aggregator', await collateral1.chainlinkFeed())
        daiChainlink = await ethers.getContractAt('MockV3Aggregator', await collateral0.chainlinkFeed())

        // register backups
        await assetRegistry.connect(owner).register(backupCollateral1.address)
        await basketHandler
          .connect(owner)
          .setBackupConfig(ethers.utils.formatBytes32String('USD'), bn(1), [backupToken1.address])
        await assetRegistry.connect(owner).register(backupCollateral2.address)

        // issue rTokens
        await token0.connect(addr1).approve(rToken.address, issueAmount)
        await token1.connect(addr1).approve(rToken.address, issueAmount)
        await token2.connect(addr1).approve(rToken.address, issueAmount)
        await token3.connect(addr1).approve(rToken.address, issueAmount)
        await rToken.connect(addr1).issue(issueAmount)
      })

      const expectEqualArrays = (arr1: Array<any>, arr2: Array<any>) => {
        expect(arr1.length).equal(arr2.length)
        for (let i = 0; i < arr1.length; i++) {
          expect(arr1[i]).equal(arr2[i])
        }
      }

      const getBalances = async (account: string, tokens: Array<ERC20Mock>) => {
        const bals: Array<BigNumber> = []
        for (const token of tokens) {
          bals.push(await token.balanceOf(account))
        }
        return bals
      }

      const expectDelta = (x: Array<BigNumber>, y: Array<BigNumber>, z: Array<BigNumber>) => {
        for (let i = 0; i < x.length; i++) {
          expect(z[i]).equal(x[i].add(y[i]))
        }
      }

      it('Should correctly quote a historical redemption (current)', async () => {
        /*
          Test Quote
        */
        const basketNonces = [1]
        const portions = [fp('1')]
        const amount = fp('10000')
        const quote = await basketHandler.quoteHistoricalRedemption(basketNonces, portions, amount)

        expect(quote.erc20s.length).equal(4)
        expect(quote.quantities.length).equal(4)
        
        const expectedTokens = [token0, token1, token2, token3]
        const expectedAddresses = expectedTokens.map((t) => t.address)
        const expectedQuantities = [
          fp('0.25').mul(issueAmount).div(await collateral0.refPerTok()).div(bn(`1e${18 - (await token0.decimals())}`)),
          fp('0.25').mul(issueAmount).div(await collateral1.refPerTok()).div(bn(`1e${18 - (await token1.decimals())}`)),
          fp('0.25').mul(issueAmount).div(await collateral2.refPerTok()).div(bn(`1e${18 - (await token2.decimals())}`)),
          fp('0.25').mul(issueAmount).div(await collateral3.refPerTok()).div(bn(`1e${18 - (await token3.decimals())}`))
        ]
        expectEqualArrays(quote.erc20s, expectedAddresses)
        expectEqualArrays(quote.quantities, expectedQuantities)

        /*
          Test Historical Redemption
        */
        const balsBefore = await getBalances(addr1.address, expectedTokens)
        await rToken.connect(addr1).customRedemption(
          addr1.address,
          amount,
          basketNonces,
          portions,
          quote.erc20s,
          quote.quantities
        )
        const balsAfter = await getBalances(addr1.address, expectedTokens)
        expectDelta(balsBefore, quote.quantities, balsAfter)
      })

      it('Should correctly quote a historical redemption [single-asset default & replacement]', async () => {
        /*
          Setup
        */
        // default usdc & refresh basket to use backup collateral
        await usdcChainlink.updateAnswer(bn('0.8e8')) // default token1
        await basketHandler.refreshBasket()
        await advanceTime(Number(config.warmupPeriod) + 1)
        expect(await basketHandler.status()).to.equal(CollateralStatus.SOUND)
        expect(await basketHandler.fullyCollateralized()).to.equal(false)
  
        /*
          Test Quote
        */
        const basketNonces = [1, 2]
        const portions = [fp('0.5'), fp('0.5')]
        const amount = fp('10000')
        const quote = await basketHandler.quoteHistoricalRedemption(basketNonces, portions, amount)

        expect(quote.erc20s.length).equal(5)
        expect(quote.quantities.length).equal(5)

        const expectedTokens = [token0, token1, token2, token3, backupToken1]
        const expectedAddresses = expectedTokens.map((t) => t.address)
        const expectedQuantities = [
          fp('0.25').mul(issueAmount).div(await collateral0.refPerTok()).div(bn(`1e${18 - (await token0.decimals())}`)),
          fp('0.125').mul(issueAmount).div(await collateral1.refPerTok()).div(bn(`1e${18 - (await token1.decimals())}`)),
          fp('0.25').mul(issueAmount).div(await collateral2.refPerTok()).div(bn(`1e${18 - (await token2.decimals())}`)),
          fp('0.25').mul(issueAmount).div(await collateral3.refPerTok()).div(bn(`1e${18 - (await token3.decimals())}`)),
          fp('0.125').mul(issueAmount).div(await backupCollateral1.refPerTok()).div(bn(`1e${18 - (await backupToken1.decimals())}`)),
        ]
        expectEqualArrays(quote.erc20s, expectedAddresses)
        expectEqualArrays(quote.quantities, expectedQuantities)

        /*
          Test Historical Redemption
        */
        const balsBefore = await getBalances(addr1.address, expectedTokens)

        // rToken is undercollateralized, no backupToken1. should fail
        await expect(rToken.connect(addr1).customRedemption(
          addr1.address,
          amount,
          basketNonces,
          portions,
          quote.erc20s,
          quote.quantities
        )).revertedWith("redemption below minimum")

        // send enough backupToken1 to BackingManager to recollateralize and process redemption correctly
        await backupToken1.mint(backingManager.address, issueAmount)

        await rToken.connect(addr1).customRedemption(
          addr1.address,
          amount,
          basketNonces,
          portions,
          quote.erc20s,
          quote.quantities
        )
        const balsAfter = await getBalances(addr1.address, expectedTokens)
        expectDelta(balsBefore, quote.quantities, balsAfter)
      })

      it('Should correctly quote a historical redemption [single-asset refPerTok appreciation]', async () => {
        /*
          Setup
        */
        // appreciate aDai and refresh basket
        await token2.setExchangeRate(fp('2'))
        await basketHandler.refreshBasket()
        await advanceTime(Number(config.warmupPeriod) + 1)
        expect(await basketHandler.status()).to.equal(CollateralStatus.SOUND)
        expect(await basketHandler.fullyCollateralized()).to.equal(true)

        /*
          Test Quote
        */
        const basketNonces = [1, 2]
        const portions = [fp('0.5'), fp('0.5')]
        const amount = fp('10000')
        const quote = await basketHandler.quoteHistoricalRedemption(basketNonces, portions, amount)

        expect(quote.erc20s.length).equal(4)
        expect(quote.quantities.length).equal(4)
        
        const expectedTokens = [token0, token1, token2, token3]
        const expectedAddresses = expectedTokens.map((t) => t.address)
        const expectedQuantities = [
          fp('0.25').mul(issueAmount).div(await collateral0.refPerTok()).div(bn(`1e${18 - (await token0.decimals())}`)),
          fp('0.25').mul(issueAmount).div(await collateral1.refPerTok()).div(bn(`1e${18 - (await token1.decimals())}`)),
          fp('0.25').mul(issueAmount).div(await collateral2.refPerTok()).div(bn(`1e${18 - (await token2.decimals())}`)),
          fp('0.25').mul(issueAmount).div(await collateral3.refPerTok()).div(bn(`1e${18 - (await token3.decimals())}`))
        ]
        expectEqualArrays(quote.erc20s, expectedAddresses)
        expectEqualArrays(quote.quantities, expectedQuantities)

        /*
          Test Historical Redemption
        */
        const balsBefore = await getBalances(addr1.address, expectedTokens)
        await rToken.connect(addr1).customRedemption(
          addr1.address,
          amount,
          basketNonces,
          portions,
          quote.erc20s,
          quote.quantities
        )
        const balsAfter = await getBalances(addr1.address, expectedTokens)
        expectDelta(balsBefore, quote.quantities, balsAfter)
      })

      it('Should correctly quote a historical redemption [full basket default, multi-token-backup]', async () => {
        /*
          Setup
        */
        // add 2nd token to backup config
        await basketHandler
          .connect(owner)
          .setBackupConfig(ethers.utils.formatBytes32String('USD'), bn(2), [backupToken1.address, backupToken2.address])
        // default usdc & refresh basket to use backup collateral
        await usdcChainlink.updateAnswer(bn('0.8e8')) // default token1
        await daiChainlink.updateAnswer(bn('0.8e8')) // default token0, token2, token3
        await basketHandler.refreshBasket()
        await advanceTime(Number(config.warmupPeriod) + 1)
        expect(await basketHandler.status()).to.equal(CollateralStatus.SOUND)
        expect(await basketHandler.fullyCollateralized()).to.equal(false)
  
        /*
          Test Quote
        */
        const basketNonces = [1, 2]
        const portions = [fp('0.2'), fp('0.8')]
        const amount = fp('10000')
        const quote = await basketHandler.quoteHistoricalRedemption(basketNonces, portions, amount)

        expect(quote.erc20s.length).equal(6)
        expect(quote.quantities.length).equal(6)

        const expectedTokens = [token0, token1, token2, token3, backupToken1, backupToken2]
        const expectedAddresses = expectedTokens.map((t) => t.address)
        const expectedQuantities = [
          fp('0.05').mul(issueAmount).div(await collateral0.refPerTok()).div(bn(`1e${18 - (await token0.decimals())}`)),
          fp('0.05').mul(issueAmount).div(await collateral1.refPerTok()).div(bn(`1e${18 - (await token1.decimals())}`)),
          fp('0.05').mul(issueAmount).div(await collateral2.refPerTok()).div(bn(`1e${18 - (await token2.decimals())}`)),
          fp('0.05').mul(issueAmount).div(await collateral3.refPerTok()).div(bn(`1e${18 - (await token3.decimals())}`)),
          fp('0.40').mul(issueAmount).div(await backupCollateral1.refPerTok()).div(bn(`1e${18 - (await backupToken1.decimals())}`)),
          fp('0.40').mul(issueAmount).div(await backupCollateral2.refPerTok()).div(bn(`1e${18 - (await backupToken2.decimals())}`)),
        ]
        expectEqualArrays(quote.erc20s, expectedAddresses)
        expectEqualArrays(quote.quantities, expectedQuantities)

        /*
          Test Historical Redemption
        */
        const balsBefore = await getBalances(addr1.address, expectedTokens)
        await backupToken1.mint(backingManager.address, issueAmount)

        // rToken is undercollateralized, no backupToken2. should fail
        await expect(rToken.connect(addr1).customRedemption(
          addr1.address,
          amount,
          basketNonces,
          portions,
          quote.erc20s,
          quote.quantities
        )).revertedWith("redemption below minimum")

        // send enough backupToken2 to BackingManager to recollateralize and process redemption correctly
        await backupToken2.mint(backingManager.address, issueAmount)

        await rToken.connect(addr1).customRedemption(
          addr1.address,
          amount,
          basketNonces,
          portions,
          quote.erc20s,
          quote.quantities
        )
        const balsAfter = await getBalances(addr1.address, expectedTokens)
        expectDelta(balsBefore, quote.quantities, balsAfter)
      })
    })

    it('Should return (FIX_ZERO, FIX_MAX) for basketsHeldBy(<any account>) if the basket is empty', async () => {
      // run a fresh deployment specifically for this test
      const receipt = await (
        await deployer.deploy(
          'RTKN RToken (empty basket)',
          'RTKN (empty basket)',
          'mandate (empty basket)',
          owner.address,
          config
        )
      ).wait()
      const mainAddr = expectInReceipt(receipt, 'RTokenCreated').args.main
      const newMain: TestIMain = <TestIMain>await ethers.getContractAt('TestIMain', mainAddr)
      const emptyBasketHandler: TestIBasketHandler = <TestIBasketHandler>(
        await ethers.getContractAt('TestIBasketHandler', await newMain.basketHandler())
      )
      const busHeld = await emptyBasketHandler.basketsHeldBy(addr1.address)
      expect(busHeld[0]).to.equal(0)
      expect(busHeld[1]).to.equal(MAX_UINT192)
    })

    it('Should not allow to set backup Config if not OWNER', async () => {
      await expect(
        basketHandler
          .connect(other)
          .setBackupConfig(ethers.utils.formatBytes32String('USD'), bn(1), [token0.address])
      ).to.be.revertedWith('governance only')
    })

    it('Should not allow to set backup Config with non-collateral tokens', async () => {
      await expect(
        basketHandler
          .connect(owner)
          .setBackupConfig(ethers.utils.formatBytes32String('USD'), bn(1), [compToken.address])
      ).to.be.revertedWith('token is not collateral')
    })

    it('Should not allow to set backup Config with RSR/RToken', async () => {
      await expect(
        basketHandler
          .connect(owner)
          .setBackupConfig(ethers.utils.formatBytes32String('USD'), bn(1), [rsr.address])
      ).to.be.revertedWith('RSR is not valid collateral')

      it('Should not allow to set backup Config with duplicate ERC20s', async () => {
        await expect(
          basketHandler
            .connect(owner)
            .setBackupConfig(ethers.utils.formatBytes32String('USD'), bn(1), [
              token0.address,
              token0.address,
            ])
        ).to.be.revertedWith('contains duplicates')
      })

      await expect(
        basketHandler
          .connect(owner)
          .setBackupConfig(ethers.utils.formatBytes32String('USD'), bn(1), [rToken.address])
      ).to.be.revertedWith('RToken is not valid collateral')
    })

    it('Should allow to set backup Config if OWNER', async () => {
      // Set basket
      await expect(
        basketHandler
          .connect(owner)
          .setBackupConfig(ethers.utils.formatBytes32String('USD'), bn(1), [token0.address])
      )
        .to.emit(basketHandler, 'BackupConfigSet')
        .withArgs(ethers.utils.formatBytes32String('USD'), bn(1), [token0.address])
    })

    it('Should not allow to refresh basket if not OWNER when paused', async () => {
      await main.connect(owner).pauseTrading()
      await expect(basketHandler.connect(other).refreshBasket()).to.be.revertedWith(
        'basket unrefreshable'
      )
    })

    it('Should not allow to refresh basket if not OWNER when frozen', async () => {
      await main.connect(owner).freezeForever()
      await expect(basketHandler.connect(other).refreshBasket()).to.be.revertedWith(
        'basket unrefreshable'
      )
    })

    it('Should allow to poke when trading paused', async () => {
      await main.connect(owner).pauseTrading()
      await main.connect(other).poke()
    })

    it('Should allow to poke when issuance paused', async () => {
      await main.connect(owner).pauseIssuance()
      await main.connect(other).poke()
    })

    it('Should not allow to poke when frozen', async () => {
      await main.connect(owner).freezeForever()
      await expect(main.connect(other).poke()).to.be.revertedWith('frozen')
    })

    it('Should not allow to refresh basket if not OWNER when unfrozen and unpaused', async () => {
      await expect(basketHandler.connect(other).refreshBasket()).to.be.revertedWith(
        'basket unrefreshable'
      )
    })

    it('Should not allow to disable basket if not AssetRegistry', async () => {
      await expect(basketHandler.connect(owner).disableBasket()).to.be.revertedWith(
        'asset registry only'
      )
    })

    it('Should allow to call refresh Basket if OWNER and paused - No changes', async () => {
      await main.connect(owner).pauseTrading()
      // Switch basket - No backup nor default
      await expect(basketHandler.connect(owner).refreshBasket()).to.emit(basketHandler, 'BasketSet')

      // Basket remains the same in this case
      expect(await basketHandler.fullyCollateralized()).to.equal(true)
      const backing = await facade.basketTokens(rToken.address)
      expect(backing[0]).to.equal(token0.address)
      expect(backing[1]).to.equal(token1.address)
      expect(backing[2]).to.equal(token2.address)
      expect(backing[3]).to.equal(token3.address)

      expect(backing.length).to.equal(4)

      // Not updated so basket last changed is not set
      expect(await basketHandler.timestamp()).to.be.gt(bn(0))
      expect(await basketHandler.status()).to.equal(CollateralStatus.SOUND)
      await main.connect(owner).unpauseTrading()
      expect(await facadeTest.callStatic.totalAssetValue(rToken.address)).to.equal(0)
    })

    it('Should handle full collateral deregistration and disable the basket', async () => {
      // Check status
      expect(await basketHandler.status()).to.equal(CollateralStatus.SOUND)
      expect(await basketHandler.quantity(token1.address)).to.equal(basketsNeededAmts[1])

      // Set backup configuration
      await basketHandler
        .connect(owner)
        .setBackupConfig(ethers.utils.formatBytes32String('USD'), bn(1), [token0.address])

      // Unregister the basket collaterals, skipping collateral0
      await expect(assetRegistry.connect(owner).unregister(collateral1.address)).to.emit(
        assetRegistry,
        'AssetUnregistered'
      )
      await expect(assetRegistry.connect(owner).unregister(collateral2.address)).to.emit(
        assetRegistry,
        'AssetUnregistered'
      )
      await expect(assetRegistry.connect(owner).unregister(collateral3.address)).to.emit(
        assetRegistry,
        'AssetUnregistered'
      )

      expect(await basketHandler.status()).to.equal(CollateralStatus.DISABLED)

      await expect(basketHandler.refreshBasket()).to.emit(basketHandler, 'BasketSet')

      // Basket should be 100% collateral0
      const toks = await facade.basketTokens(rToken.address)
      expect(toks.length).to.equal(1)
      expect(toks[0]).to.equal(token0.address)

      // Unregister collateral0
      await expect(assetRegistry.connect(owner).unregister(collateral0.address)).to.emit(
        assetRegistry,
        'AssetUnregistered'
      )

      await expect(basketHandler.refreshBasket())
        .to.emit(basketHandler, 'BasketSet')
        .withArgs(2, [], [], true)

      expect(await basketHandler.status()).to.equal(CollateralStatus.DISABLED)
      // toks = await facade.basketTokens(rToken.address)
      // expect(await basketHandler.quantity(token1.address)).to.equal(0)
      // expect(toks.length).to.equal(0)
    })

    it('Should include value of defaulted collateral when checking basket price', async () => {
      // Check status and price
      expect(await basketHandler.status()).to.equal(CollateralStatus.SOUND)
      await expectPrice(basketHandler.address, fp('1'), ORACLE_ERROR, true)

      // Default one of the collaterals
      // Set Token1 to default - 50% price reduction
      await setOraclePrice(collateral1.address, bn('0.5e8'))

      // Mark default as probable
      await collateral1.refresh()

      // Advance time post delayUntilDefault
      await advanceTime((await collateral1.delayUntilDefault()).toString())

      // Mark default as confirmed
      await collateral1.refresh()

      // Check status and price again
      expect(await basketHandler.status()).to.equal(CollateralStatus.DISABLED)

      // Check BU price -- 1/4 of the basket has lost half its value
      await expectPrice(basketHandler.address, fp('0.875'), ORACLE_ERROR, true)

      // Set collateral1 price to invalid value that should produce [0, FIX_MAX]
      await setOraclePrice(collateral1.address, MAX_UINT192)

      // Check BU price -- 1/4 of the basket has lost all its value
      const asset = await ethers.getContractAt('Asset', basketHandler.address)
      const [lowPrice, highPrice] = await asset.price()
      expect(lowPrice).to.be.closeTo(fp('0.75'), fp('0.75').div(100)) // within 1%
      expect(highPrice).to.equal(MAX_UINT192)

      // Set basket config
      await expect(
        basketHandler
          .connect(owner)
          .setBackupConfig(ethers.utils.formatBytes32String('USD'), bn(1), [
            token0.address,
            token2.address,
            token3.address,
          ])
      ).to.emit(basketHandler, 'BackupConfigSet')

      // After basket refresh, price should increase
      await basketHandler.refreshBasket()

      // Check BU price
      await expectPrice(basketHandler.address, fp('1'), ORACLE_ERROR, true)
    })

    it('Should handle collateral with price = 0 when checking basket price', async () => {
      // Check status and price
      expect(await basketHandler.status()).to.equal(CollateralStatus.SOUND)
      await expectPrice(basketHandler.address, fp('1'), ORACLE_ERROR, true)

      // Set fallback to 0 for one of the collaterals (swapping the collateral)
      const ZeroPriceATokenFiatCollateralFactory: ContractFactory = await ethers.getContractFactory(
        'InvalidATokenFiatCollateralMock'
      )
      const newColl2 = <ATokenFiatCollateral>await ZeroPriceATokenFiatCollateralFactory.deploy(
        {
          priceTimeout: PRICE_TIMEOUT,
          chainlinkFeed: await collateral2.chainlinkFeed(),
          oracleError: ORACLE_ERROR,
          erc20: await collateral2.erc20(),
          maxTradeVolume: await collateral2.maxTradeVolume(),
          oracleTimeout: await collateral2.oracleTimeout(),
          targetName: ethers.utils.formatBytes32String('USD'),
          defaultThreshold: DEFAULT_THRESHOLD,
          delayUntilDefault: await collateral2.delayUntilDefault(),
        },
        REVENUE_HIDING
      )

      // Swap collateral
      await assetRegistry.connect(owner).swapRegistered(newColl2.address)

      // Set price = 0, which hits 3 of our 4 collateral in the basket
      await setOraclePrice(newColl2.address, bn('0'))

      // Check status and price again
      expect(await basketHandler.status()).to.equal(CollateralStatus.DISABLED)
      await expectPrice(basketHandler.address, fp('0.25'), ORACLE_ERROR, true)
    })

    it('Should handle a collateral (price * quantity) overflow', async () => {
      // Check status and price
      expect(await basketHandler.status()).to.equal(CollateralStatus.SOUND)
      await expectPrice(basketHandler.address, fp('1'), ORACLE_ERROR, true)

      // Swap in mock collateral with overflowing price
      const MockableCollateralFactory: ContractFactory = await ethers.getContractFactory(
        'MockableCollateral'
      )
      const newColl = <MockableCollateral>await MockableCollateralFactory.deploy(
        {
          priceTimeout: PRICE_TIMEOUT,
          chainlinkFeed: await collateral2.chainlinkFeed(),
          oracleError: ORACLE_ERROR,
          erc20: await collateral2.erc20(),
          maxTradeVolume: await collateral2.maxTradeVolume(),
          oracleTimeout: await collateral2.oracleTimeout(),
          targetName: ethers.utils.formatBytes32String('USD'),
          defaultThreshold: DEFAULT_THRESHOLD,
          delayUntilDefault: await collateral2.delayUntilDefault(),
        },
        REVENUE_HIDING
      )
      await assetRegistry.connect(owner).swapRegistered(newColl.address)
      await setOraclePrice(newColl.address, MAX_UINT192) // overflow
      await expectUnpriced(newColl.address)
      await newColl.setTargetPerRef(1)
      await basketHandler.setPrimeBasket([await newColl.erc20()], [fp('1000')])
      await basketHandler.refreshBasket()

      // Expect [something > 0, FIX_MAX]
      const bh = await ethers.getContractAt('Asset', basketHandler.address)
      const [lowPrice, highPrice] = await bh.price()
      expect(lowPrice).to.be.gt(0)
      expect(highPrice).to.equal(MAX_UINT192)
    })

    it('Should handle overflow in price calculation and return [FIX_MAX, FIX_MAX] - case 1', async () => {
      // Swap collateral with one that can have refPerTok modified
      const InvalidRefPerTokFiatCollFactory = await ethers.getContractFactory(
        'InvalidRefPerTokCollateralMock'
      )
      const newColl = <InvalidRefPerTokCollateralMock>await InvalidRefPerTokFiatCollFactory.deploy(
        {
          priceTimeout: PRICE_TIMEOUT,
          chainlinkFeed: await collateral2.chainlinkFeed(),
          oracleError: ORACLE_ERROR,
          erc20: await collateral2.erc20(),
          maxTradeVolume: config.rTokenMaxTradeVolume,
          oracleTimeout: await collateral2.oracleTimeout(),
          targetName: ethers.utils.formatBytes32String('USD'),
          defaultThreshold: DEFAULT_THRESHOLD,
          delayUntilDefault: await collateral2.delayUntilDefault(),
        },
        REVENUE_HIDING
      )

      // Register collateral
      await assetRegistry.connect(owner).swapRegistered(newColl.address)
      await newColl.refresh()

      // Set basket with single collateral
      await basketHandler.connect(owner).setPrimeBasket([token2.address], [fp('1000')])

      // Change basket - valid at this point
      await basketHandler.connect(owner).refreshBasket()

      // Set refPerTok = 1
      await newColl.setRate(bn(1))

      const newPrice: BigNumber = MAX_UINT192.div(bn('1e10'))
      await setOraclePrice(collateral2.address, newPrice.sub(newPrice.div(100))) // oracle error

      const [lowPrice, highPrice] = await basketHandler.price()
      expect(lowPrice).to.equal(MAX_UINT192)
      expect(highPrice).to.equal(MAX_UINT192)
    })

    it('Should handle overflow in price calculation and return [FIX_MAX, FIX_MAX] - case 2', async () => {
      // Set basket with single collateral
      await basketHandler.connect(owner).setPrimeBasket([token0.address], [fp('1.1')])
      await basketHandler.refreshBasket()

      const newPrice: BigNumber = MAX_UINT192.div(bn('1e10'))
      await setOraclePrice(collateral0.address, newPrice.sub(newPrice.div(100))) // oracle error

      const [lowPrice, highPrice] = await basketHandler.price()
      expect(lowPrice).to.equal(MAX_UINT192)
      expect(highPrice).to.equal(MAX_UINT192)
    })

    it('Should distinguish between price/lotPrice - prices()', async () => {
      // Set basket with single collateral
      await basketHandler.connect(owner).setPrimeBasket([token0.address], [fp('1')])
      await basketHandler.refreshBasket()

      await collateral0.refresh()
      const [low, high] = await collateral0.price()
      await setOraclePrice(collateral0.address, MAX_UINT256.div(2)) // oracle error

      const [price, lotPrice] = await basketHandler.prices()
      expect(price.low).to.equal(0)
      expect(price.high).to.equal(MAX_UINT192)
      expect(lotPrice.low).to.be.closeTo(low, low.div(bn('1e5'))) // small decay
      expect(lotPrice.low).to.be.lt(low)
      expect(lotPrice.high).to.be.closeTo(high, high.div(bn('1e5'))) // small decay
      expect(lotPrice.high).to.be.lt(high)
    })

    it('Should disable basket on asset deregistration + return quantities correctly', async () => {
      // Check values
      expect(await facadeTest.wholeBasketsHeldBy(rToken.address, addr1.address)).to.equal(
        initialBal.mul(4)
      ) // only 0.25 of each required
      expect(await facadeTest.wholeBasketsHeldBy(rToken.address, addr2.address)).to.equal(
        initialBal.mul(4)
      ) // only 0.25 of each required
      expect(await facadeTest.wholeBasketsHeldBy(rToken.address, other.address)).to.equal(0)
      expect(await basketHandler.status()).to.equal(CollateralStatus.SOUND)

      // Swap a token for a non-collateral asset
      const AssetFactory: ContractFactory = await ethers.getContractFactory('Asset')
      const newAsset: Asset = <Asset>(
        await AssetFactory.deploy(
          PRICE_TIMEOUT,
          await collateral1.chainlinkFeed(),
          ORACLE_ERROR,
          token1.address,
          config.rTokenMaxTradeVolume,
          1
        )
      )
      // Swap Asset
      await expectEvents(assetRegistry.connect(owner).swapRegistered(newAsset.address), [
        {
          contract: assetRegistry,
          name: 'AssetUnregistered',
          args: [token1.address, collateral1.address],
          emitted: true,
        },
        {
          contract: assetRegistry,
          name: 'AssetRegistered',
          args: [token1.address, newAsset.address],
          emitted: true,
        },
        { contract: basketHandler, name: 'BasketSet', args: [1, [], [], true], emitted: true },
      ])
      expect(await basketHandler.status()).to.equal(CollateralStatus.DISABLED)

      // Check values - All zero
      expect(await facadeTest.wholeBasketsHeldBy(rToken.address, addr1.address)).to.equal(0)
      expect(await facadeTest.wholeBasketsHeldBy(rToken.address, addr1.address)).to.equal(0)
      expect(await facadeTest.wholeBasketsHeldBy(rToken.address, other.address)).to.equal(0)

      // Check quantities for non-collateral asset
      expect(await basketHandler.quantity(token0.address)).to.equal(basketsNeededAmts[0])
      expect(await basketHandler.quantity(token1.address)).to.equal(0)
      expect(await basketHandler.quantity(token2.address)).to.equal(basketsNeededAmts[2])
      expect(await basketHandler.quantity(token3.address)).to.equal(basketsNeededAmts[3].mul(50))

      // Swap basket should not find valid basket because no backup config
      await expect(basketHandler.refreshBasket())
        .to.emit(basketHandler, 'BasketSet')
        .withArgs(1, [], [], true)

      // Check values - All zero
      expect(await facadeTest.wholeBasketsHeldBy(rToken.address, addr1.address)).to.equal(0)
      expect(await facadeTest.wholeBasketsHeldBy(rToken.address, addr1.address)).to.equal(0)
      expect(await facadeTest.wholeBasketsHeldBy(rToken.address, other.address)).to.equal(0)

      // Set basket config
      await expect(
        basketHandler
          .connect(owner)
          .setBackupConfig(ethers.utils.formatBytes32String('USD'), bn(2), [
            token0.address,
            token2.address,
            token3.address,
          ])
      ).to.emit(basketHandler, 'BackupConfigSet')

      // Swap basket should now find valid basket
      await expect(basketHandler.refreshBasket())
        .to.emit(basketHandler, 'BasketSet')
        .withArgs(2, [], [], false)

      // Check values - Should no longer be zero
      expect(await facadeTest.wholeBasketsHeldBy(rToken.address, addr1.address)).to.not.equal(0)
      expect(await facadeTest.wholeBasketsHeldBy(rToken.address, addr2.address)).to.not.equal(0)
      expect(await facadeTest.wholeBasketsHeldBy(rToken.address, other.address)).to.equal(0)

      // Unregister 2 tokens from the basket
      await expect(assetRegistry.connect(owner).unregister(newAsset.address)).to.not.emit(
        basketHandler,
        'BasketSet'
      )
      await expect(assetRegistry.connect(owner).unregister(collateral3.address))
        .to.emit(basketHandler, 'BasketSet')
        .withArgs(2, [], [], true)

      // Check values - All zero
      expect(await facadeTest.wholeBasketsHeldBy(rToken.address, addr1.address)).to.equal(0)
      expect(await facadeTest.wholeBasketsHeldBy(rToken.address, addr2.address)).to.equal(0)
      expect(await facadeTest.wholeBasketsHeldBy(rToken.address, other.address)).to.equal(0)

      expect(await basketHandler.quantity(token3.address)).to.equal(0)

      // Swap basket should now find valid basket
      await expect(basketHandler.refreshBasket())
        .to.emit(basketHandler, 'BasketSet')
        .withArgs(3, [], [], false)

      // Check values
      expect(await facadeTest.wholeBasketsHeldBy(rToken.address, addr1.address)).to.equal(
        initialBal.mul(2)
      ) // 0.5 of each
      expect(await facadeTest.wholeBasketsHeldBy(rToken.address, addr2.address)).to.equal(
        initialBal.mul(2)
      ) // 0.5 of each
      expect(await facadeTest.wholeBasketsHeldBy(rToken.address, other.address)).to.equal(0)

      expect(await basketHandler.quantity(token0.address)).to.equal(basketsNeededAmts[0].mul(2))
      expect(await basketHandler.quantity(token1.address)).to.equal(0)
      expect(await basketHandler.quantity(token2.address)).to.equal(basketsNeededAmts[0].mul(2))
      expect(await basketHandler.quantity(token3.address)).to.equal(0)

      // Finish emptying basket
      await expect(assetRegistry.connect(owner).unregister(collateral0.address)).to.emit(
        assetRegistry,
        'AssetUnregistered'
      )
      await expect(assetRegistry.connect(owner).unregister(collateral2.address)).to.emit(
        assetRegistry,
        'AssetUnregistered'
      )

      // Should be empty basket
      await expect(basketHandler.refreshBasket())
        .to.emit(basketHandler, 'BasketSet')
        .withArgs(3, [], [], true)

      // Check values - All zero
      expect(await facadeTest.wholeBasketsHeldBy(rToken.address, addr1.address)).to.equal(0)
      expect(await facadeTest.wholeBasketsHeldBy(rToken.address, addr2.address)).to.equal(0)
      expect(await facadeTest.wholeBasketsHeldBy(rToken.address, other.address)).to.equal(0)

      expect(await basketHandler.quantity(token0.address)).to.equal(0)
      expect(await basketHandler.quantity(token1.address)).to.equal(0)
      expect(await basketHandler.quantity(token2.address)).to.equal(0)
      expect(await basketHandler.quantity(token3.address)).to.equal(0)
    })

    it('Should return FIX_MAX quantity for collateral when refPerTok = 0', async () => {
      expect(await basketHandler.quantity(token2.address)).to.equal(basketsNeededAmts[2])

      // Set Token2 to hard default - Zero rate
      await token2.setExchangeRate(fp('0'))
      await collateral2.refresh()
      expect(await basketHandler.quantity(token2.address)).to.equal(MAX_UINT192)
    })

    it('Should return no basketsHeld when collateral is disabled', async () => {
      expect(await facadeTest.wholeBasketsHeldBy(rToken.address, addr1.address)).to.equal(
        initialBal.mul(4)
      )

      // Set Token2 to hard default - Zero rate
      await token2.setExchangeRate(fp('0'))
      await collateral2.refresh()
      expect(await facadeTest.wholeBasketsHeldBy(rToken.address, addr1.address)).to.equal(0)
    })

    it('Should return no basketsHeld when refPerTok = 0', async () => {
      expect(await facadeTest.wholeBasketsHeldBy(rToken.address, addr1.address)).to.equal(
        initialBal.mul(4)
      )

      // Swap collateral with one that can have refPerTok = 0 without defaulting
      const InvalidRefPerTokFiatCollFactory = await ethers.getContractFactory(
        'InvalidRefPerTokCollateralMock'
      )
      const newColl = <InvalidRefPerTokCollateralMock>await InvalidRefPerTokFiatCollFactory.deploy(
        {
          priceTimeout: PRICE_TIMEOUT,
          chainlinkFeed: await collateral2.chainlinkFeed(),
          oracleError: ORACLE_ERROR,
          erc20: await collateral2.erc20(),
          maxTradeVolume: config.rTokenMaxTradeVolume,
          oracleTimeout: await collateral2.oracleTimeout(),
          targetName: ethers.utils.formatBytes32String('USD'),
          defaultThreshold: DEFAULT_THRESHOLD,
          delayUntilDefault: await collateral2.delayUntilDefault(),
        },
        REVENUE_HIDING
      )

      await assetRegistry.connect(owner).swapRegistered(newColl.address)
      await newColl.refresh()

      // Change basket - valid at this point
      await basketHandler.connect(owner).refreshBasket()

      // Set refPerTok = 0
      await newColl.setRate(bn(0))

      expect(await facadeTest.wholeBasketsHeldBy(rToken.address, addr1.address)).to.equal(0)
    })

    it('Should return FIX_MAX as basket price in case of 1st overflow (for individual collateral)', async () => {
      expect(await basketHandler.quantity(token2.address)).to.equal(basketsNeededAmts[2])

      // Set RefperTok = 0
      await token2.setExchangeRate(fp('0'))
      await collateral2.refresh()
      expect(await basketHandler.quantity(token2.address)).to.equal(MAX_UINT192)

      // Check BU price
      await expectPrice(basketHandler.address, fp('0.75'), ORACLE_ERROR, true)
    })

    it('Should return FIX_MAX as basket price in case of 2nd overflow (for individual collateral)', async () => {
      expect(await basketHandler.quantity(token2.address)).to.equal(basketsNeededAmts[2])

      // Swap out collateral plugin for one that can return a 0 price without raising FIX_MAX
      const ATokenCollateralFactory = await ethers.getContractFactory('ATokenFiatCollateral')
      const coll = <ATokenFiatCollateral>await ATokenCollateralFactory.deploy(
        {
          priceTimeout: PRICE_TIMEOUT,
          chainlinkFeed: await collateral2.chainlinkFeed(),
          oracleError: ORACLE_ERROR,
          erc20: await collateral2.erc20(),
          maxTradeVolume: config.rTokenMaxTradeVolume,
          oracleTimeout: await collateral2.oracleTimeout(),
          targetName: ethers.utils.formatBytes32String('USD'),
          defaultThreshold: DEFAULT_THRESHOLD,
          delayUntilDefault: await collateral2.delayUntilDefault(),
        },
        REVENUE_HIDING
      )

      await assetRegistry.connect(owner).swapRegistered(coll.address)
      await basketHandler.refreshBasket()

      // Set RefperTok = 0
      await token2.setExchangeRate(fp('0'))
      await coll.refresh()
      // await assetRegistry.refresh()
      expect(await basketHandler.quantity(token2.address)).to.equal(MAX_UINT192)

      // Check BU price
      await expectPrice(basketHandler.address, fp('0.75'), ORACLE_ERROR, true)
    })

    it('Should not put backup tokens with different targetName in the basket', async () => {
      // Swap out collateral for bad target name
      const CollFactory = await ethers.getContractFactory('FiatCollateral')
      const newColl = await CollFactory.deploy({
        priceTimeout: PRICE_TIMEOUT,
        chainlinkFeed: await collateral0.chainlinkFeed(),
        oracleError: ORACLE_ERROR,
        erc20: token0.address,
        maxTradeVolume: config.rTokenMaxTradeVolume,
        oracleTimeout: await collateral0.oracleTimeout(),
        targetName: await ethers.utils.formatBytes32String('NEW TARGET'),
        defaultThreshold: DEFAULT_THRESHOLD,
        delayUntilDefault: await collateral0.delayUntilDefault(),
      })

      await assetRegistry.connect(owner).swapRegistered(newColl.address)

      // Change basket
      await basketHandler.connect(owner).refreshBasket()

      // New basket should be disabled since no basket backup config
      expect(await basketHandler.status()).to.equal(CollateralStatus.DISABLED)

      // Set basket backup config
      await expect(
        basketHandler
          .connect(owner)
          .setBackupConfig(ethers.utils.formatBytes32String('USD'), bn(2), [
            token0.address,
            token2.address,
            token3.address,
          ])
      ).to.emit(basketHandler, 'BackupConfigSet')

      // Change basket
      await basketHandler.connect(owner).refreshBasket()

      // New basket should not contain token0
      const newBasket = await facade.basketTokens(rToken.address)
      for (let i = 0; i < newBasket.length; i++) {
        expect(newBasket[i]).to.not.equal(token0.address)
      }
    })

    it('Should skip over IFFY collateral in switchBasket', async () => {
      // Set up IFFY collateral
      await setOraclePrice(collateral1.address, bn('0.5'))
      await assetRegistry.refresh()
      expect(await collateral1.status()).to.equal(CollateralStatus.IFFY)

      // Set basket backup config
      await expect(
        basketHandler
          .connect(owner)
          .setBackupConfig(ethers.utils.formatBytes32String('USD'), bn(2), [
            token0.address, // still SOUND
            token1.address,
          ])
      ).to.emit(basketHandler, 'BackupConfigSet')

      // Change basket
      expect(await basketHandler.status()).to.equal(CollateralStatus.IFFY)
      await basketHandler.connect(owner).refreshBasket()
      expect(await basketHandler.status()).to.equal(CollateralStatus.SOUND)
      const [tokens] = await basketHandler.quote(fp('1'), 0)
      expect(tokens.length).to.equal(3)
      expect(tokens[0]).to.not.equal(collateral1.address)
      expect(tokens[1]).to.not.equal(collateral1.address)
      expect(tokens[2]).to.not.equal(collateral1.address)
    })
  })

  describeGas('Gas Reporting', () => {
    it('Asset Registry - Refresh', async () => {
      // Basket handler can run refresh
      await whileImpersonating(basketHandler.address, async (bhsigner) => {
        await snapshotGasCost(assetRegistry.connect(bhsigner).refresh())
      })
    })

    it('Asset Registry - Register Asset', async () => {
      const chainlinkFeed = <MockV3Aggregator>(
        await (await ethers.getContractFactory('MockV3Aggregator')).deploy(8, bn('1e8'))
      )

      // Setup new Assets
      const AssetFactory: ContractFactory = await ethers.getContractFactory('Asset')
      const newAsset: Asset = <Asset>(
        await AssetFactory.deploy(
          PRICE_TIMEOUT,
          chainlinkFeed.address,
          ORACLE_ERROR,
          erc20s[5].address,
          config.rTokenMaxTradeVolume,
          1
        )
      )
      const newAsset2: Asset = <Asset>(
        await AssetFactory.deploy(
          PRICE_TIMEOUT,
          chainlinkFeed.address,
          ORACLE_ERROR,
          erc20s[6].address,
          config.rTokenMaxTradeVolume,
          1
        )
      )

      // Add new asset
      await snapshotGasCost(assetRegistry.connect(owner).register(newAsset.address))

      // Add another asset
      await snapshotGasCost(assetRegistry.connect(owner).register(newAsset2.address))
    })

    it('Asset Registry - Unregister Asset', async () => {
      const chainlinkFeed = <MockV3Aggregator>(
        await (await ethers.getContractFactory('MockV3Aggregator')).deploy(8, bn('1e8'))
      )

      // Setup new Assets
      const AssetFactory: ContractFactory = await ethers.getContractFactory('Asset')
      const newAsset: Asset = <Asset>(
        await AssetFactory.deploy(
          PRICE_TIMEOUT,
          chainlinkFeed.address,
          ORACLE_ERROR,
          erc20s[5].address,
          config.rTokenMaxTradeVolume,
          1
        )
      )
      const newAsset2: Asset = <Asset>(
        await AssetFactory.deploy(
          PRICE_TIMEOUT,
          chainlinkFeed.address,
          ORACLE_ERROR,
          erc20s[6].address,
          config.rTokenMaxTradeVolume,
          1
        )
      )

      // Add new asset
      await assetRegistry.connect(owner).register(newAsset.address)

      // Add another asset
      await assetRegistry.connect(owner).register(newAsset2.address)

      // Unregister both
      await snapshotGasCost(assetRegistry.connect(owner).unregister(newAsset.address))
      await snapshotGasCost(assetRegistry.connect(owner).unregister(newAsset2.address))
    })

    it('Asset Registry - Swap Registered Asset', async () => {
      const chainlinkFeed = <MockV3Aggregator>(
        await (await ethers.getContractFactory('MockV3Aggregator')).deploy(8, bn('1e8'))
      )

      // Swap in replacement asset
      const AssetFactory: ContractFactory = await ethers.getContractFactory('Asset')
      const replacementAsset: Asset = <Asset>(
        await AssetFactory.deploy(
          PRICE_TIMEOUT,
          chainlinkFeed.address,
          ORACLE_ERROR,
          erc20s[0].address,
          config.rTokenMaxTradeVolume,
          1
        )
      )

      // Swap for replacementAsset
      await snapshotGasCost(assetRegistry.connect(owner).swapRegistered(replacementAsset.address))
    })
  })
})<|MERGE_RESOLUTION|>--- conflicted
+++ resolved
@@ -108,13 +108,9 @@
   let token0: ERC20Mock
   let token1: USDCMock
   let token2: StaticATokenMock
-<<<<<<< HEAD
-  let token3: CTokenMock
+  let token3: CTokenVaultMock
   let backupToken1: ERC20Mock
   let backupToken2: ERC20Mock
-=======
-  let token3: CTokenVaultMock
->>>>>>> e234148d
   let collateral0: FiatCollateral
   let collateral1: FiatCollateral
   let collateral2: ATokenFiatCollateral
@@ -1733,10 +1729,16 @@
       const issueAmount = fp('10000')
       let usdcChainlink: MockV3Aggregator
       let daiChainlink: MockV3Aggregator
-      
+
       beforeEach(async () => {
-        usdcChainlink = await ethers.getContractAt('MockV3Aggregator', await collateral1.chainlinkFeed())
-        daiChainlink = await ethers.getContractAt('MockV3Aggregator', await collateral0.chainlinkFeed())
+        usdcChainlink = await ethers.getContractAt(
+          'MockV3Aggregator',
+          await collateral1.chainlinkFeed()
+        )
+        daiChainlink = await ethers.getContractAt(
+          'MockV3Aggregator',
+          await collateral0.chainlinkFeed()
+        )
 
         // register backups
         await assetRegistry.connect(owner).register(backupCollateral1.address)
@@ -1785,14 +1787,26 @@
 
         expect(quote.erc20s.length).equal(4)
         expect(quote.quantities.length).equal(4)
-        
+
         const expectedTokens = [token0, token1, token2, token3]
         const expectedAddresses = expectedTokens.map((t) => t.address)
         const expectedQuantities = [
-          fp('0.25').mul(issueAmount).div(await collateral0.refPerTok()).div(bn(`1e${18 - (await token0.decimals())}`)),
-          fp('0.25').mul(issueAmount).div(await collateral1.refPerTok()).div(bn(`1e${18 - (await token1.decimals())}`)),
-          fp('0.25').mul(issueAmount).div(await collateral2.refPerTok()).div(bn(`1e${18 - (await token2.decimals())}`)),
-          fp('0.25').mul(issueAmount).div(await collateral3.refPerTok()).div(bn(`1e${18 - (await token3.decimals())}`))
+          fp('0.25')
+            .mul(issueAmount)
+            .div(await collateral0.refPerTok())
+            .div(bn(`1e${18 - (await token0.decimals())}`)),
+          fp('0.25')
+            .mul(issueAmount)
+            .div(await collateral1.refPerTok())
+            .div(bn(`1e${18 - (await token1.decimals())}`)),
+          fp('0.25')
+            .mul(issueAmount)
+            .div(await collateral2.refPerTok())
+            .div(bn(`1e${18 - (await token2.decimals())}`)),
+          fp('0.25')
+            .mul(issueAmount)
+            .div(await collateral3.refPerTok())
+            .div(bn(`1e${18 - (await token3.decimals())}`)),
         ]
         expectEqualArrays(quote.erc20s, expectedAddresses)
         expectEqualArrays(quote.quantities, expectedQuantities)
@@ -1801,14 +1815,16 @@
           Test Historical Redemption
         */
         const balsBefore = await getBalances(addr1.address, expectedTokens)
-        await rToken.connect(addr1).customRedemption(
-          addr1.address,
-          amount,
-          basketNonces,
-          portions,
-          quote.erc20s,
-          quote.quantities
-        )
+        await rToken
+          .connect(addr1)
+          .customRedemption(
+            addr1.address,
+            amount,
+            basketNonces,
+            portions,
+            quote.erc20s,
+            quote.quantities
+          )
         const balsAfter = await getBalances(addr1.address, expectedTokens)
         expectDelta(balsBefore, quote.quantities, balsAfter)
       })
@@ -1823,7 +1839,7 @@
         await advanceTime(Number(config.warmupPeriod) + 1)
         expect(await basketHandler.status()).to.equal(CollateralStatus.SOUND)
         expect(await basketHandler.fullyCollateralized()).to.equal(false)
-  
+
         /*
           Test Quote
         */
@@ -1838,11 +1854,26 @@
         const expectedTokens = [token0, token1, token2, token3, backupToken1]
         const expectedAddresses = expectedTokens.map((t) => t.address)
         const expectedQuantities = [
-          fp('0.25').mul(issueAmount).div(await collateral0.refPerTok()).div(bn(`1e${18 - (await token0.decimals())}`)),
-          fp('0.125').mul(issueAmount).div(await collateral1.refPerTok()).div(bn(`1e${18 - (await token1.decimals())}`)),
-          fp('0.25').mul(issueAmount).div(await collateral2.refPerTok()).div(bn(`1e${18 - (await token2.decimals())}`)),
-          fp('0.25').mul(issueAmount).div(await collateral3.refPerTok()).div(bn(`1e${18 - (await token3.decimals())}`)),
-          fp('0.125').mul(issueAmount).div(await backupCollateral1.refPerTok()).div(bn(`1e${18 - (await backupToken1.decimals())}`)),
+          fp('0.25')
+            .mul(issueAmount)
+            .div(await collateral0.refPerTok())
+            .div(bn(`1e${18 - (await token0.decimals())}`)),
+          fp('0.125')
+            .mul(issueAmount)
+            .div(await collateral1.refPerTok())
+            .div(bn(`1e${18 - (await token1.decimals())}`)),
+          fp('0.25')
+            .mul(issueAmount)
+            .div(await collateral2.refPerTok())
+            .div(bn(`1e${18 - (await token2.decimals())}`)),
+          fp('0.25')
+            .mul(issueAmount)
+            .div(await collateral3.refPerTok())
+            .div(bn(`1e${18 - (await token3.decimals())}`)),
+          fp('0.125')
+            .mul(issueAmount)
+            .div(await backupCollateral1.refPerTok())
+            .div(bn(`1e${18 - (await backupToken1.decimals())}`)),
         ]
         expectEqualArrays(quote.erc20s, expectedAddresses)
         expectEqualArrays(quote.quantities, expectedQuantities)
@@ -1853,26 +1884,32 @@
         const balsBefore = await getBalances(addr1.address, expectedTokens)
 
         // rToken is undercollateralized, no backupToken1. should fail
-        await expect(rToken.connect(addr1).customRedemption(
-          addr1.address,
-          amount,
-          basketNonces,
-          portions,
-          quote.erc20s,
-          quote.quantities
-        )).revertedWith("redemption below minimum")
+        await expect(
+          rToken
+            .connect(addr1)
+            .customRedemption(
+              addr1.address,
+              amount,
+              basketNonces,
+              portions,
+              quote.erc20s,
+              quote.quantities
+            )
+        ).revertedWith('redemption below minimum')
 
         // send enough backupToken1 to BackingManager to recollateralize and process redemption correctly
         await backupToken1.mint(backingManager.address, issueAmount)
 
-        await rToken.connect(addr1).customRedemption(
-          addr1.address,
-          amount,
-          basketNonces,
-          portions,
-          quote.erc20s,
-          quote.quantities
-        )
+        await rToken
+          .connect(addr1)
+          .customRedemption(
+            addr1.address,
+            amount,
+            basketNonces,
+            portions,
+            quote.erc20s,
+            quote.quantities
+          )
         const balsAfter = await getBalances(addr1.address, expectedTokens)
         expectDelta(balsBefore, quote.quantities, balsAfter)
       })
@@ -1898,14 +1935,26 @@
 
         expect(quote.erc20s.length).equal(4)
         expect(quote.quantities.length).equal(4)
-        
+
         const expectedTokens = [token0, token1, token2, token3]
         const expectedAddresses = expectedTokens.map((t) => t.address)
         const expectedQuantities = [
-          fp('0.25').mul(issueAmount).div(await collateral0.refPerTok()).div(bn(`1e${18 - (await token0.decimals())}`)),
-          fp('0.25').mul(issueAmount).div(await collateral1.refPerTok()).div(bn(`1e${18 - (await token1.decimals())}`)),
-          fp('0.25').mul(issueAmount).div(await collateral2.refPerTok()).div(bn(`1e${18 - (await token2.decimals())}`)),
-          fp('0.25').mul(issueAmount).div(await collateral3.refPerTok()).div(bn(`1e${18 - (await token3.decimals())}`))
+          fp('0.25')
+            .mul(issueAmount)
+            .div(await collateral0.refPerTok())
+            .div(bn(`1e${18 - (await token0.decimals())}`)),
+          fp('0.25')
+            .mul(issueAmount)
+            .div(await collateral1.refPerTok())
+            .div(bn(`1e${18 - (await token1.decimals())}`)),
+          fp('0.25')
+            .mul(issueAmount)
+            .div(await collateral2.refPerTok())
+            .div(bn(`1e${18 - (await token2.decimals())}`)),
+          fp('0.25')
+            .mul(issueAmount)
+            .div(await collateral3.refPerTok())
+            .div(bn(`1e${18 - (await token3.decimals())}`)),
         ]
         expectEqualArrays(quote.erc20s, expectedAddresses)
         expectEqualArrays(quote.quantities, expectedQuantities)
@@ -1914,14 +1963,16 @@
           Test Historical Redemption
         */
         const balsBefore = await getBalances(addr1.address, expectedTokens)
-        await rToken.connect(addr1).customRedemption(
-          addr1.address,
-          amount,
-          basketNonces,
-          portions,
-          quote.erc20s,
-          quote.quantities
-        )
+        await rToken
+          .connect(addr1)
+          .customRedemption(
+            addr1.address,
+            amount,
+            basketNonces,
+            portions,
+            quote.erc20s,
+            quote.quantities
+          )
         const balsAfter = await getBalances(addr1.address, expectedTokens)
         expectDelta(balsBefore, quote.quantities, balsAfter)
       })
@@ -1933,7 +1984,10 @@
         // add 2nd token to backup config
         await basketHandler
           .connect(owner)
-          .setBackupConfig(ethers.utils.formatBytes32String('USD'), bn(2), [backupToken1.address, backupToken2.address])
+          .setBackupConfig(ethers.utils.formatBytes32String('USD'), bn(2), [
+            backupToken1.address,
+            backupToken2.address,
+          ])
         // default usdc & refresh basket to use backup collateral
         await usdcChainlink.updateAnswer(bn('0.8e8')) // default token1
         await daiChainlink.updateAnswer(bn('0.8e8')) // default token0, token2, token3
@@ -1941,7 +1995,7 @@
         await advanceTime(Number(config.warmupPeriod) + 1)
         expect(await basketHandler.status()).to.equal(CollateralStatus.SOUND)
         expect(await basketHandler.fullyCollateralized()).to.equal(false)
-  
+
         /*
           Test Quote
         */
@@ -1956,12 +2010,30 @@
         const expectedTokens = [token0, token1, token2, token3, backupToken1, backupToken2]
         const expectedAddresses = expectedTokens.map((t) => t.address)
         const expectedQuantities = [
-          fp('0.05').mul(issueAmount).div(await collateral0.refPerTok()).div(bn(`1e${18 - (await token0.decimals())}`)),
-          fp('0.05').mul(issueAmount).div(await collateral1.refPerTok()).div(bn(`1e${18 - (await token1.decimals())}`)),
-          fp('0.05').mul(issueAmount).div(await collateral2.refPerTok()).div(bn(`1e${18 - (await token2.decimals())}`)),
-          fp('0.05').mul(issueAmount).div(await collateral3.refPerTok()).div(bn(`1e${18 - (await token3.decimals())}`)),
-          fp('0.40').mul(issueAmount).div(await backupCollateral1.refPerTok()).div(bn(`1e${18 - (await backupToken1.decimals())}`)),
-          fp('0.40').mul(issueAmount).div(await backupCollateral2.refPerTok()).div(bn(`1e${18 - (await backupToken2.decimals())}`)),
+          fp('0.05')
+            .mul(issueAmount)
+            .div(await collateral0.refPerTok())
+            .div(bn(`1e${18 - (await token0.decimals())}`)),
+          fp('0.05')
+            .mul(issueAmount)
+            .div(await collateral1.refPerTok())
+            .div(bn(`1e${18 - (await token1.decimals())}`)),
+          fp('0.05')
+            .mul(issueAmount)
+            .div(await collateral2.refPerTok())
+            .div(bn(`1e${18 - (await token2.decimals())}`)),
+          fp('0.05')
+            .mul(issueAmount)
+            .div(await collateral3.refPerTok())
+            .div(bn(`1e${18 - (await token3.decimals())}`)),
+          fp('0.40')
+            .mul(issueAmount)
+            .div(await backupCollateral1.refPerTok())
+            .div(bn(`1e${18 - (await backupToken1.decimals())}`)),
+          fp('0.40')
+            .mul(issueAmount)
+            .div(await backupCollateral2.refPerTok())
+            .div(bn(`1e${18 - (await backupToken2.decimals())}`)),
         ]
         expectEqualArrays(quote.erc20s, expectedAddresses)
         expectEqualArrays(quote.quantities, expectedQuantities)
@@ -1973,26 +2045,32 @@
         await backupToken1.mint(backingManager.address, issueAmount)
 
         // rToken is undercollateralized, no backupToken2. should fail
-        await expect(rToken.connect(addr1).customRedemption(
-          addr1.address,
-          amount,
-          basketNonces,
-          portions,
-          quote.erc20s,
-          quote.quantities
-        )).revertedWith("redemption below minimum")
+        await expect(
+          rToken
+            .connect(addr1)
+            .customRedemption(
+              addr1.address,
+              amount,
+              basketNonces,
+              portions,
+              quote.erc20s,
+              quote.quantities
+            )
+        ).revertedWith('redemption below minimum')
 
         // send enough backupToken2 to BackingManager to recollateralize and process redemption correctly
         await backupToken2.mint(backingManager.address, issueAmount)
 
-        await rToken.connect(addr1).customRedemption(
-          addr1.address,
-          amount,
-          basketNonces,
-          portions,
-          quote.erc20s,
-          quote.quantities
-        )
+        await rToken
+          .connect(addr1)
+          .customRedemption(
+            addr1.address,
+            amount,
+            basketNonces,
+            portions,
+            quote.erc20s,
+            quote.quantities
+          )
         const balsAfter = await getBalances(addr1.address, expectedTokens)
         expectDelta(balsBefore, quote.quantities, balsAfter)
       })
