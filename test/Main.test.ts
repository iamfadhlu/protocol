--- conflicted
+++ resolved
@@ -32,12 +32,8 @@
   Asset,
   ATokenFiatCollateral,
   CTokenFiatCollateral,
-<<<<<<< HEAD
-  CTokenMock,
   DutchTrade,
-=======
   CTokenVaultMock,
->>>>>>> e234148d
   ERC20Mock,
   FacadeRead,
   FacadeTest,
