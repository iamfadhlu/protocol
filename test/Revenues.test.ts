--- conflicted
+++ resolved
@@ -39,6 +39,7 @@
   TestIStRSR,
   USDCMock,
   FiatCollateral,
+  InvalidATokenFiatCollateralMock,
 } from '../typechain'
 import { whileImpersonating } from './utils/impersonation'
 import snapshotGasCost from './utils/snapshotGasCost'
@@ -52,6 +53,7 @@
   ORACLE_ERROR,
   ORACLE_TIMEOUT,
   PRICE_TIMEOUT,
+  REVENUE_HIDING,
 } from './fixtures'
 import { expectRTokenPrice, setOraclePrice } from './utils/oracles'
 import { dutchBuyAmount, expectTrade, getTrade } from './utils/trades'
@@ -111,6 +113,8 @@
   let main: TestIMain
 
   let AssetFactory: ContractFactory
+
+  const DEFAULT_THRESHOLD = fp('0.01') // 1%
 
   // Computes the minBuyAmt for a sellAmt at two prices
   // sellPrice + buyPrice should not be the low and high estimates, but rather the oracle prices
@@ -1796,13 +1800,8 @@
         expect(await aaveToken.balanceOf(rsrTrader.address)).to.equal(0)
         expect(await aaveToken.balanceOf(rTokenTrader.address)).to.equal(0)
 
-<<<<<<< HEAD
-        // Handout COMP tokens to Traders
-        await backingManager.forwardRevenue([compToken.address])
-=======
         // Handout AAVE tokens to Traders
-        await backingManager.manageTokens([aaveToken.address])
->>>>>>> e234148d
+        await backingManager.forwardRevenue([aaveToken.address])
 
         // Check funds sent to traders
         expect(await aaveToken.balanceOf(rsrTrader.address)).to.equal(expectedToTrader)
@@ -1812,15 +1811,9 @@
         await setOraclePrice(rsrAsset.address, bn('0'))
 
         // Should revert
-<<<<<<< HEAD
         await expect(
-          rsrTrader.manageToken(compToken.address, TradeKind.BATCH_AUCTION)
+          rsrTrader.manageToken(aaveToken.address, TradeKind.BATCH_AUCTION)
         ).to.be.revertedWith('buy asset price unknown')
-=======
-        await expect(rsrTrader.manageToken(aaveToken.address)).to.be.revertedWith(
-          'buy asset price unknown'
-        )
->>>>>>> e234148d
 
         // Funds still in Trader
         expect(await aaveToken.balanceOf(rsrTrader.address)).to.equal(expectedToTrader)
@@ -2289,7 +2282,6 @@
           rewardAmountAAVE.mul(2).add(1)
         )
       })
-<<<<<<< HEAD
 
       it('Should revert on invalid claim logic', async () => {
         // Setup a new aToken with invalid claim data
@@ -2465,8 +2457,6 @@
           expect(await rToken.balanceOf(furnace.address)).to.equal(expected)
         })
       })
-=======
->>>>>>> e234148d
     })
 
     context('With simple basket of ATokens and CTokens', function () {
