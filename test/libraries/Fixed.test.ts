--- conflicted
+++ resolved
@@ -240,13 +240,6 @@
       ]
       for (const [input, result] of table) {
         expect(await caller.signOf_(input), `signOf(${input})`).to.equal(result)
-<<<<<<< HEAD
-      }
-    })
-  })
-  describe('abs', () => {
-    it('correctly takes abs', async () => {
-=======
       }
     })
   })
@@ -270,48 +263,6 @@
     })
   })
   describe('_divrnd(int, int, RoundingMode)', () => {
-    it('correctly divides: floor', async () => {
-      // prettier-ignore
-      const table = [
-        [bn(0), 0],
-        [bn(1), 1],
-        [bn(-1), 1],
-        [MAX_FIX_INT, MAX_FIX_INT],
-        [MIN_FIX_INT, MAX_FIX_INT],
-        [MAX_FIX_INT.sub(1), MAX_FIX_INT.sub(1)],
-        [MIN_FIX_INT.add(1), MAX_FIX_INT.sub(1)],
-        [bn('38326665875765560393'), bn('38326665875765560393')],
-        [bn('-01942957121544002253'), bn('01942957121544002253')],
-      ]
-      for (const [input, result] of table) {
-        expect(await caller.abs_(input), `abs(${input})`).to.equal(result)
-      }
-    })
-  })
-  describe('_divrnd(uint, uint, RoundingMode)', () => {})
-
-  describe('toUint', () => {
-    it('correctly takes FLOOR', async () => {
->>>>>>> e437eaab
-      // prettier-ignore
-      const table = [
-        [bn(0), 0],
-        [bn(1), 1],
-        [bn(-1), 1],
-        [MAX_FIX_INT, MAX_FIX_INT],
-        [MIN_FIX_INT, MAX_FIX_INT],
-        [MAX_FIX_INT.sub(1), MAX_FIX_INT.sub(1)],
-        [MIN_FIX_INT.add(1), MAX_FIX_INT.sub(1)],
-        [bn('38326665875765560393'), bn('38326665875765560393')],
-        [bn('-01942957121544002253'), bn('01942957121544002253')],
-      ]
-      for (const [input, result] of table) {
-        expect(await caller.abs_(input), `abs(${input})`).to.equal(result)
-      }
-    })
-<<<<<<< HEAD
-  })
-  describe('_divrnd(int, int, RoundingMode)', () => {
     it('correctly rounds', async () => {
       const table = [
         [fp(5), fp(2)],
@@ -338,25 +289,6 @@
         [bn(5), bn(2)],
         [bn(29), bn(10)],
         [bn(19), bn(10)],
-=======
-    it('correctly takes ROUND', async () => {
-      // prettier-ignore
-      const table = [
-        [1.1, 1],
-        [1.9, 2],
-        [1, 1],
-        [0.1, 0],
-        [705811305.5207, 705811306],
-        [705811305.207, 705811305],
-        [3.4999, 3],
-        [3.50001, 4],
-        [MAX_FIX_INT, MAX_FIX_INT],
-        [9.99999, 10],
-        [6.5, 7],
-        [5.5, 6],
-        [0, 0],
-        [0.5, 1]
->>>>>>> e437eaab
       ]
 
       for (const [a, b] of table) {
@@ -369,12 +301,8 @@
       }
     })
 
-<<<<<<< HEAD
   describe('toUint + toUintRnd', () => {
     it('correctly rounds', async () => {
-=======
-    it('correctly takes CEIL', async () => {
->>>>>>> e437eaab
       // prettier-ignore
       const table = [
         1.1,
@@ -405,24 +333,16 @@
     it('fails on negative Fixes', async () => {
       const table = [-1, fp(MIN_FIX_INT), MIN_INT192, fp(-986349)]
       for (const val of table) {
-<<<<<<< HEAD
         await expect(caller.toUint(val), `${val}`).to.be.revertedWith('IntOutOfBounds')
         await expect(caller.toUintRnd(val, FLOOR), `${val}`).to.be.revertedWith('IntOutOfBounds')
         await expect(caller.toUintRnd(val, ROUND), `${val}`).to.be.revertedWith('IntOutOfBounds')
         await expect(caller.toUintRnd(val, CEIL), `${val}`).to.be.revertedWith('IntOutOfBounds')
-=======
-        await expect(caller.toUintRnd(val, FLOOR), `${val}`).to.be.revertedWith('IntOutOfBounds')
->>>>>>> e437eaab
       }
     })
   })
 
   describe('shiftl(Fix, int8)', () => {
-<<<<<<< HEAD
     it('mirrors the behavior of shiftl_toFix', async () => {
-=======
-    it('mirrors the behavior of toFixWithShift', async () => {
->>>>>>> e437eaab
       const table = [
         [0, 10],
         [1, 5],
@@ -446,11 +366,7 @@
       }
     })
     for (const [k, v] of ROUNDING_MODES) {
-<<<<<<< HEAD
       it(`mirrors the behavior of shiftl_toFix - ${v}`, async () => {
-=======
-      it(`mirrors the behavior of toFixWithShift - ${v}`, async () => {
->>>>>>> e437eaab
         const table = [
           [0, 10],
           [1, 5],
