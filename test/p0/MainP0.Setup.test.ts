import { SignerWithAddress } from '@nomiclabs/hardhat-ethers/signers'
import { expect } from 'chai'
import { BigNumber, ContractFactory, Wallet } from 'ethers'
import { ethers, waffle } from 'hardhat'
import { CollateralStatus } from '../../common/constants'
import { bn, fp } from '../../common/numbers'
import {
  AaveClaimAdapterP0,
  AaveLendingPoolMockP0,
  AssetP0,
  ATokenFiatCollateralP0,
  CollateralP0,
  CompoundClaimAdapterP0,
  CompoundPricedAssetP0,
  ComptrollerMockP0,
  CTokenFiatCollateralP0,
  CTokenMock,
  DeployerP0,
  ERC20Mock,
  FurnaceP0,
  MainP0,
  MarketMock,
  RevenueTraderP0,
  RTokenAssetP0,
  RTokenP0,
  StaticATokenMock,
  StRSRP0,
  USDCMock,
} from '../../typechain'
import { advanceTime, getLatestBlockTimestamp } from '../utils/time'
import { Collateral, defaultFixture, IConfig, IRevenueShare } from './utils/fixtures'

const createFixtureLoader = waffle.createFixtureLoader

describe('MainP0 contract', () => {
  let owner: SignerWithAddress
  let addr1: SignerWithAddress
  let addr2: SignerWithAddress
  let other: SignerWithAddress

  // Deployer contract
  let deployer: DeployerP0

  // Claim Adapters
  let compoundClaimer: CompoundClaimAdapterP0
  let aaveClaimer: AaveClaimAdapterP0

  // Assets
  let collateral: Collateral[]

  // Non-backing assets
  let rsr: ERC20Mock
  let rsrAsset: AssetP0
  let compToken: ERC20Mock
  let compAsset: AssetP0
  let compoundMock: ComptrollerMockP0
  let aaveToken: ERC20Mock
  let aaveAsset: AssetP0
  let aaveMock: AaveLendingPoolMockP0

  // Trading
  let market: MarketMock
  let rsrTrader: RevenueTraderP0
  let rTokenTrader: RevenueTraderP0

  // Tokens and Assets
  let initialBal: BigNumber
  let token0: ERC20Mock
  let token1: USDCMock
  let token2: StaticATokenMock
  let token3: CTokenMock
  let newToken: ERC20Mock
  let collateral0: CollateralP0
  let collateral1: CollateralP0
  let collateral2: ATokenFiatCollateralP0
  let collateral3: CTokenFiatCollateralP0
  let newAsset: CollateralP0
  let erc20s: ERC20Mock[]

  // Config values
  let config: IConfig
  let dist: IRevenueShare

  // Contracts to retrieve after deploy
  let rToken: RTokenP0
  let rTokenAsset: RTokenAssetP0
  let stRSR: StRSRP0
  let furnace: FurnaceP0
  let main: MainP0

  let loadFixture: ReturnType<typeof createFixtureLoader>
  let wallet: Wallet
  let basket: Collateral[]

  before('create fixture loader', async () => {
    ;[wallet] = await (ethers as any).getSigners()
    loadFixture = createFixtureLoader([wallet])
  })

  beforeEach(async () => {
    ;[owner, addr1, addr2, other] = await ethers.getSigners()
    // Deploy fixture
    ;({
      rsr,
      rsrAsset,
      compToken,
      aaveToken,
      compAsset,
      aaveAsset,
      compoundMock,
      aaveMock,
      erc20s,
      collateral,
      basket,
      config,
      deployer,
      dist,
      main,
      rToken,
      rTokenAsset,
      furnace,
      stRSR,
      market,
      compoundClaimer,
      aaveClaimer,
    } = await loadFixture(defaultFixture))
    token0 = erc20s[collateral.indexOf(basket[0])]
    token1 = erc20s[collateral.indexOf(basket[1])]
    token2 = <StaticATokenMock>erc20s[collateral.indexOf(basket[2])]
    token3 = <CTokenMock>erc20s[collateral.indexOf(basket[3])]

    // Set Aave revenue token
    await token2.setAaveToken(aaveToken.address)

    collateral0 = basket[0]
    collateral1 = basket[1]
    collateral2 = <ATokenFiatCollateralP0>basket[2]
    collateral3 = <CTokenFiatCollateralP0>basket[3]

    rsrTrader = <RevenueTraderP0>(
      await ethers.getContractAt('RevenueTraderP0', await main.rsrTrader())
    )
    rTokenTrader = <RevenueTraderP0>(
      await ethers.getContractAt('RevenueTraderP0', await main.rTokenTrader())
    )

    // Mint initial balances
    initialBal = bn('1000000e18')
    await token0.connect(owner).mint(addr1.address, initialBal)
    await token1.connect(owner).mint(addr1.address, initialBal)
    await token2.connect(owner).mint(addr1.address, initialBal)
    await token3.connect(owner).mint(addr1.address, initialBal)

    await token0.connect(owner).mint(addr2.address, initialBal)
    await token1.connect(owner).mint(addr2.address, initialBal)
    await token2.connect(owner).mint(addr2.address, initialBal)
    await token3.connect(owner).mint(addr2.address, initialBal)
  })

  describe('Deployment', () => {
    it('Should setup Main correctly', async () => {
      // Owner/Pauser
      expect(await main.paused()).to.equal(false)
      expect(await main.owner()).to.equal(owner.address)
      expect(await main.pauser()).to.equal(owner.address)

      // Other components
      expect(await main.stRSR()).to.equal(stRSR.address)
      expect(await main.revenueFurnace()).to.equal(furnace.address)
      expect(await main.market()).to.equal(market.address)

      // Configuration
      let rsrCut = await main.rsrCut()
      expect(rsrCut[0]).to.equal(bn(60))
      expect(rsrCut[1]).to.equal(bn(100))

      let rTokenCut = await main.rTokenCut()
      expect(rTokenCut[0]).to.equal(bn(40))
      expect(rTokenCut[1]).to.equal(bn(100))

      expect(await main.rewardStart()).to.equal(config.rewardStart)
      expect(await main.rewardPeriod()).to.equal(config.rewardPeriod)
      expect(await main.auctionPeriod()).to.equal(config.auctionPeriod)
      expect(await main.stRSRWithdrawalDelay()).to.equal(config.stRSRWithdrawalDelay)
      expect(await main.defaultDelay()).to.equal(config.defaultDelay)
      expect(await main.maxTradeSlippage()).to.equal(config.maxTradeSlippage)
      expect(await main.maxAuctionSize()).to.equal(config.maxAuctionSize)
<<<<<<< HEAD
=======
      expect(await main.minRevenueAuctionSize()).to.equal(config.minRevenueAuctionSize)
>>>>>>> aa4d29fe
      expect(await main.issuanceRate()).to.equal(config.issuanceRate)
      expect(await main.defaultThreshold()).to.equal(config.defaultThreshold)
    })

    it('Should register Assets correctly', async () => {
      // RSR
      expect(await main.assetFor(rsr.address)).to.equal(rsrAsset.address)
      expect(await rsrAsset.erc20()).to.equal(rsr.address)
      expect(await main.rsr()).to.equal(rsr.address)

      // RToken
      expect(await main.assetFor(rToken.address)).to.equal(rTokenAsset.address)
      expect(await rTokenAsset.erc20()).to.equal(rToken.address)
      expect(await main.rToken()).to.equal(rToken.address)

      // Check assets/collateral
      const assets = await main.allAssets()
      expect(assets[0]).to.equal(rTokenAsset.address)
      expect(assets[1]).to.equal(rsrAsset.address)
      expect(assets[2]).to.equal(aaveAsset.address)
      expect(assets[3]).to.equal(compAsset.address)
      expect(assets.length).to.eql((await main.basketCollateral()).length + 4)
    })

    it('Should register Basket correctly', async () => {
      // Basket
      expect(await main.fullyCapitalized()).to.equal(true)
      const backing = await main.basketCollateral()
      expect(backing[0]).to.equal(collateral0.address)
      expect(backing[1]).to.equal(collateral1.address)
      expect(backing[2]).to.equal(collateral2.address)
      expect(backing[3]).to.equal(collateral3.address)

      expect(backing.length).to.equal(4)

      // Check other values
      expect(await main.basketNonce()).to.be.gt(bn(0))
      expect(await main.worstCollateralStatus()).to.equal(CollateralStatus.SOUND)
      expect(await main.totalAssetValue()).to.equal(0)

      // Check RToken price
      expect(await main.rTokenPrice()).to.equal(fp('1'))
    })
  })

  describe('Initialization', () => {
    it('Should not allow to initialize Main twice', async () => {
      const ctorArgs = {
        config: config,
        dist: dist,
        furnace: furnace.address,
        market: market.address,
        rsr: rsr.address,
        stRSR: stRSR.address,
        rToken: rToken.address,
        claimAdapters: [compoundClaimer.address, aaveClaimer.address],
        assets: [rTokenAsset.address, rsrAsset.address, compAsset.address, aaveAsset.address],
      }
      await expect(main.init(ctorArgs)).to.be.revertedWith('already initialized')
    })
  })

  describe('Pause/Unpause', () => {
    it('Should Pause/Unpause for Pauser and Owner', async () => {
      // Set different Pauser
      await main.connect(owner).setPauser(addr1.address)

      // Check initial status
      expect(await main.pauser()).to.equal(addr1.address)
      expect(await main.paused()).to.equal(false)

      // Pause with Pauser
      await main.connect(addr1).pause()

      // Check if Paused
      expect(await main.paused()).to.equal(true)

      // Unpause with Pauser
      await main.connect(addr1).unpause()

      expect(await main.paused()).to.equal(false)

      // Owner should still be able to Pause
      await main.connect(owner).pause()

      // Check if Paused
      expect(await main.paused()).to.equal(true)

      // Unpause with Owner
      await main.connect(owner).unpause()

      expect(await main.paused()).to.equal(false)
    })

    it('Should not allow to Pause/Unpause if not Pauser or Owner', async () => {
      // Set different Pauser
      await main.connect(owner).setPauser(addr1.address)

      await expect(main.connect(other).pause()).to.be.revertedWith('only pauser or owner')

      // Check no changes
      expect(await main.paused()).to.equal(false)

      await expect(main.connect(other).unpause()).to.be.revertedWith('only pauser or owner')

      // Check no changes
      expect(await main.paused()).to.equal(false)
    })

    it('Should allow to set Pauser if Owner or Pauser', async () => {
      // Set Pauser
      await main.connect(owner).setPauser(addr1.address)

      // Check Pauser updated
      expect(await main.pauser()).to.equal(addr1.address)

      // Now update it with Pauser
      await main.connect(addr1).setPauser(owner.address)

      // Check Pauser updated
      expect(await main.pauser()).to.equal(owner.address)
    })

    it('Should not allow to set Pauser if not Owner', async () => {
      // Set Pauser
      await main.connect(owner).setPauser(addr1.address)

      // Set Pauser
      await expect(main.connect(other).setPauser(other.address)).to.be.revertedWith(
        'only pauser or owner'
      )

      // Check Pauser not updated
      expect(await main.pauser()).to.equal(addr1.address)
    })
  })

  describe('Configuration/State', () => {
    it('Should allow to update rewardStart if Owner', async () => {
      const newValue: BigNumber = bn(await getLatestBlockTimestamp())

      // Check existing value
      expect(await main.rewardStart()).to.equal(config.rewardStart)

      // If not owner cannot update
      await expect(main.connect(other).setRewardStart(newValue)).to.be.revertedWith(
        'Ownable: caller is not the owner'
      )

      // Check value did not change
      expect(await main.rewardStart()).to.equal(config.rewardStart)

      // Update with owner
      await main.connect(owner).setRewardStart(newValue)

      // Check value was updated
      expect(await main.rewardStart()).to.equal(newValue)
    })

    it('Should allow to update rewardPeriod if Owner', async () => {
      const newValue: BigNumber = bn('360')

      // Check existing value
      expect(await main.rewardPeriod()).to.equal(config.rewardPeriod)

      // If not owner cannot update
      await expect(main.connect(other).setRewardPeriod(newValue)).to.be.revertedWith(
        'Ownable: caller is not the owner'
      )

      // Check value did not change
      expect(await main.rewardPeriod()).to.equal(config.rewardPeriod)

      // Update with owner
      await main.connect(owner).setRewardPeriod(newValue)

      // Check value was updated
      expect(await main.rewardPeriod()).to.equal(newValue)
    })

    it('Should allow to update auctionPeriod if Owner', async () => {
      const newValue: BigNumber = bn('360')

      // Check existing value
      expect(await main.auctionPeriod()).to.equal(config.auctionPeriod)

      // If not owner cannot update
      await expect(main.connect(other).setAuctionPeriod(newValue)).to.be.revertedWith(
        'Ownable: caller is not the owner'
      )

      // Check value did not change
      expect(await main.auctionPeriod()).to.equal(config.auctionPeriod)

      // Update with owner
      await main.connect(owner).setAuctionPeriod(newValue)

      // Check value was updated
      expect(await main.auctionPeriod()).to.equal(newValue)
    })

    it('Should allow to update stRSRWithdrawalDelay if Owner', async () => {
      const newValue: BigNumber = bn('360')

      // Check existing value
      expect(await main.stRSRWithdrawalDelay()).to.equal(config.stRSRWithdrawalDelay)

      // If not owner cannot update
      await expect(main.connect(other).setStRSRWithdrawalDelay(newValue)).to.be.revertedWith(
        'Ownable: caller is not the owner'
      )

      // Check value did not change
      expect(await main.stRSRWithdrawalDelay()).to.equal(config.stRSRWithdrawalDelay)

      // Update with owner
      await main.connect(owner).setStRSRWithdrawalDelay(newValue)

      // Check value was updated
      expect(await main.stRSRWithdrawalDelay()).to.equal(newValue)
    })

    it('Should allow to update defaultDelay if Owner', async () => {
      const newValue: BigNumber = bn('360')

      // Check existing value
      expect(await main.defaultDelay()).to.equal(config.defaultDelay)

      // If not owner cannot update
      await expect(main.connect(other).setDefaultDelay(newValue)).to.be.revertedWith(
        'Ownable: caller is not the owner'
      )

      // Check value did not change
      expect(await main.defaultDelay()).to.equal(config.defaultDelay)

      // Update with owner
      await main.connect(owner).setDefaultDelay(newValue)

      // Check value was updated
      expect(await main.defaultDelay()).to.equal(newValue)
    })

    it('Should allow to update maxTradeSlippage if Owner', async () => {
      const newValue: BigNumber = fp('0.02')

      // Check existing value
      expect(await main.maxTradeSlippage()).to.equal(config.maxTradeSlippage)

      // If not owner cannot update
      await expect(main.connect(other).setMaxTradeSlippage(newValue)).to.be.revertedWith(
        'Ownable: caller is not the owner'
      )

      // Check value did not change
      expect(await main.maxTradeSlippage()).to.equal(config.maxTradeSlippage)

      // Update with owner
      await main.connect(owner).setMaxTradeSlippage(newValue)

      // Check value was updated
      expect(await main.maxTradeSlippage()).to.equal(newValue)
    })

    it('Should allow to update maxAuctionSize if Owner', async () => {
      const newValue: BigNumber = fp('0.02')

      // Check existing value
      expect(await main.maxAuctionSize()).to.equal(config.maxAuctionSize)

      // If not owner cannot update
      await expect(main.connect(other).setMaxAuctionSize(newValue)).to.be.revertedWith(
        'Ownable: caller is not the owner'
      )

      // Check value did not change
      expect(await main.maxAuctionSize()).to.equal(config.maxAuctionSize)

      // Update with owner
      await main.connect(owner).setMaxAuctionSize(newValue)

      // Check value was updated
      expect(await main.maxAuctionSize()).to.equal(newValue)
    })

<<<<<<< HEAD
=======
    it('Should allow to update minRevenueAuctionSize if Owner', async () => {
      const newValue: BigNumber = fp('0.02')

      // Check existing value
      expect(await main.minRevenueAuctionSize()).to.equal(config.minRevenueAuctionSize)

      // If not owner cannot update
      await expect(main.connect(other).setMinRevenueAuctionSize(newValue)).to.be.revertedWith(
        'Ownable: caller is not the owner'
      )

      // Check value did not change
      expect(await main.minRevenueAuctionSize()).to.equal(config.minRevenueAuctionSize)

      // Update with owner
      await main.connect(owner).setMinRevenueAuctionSize(newValue)

      // Check value was updated
      expect(await main.minRevenueAuctionSize()).to.equal(newValue)
    })

>>>>>>> aa4d29fe
    it('Should allow to update issuanceRate if Owner', async () => {
      const newValue: BigNumber = fp('0.1')

      // Check existing value
      expect(await main.issuanceRate()).to.equal(config.issuanceRate)

      // If not owner cannot update
      await expect(main.connect(other).setIssuanceRate(newValue)).to.be.revertedWith(
        'Ownable: caller is not the owner'
      )

      // Check value did not change
      expect(await main.issuanceRate()).to.equal(config.issuanceRate)

      // Update with owner
      await main.connect(owner).setIssuanceRate(newValue)

      // Check value was updated
      expect(await main.issuanceRate()).to.equal(newValue)
    })

    it('Should allow to update defaultThreshold if Owner', async () => {
      const newValue: BigNumber = fp('0.1')

      // Check existing value
      expect(await main.defaultThreshold()).to.equal(config.defaultThreshold)

      // If not owner cannot update
      await expect(main.connect(other).setDefaultThreshold(newValue)).to.be.revertedWith(
        'Ownable: caller is not the owner'
      )

      // Check value did not change
      expect(await main.defaultThreshold()).to.equal(config.defaultThreshold)

      // Update with owner
      await main.connect(owner).setDefaultThreshold(newValue)

      // Check value was updated
      expect(await main.defaultThreshold()).to.equal(newValue)
    })

    it('Should return nextRewards correctly', async () => {
      // Check next immediate reward
      expect(await main.nextRewards()).to.equal(config.rewardStart.add(config.rewardPeriod))

      // Advance time to get next reward
      await advanceTime(config.rewardPeriod.toString())

      // Check next reward date
      expect(await main.nextRewards()).to.equal(config.rewardStart.add(config.rewardPeriod.mul(2)))

      // Advance time to get next reward
      await advanceTime(config.rewardPeriod.mul(2).toString())

      // Check next reward date
      expect(await main.nextRewards()).to.equal(config.rewardStart.add(config.rewardPeriod.mul(4)))
    })

    it('Should return backing tokens', async () => {
      expect(await main.basketCollateral()).to.eql([
        collateral0.address,
        collateral1.address,
        collateral2.address,
        collateral3.address,
      ])
    })

    it('Should allow to set Market if Owner', async () => {
      // Check existing value
      expect(await main.market()).to.equal(market.address)

      // If not owner cannot update - use mock address
      await expect(main.connect(other).setMarket(other.address)).to.be.revertedWith(
        'Ownable: caller is not the owner'
      )

      // Check value did not change
      expect(await main.market()).to.equal(market.address)

      // Update with owner
      await main.connect(owner).setMarket(other.address)

      // Check value was updated
      expect(await main.market()).to.equal(other.address)
    })

    it('Should allow to add ClaimAdapter if Owner', async () => {
      // Check existing value
      expect(await main.isTrustedClaimAdapter(other.address)).to.equal(false)

      // If not owner cannot update - use mock address
      await expect(main.connect(other).addClaimAdapter(other.address)).to.be.revertedWith(
        'Ownable: caller is not the owner'
      )

      // Check value did not change
      expect(await main.isTrustedClaimAdapter(other.address)).to.equal(false)

      // Update with owner
      await main.connect(owner).addClaimAdapter(other.address)

      // Check value was updated
      expect(await main.isTrustedClaimAdapter(other.address)).to.equal(true)
    })

    it('Should allow to remove ClaimAdapter if Owner', async () => {
      // Check existing value
      expect(await main.isTrustedClaimAdapter(compoundClaimer.address)).to.equal(true)

      // If not owner cannot update - use mock address
      await expect(
        main.connect(other).removeClaimAdapter(compoundClaimer.address)
      ).to.be.revertedWith('Ownable: caller is not the owner')

      // Check value did not change
      expect(await main.isTrustedClaimAdapter(compoundClaimer.address)).to.equal(true)

      // Update with owner
      await main.connect(owner).removeClaimAdapter(compoundClaimer.address)

      // Check value was updated
      expect(await main.isTrustedClaimAdapter(compoundClaimer.address)).to.equal(false)
    })

    it('Should allow to set RevenueFurnace if Owner and perform validations', async () => {
      // Setup test furnaces
      const FurnaceFactory: ContractFactory = await ethers.getContractFactory('FurnaceP0')
      const newFurnace = <FurnaceP0>await FurnaceFactory.deploy(rToken.address, config.rewardPeriod)
      const invalidFurnace = <FurnaceP0>await FurnaceFactory.deploy(rToken.address, 0)

      // Check existing value
      expect(await main.revenueFurnace()).to.equal(furnace.address)

      // If not owner cannot update
      await expect(main.connect(other).setRevenueFurnace(newFurnace.address)).to.be.revertedWith(
        'Ownable: caller is not the owner'
      )

      // Check value did not change
      expect(await main.revenueFurnace()).to.equal(furnace.address)

      // Update with owner
      await main.connect(owner).setRevenueFurnace(newFurnace.address)

      // Check value was updated
      expect(await main.revenueFurnace()).to.equal(newFurnace.address)

      // Ensure validation of reward period is checked
      // Should not be able to update to a furnace with different rewardPeriod
      await expect(
        main.connect(owner).setRevenueFurnace(invalidFurnace.address)
      ).to.be.revertedWith('does not match rewardPeriod')

      // Check furnace was not updated
      expect(await main.revenueFurnace()).to.equal(newFurnace.address)
    })
  })

  describe('Asset Registry', () => {
    it('Should allow to add Asset if Owner', async () => {
      // Setup new Asset
      const AssetFactory: ContractFactory = await ethers.getContractFactory('CompoundPricedAssetP0')
      const newAsset: CompoundPricedAssetP0 = <CompoundPricedAssetP0>(
        await AssetFactory.deploy(erc20s[5].address, compoundMock.address)
      )

      // Get previous length for assets
      const previousLength = (await main.allAssets()).length

      // Cannot add asset if not owner
      await expect(main.connect(other).registerAsset(newAsset.address)).to.be.revertedWith(
        'Ownable: caller is not the owner'
      )

      // Nothing occurs if attempting to add an existing asset
      await main.connect(owner).registerAsset(aaveAsset.address)

      // Check nothing changed
      let allAssets = await main.allAssets()
      expect(allAssets.length).to.equal(previousLength)

      // Add new asset
      await expect(main.connect(owner).registerAsset(newAsset.address))
        .to.emit(main, 'AssetRegistered')
        .withArgs(newAsset.address)

      // Check it was added
      allAssets = await main.allAssets()
      expect(allAssets).to.contain(newAsset.address)
      expect(allAssets.length).to.equal(previousLength + 1)
    })

    it('Should allow to remove asset if Owner', async () => {
      // Setup new Asset
      const AssetFactory: ContractFactory = await ethers.getContractFactory('CompoundPricedAssetP0')
      const newAsset: CompoundPricedAssetP0 = <CompoundPricedAssetP0>(
        await AssetFactory.deploy(token0.address, compoundMock.address)
      )

      // Get previous length for assets
      const previousLength = (await main.allAssets()).length

      // Check assets
      let allAssets = await main.allAssets()
      expect(allAssets).to.contain(compAsset.address)
      expect(allAssets).to.not.contain(newAsset.address)

      // Cannot remove asset if not owner
      await expect(main.connect(other).unregisterAsset(compAsset.address)).to.be.revertedWith(
        'Ownable: caller is not the owner'
      )

      // Nothing occurs if attempting to remove an unexisting asset
      await main.connect(owner).unregisterAsset(newAsset.address)

      // Check nothing changed
      allAssets = await main.allAssets()
      expect(allAssets.length).to.equal(previousLength)
      expect(allAssets).to.contain(compAsset.address)
      expect(allAssets).to.not.contain(newAsset.address)

      // Remove asset
      await main.connect(owner).unregisterAsset(compAsset.address)

      // Check if it was removed
      allAssets = await main.allAssets()
      expect(allAssets).to.not.contain(compAsset.address)
      expect(allAssets.length).to.equal(previousLength - 1)

      // Check it was also deactivated
      let assets = await main.allAssets()
      expect(assets).to.not.contain(compAsset.address)
    })

    //   it('Should allow to activate Asset if Owner and perform validations', async () => {
    //     // Get additional tokens and assets
    //     newToken = erc20s[2] // usdt
    //     newAsset = collateral[2] // usdt

    //     // Create asset on existing erc20
    //     const AssetFactory: ContractFactory = await ethers.getContractFactory('CompoundPricedAssetP0')
    //     const existingAsset: CompoundPricedAssetP0 = <CompoundPricedAssetP0>(
    //       await AssetFactory.deploy(token0.address, compoundMock.address)
    //     )

    //     // Get previous length for assets
    //     const previousLength = (await main.allAssets()).length

    //     // Cannot activate asset if not owner
    //     await expect(main.connect(other).activateAsset(newAsset.address)).to.be.revertedWith(
    //       'Ownable: caller is not the owner'
    //     )

    //     // Cannot activate new asset if the ERC20 already in basket
    //     await expect(main.connect(owner).activateAsset(existingAsset.address)).to.be.revertedWith(
    //       'Token is in current basket'
    //     )

    //     // Check nothing changed
    //     let assets = await main.allAssets()
    //     expect(assets.length).to.equal(previousLength)
    //     expect(assets).to.not.contain(newAsset.address)
    //     expect(assets).to.not.contain(existingAsset.address)

    //     // Activate new asset
    //     await expect(main.connect(owner).activateAsset(newAsset.address))
    //       .to.emit(main, 'AssetActivated')
    //       .withArgs(newAsset.address)

    //     // Check asset was added and activated
    //     assets = await main.allAssets()
    //     expect(assets).to.contain(newAsset.address)
    //     expect(assets.length).to.equal(previousLength + 1)

    //     // Nothing occurs if attempting to activate again
    //     await expect(main.connect(owner).activateAsset(newAsset.address)).to.not.emit(
    //       main,
    //       'AssetActivated'
    //     )

    //     // No changes
    //     assets = await main.allAssets()
    //     expect(assets).to.contain(newAsset.address)
    //     expect(assets.length).to.equal(previousLength + 1)
    //   })

    //   it('Should allow to deactivate Asset if Owner and perform validations', async () => {
    //     // Get previous length for assets
    //     const previousLength = (await main.allAssets()).length

    //     // Cannot deactivate asset if not owner
    //     await expect(main.connect(other).deactivateAsset(compAsset.address)).to.be.revertedWith(
    //       'Ownable: caller is not the owner'
    //     )

    //     // Cannot activate asset if the ERC20 is in basket
    //     await expect(main.connect(owner).deactivateAsset(collateral0.address)).to.be.revertedWith(
    //       'Token is in current basket'
    //     )

    //     // Check nothing changed
    //     let assets = await main.allAssets()
    //     expect(assets.length).to.equal(previousLength)
    //     expect(assets).to.contain(compAsset.address)

    //     // Dectivate another asset
    //     await expect(main.connect(owner).deactivateAsset(compAsset.address))
    //       .to.emit(main, 'AssetDeactivated')
    //       .withArgs(compAsset.address)

    //     //  Check asset was deactivated but not removed
    //     assets = await main.allAssets()
    //     expect(assets).to.not.contain(compAsset.address)
    //     expect(assets.length).to.equal(previousLength - 1)

    //     // Check it was not removed from all assets
    //     let allAssets = await main.allAssets()
    //     expect(allAssets).to.contain(compAsset.address)

    //     // Nothing occurs if attempting to deactivate again
    //     await expect(main.connect(owner).deactivateAsset(compAsset.address)).to.not.emit(
    //       main,
    //       'AssetDeactivated'
    //     )

    //     // Nothing changed
    //     assets = await main.allAssets()
    //     expect(assets).to.not.contain(compAsset.address)
    //     expect(assets.length).to.equal(previousLength - 1)
    //   })

    //   it('Should allow to disable Collateral if Owner', async () => {
    //     // Check collateral is not disabled by default
    //     expect(await collateral2.status()).to.equal(CollateralStatus.SOUND)

    //     // Disable collateral
    //     await collateral2.connect(owner).disable()

    //     // Check Collateral disabled
    //     expect(await collateral2.status()).to.equal(CollateralStatus.DISABLED)

    //     // Cannot disable collateral if not owner
    //     await expect(collateral3.connect(other).disable()).to.be.revertedWith('main or its owner')
    //   })

    //   it('Should return all assets', async () => {
    //     const allAssets: string[] = await main.allAssets()

    //     // Get addresses from all collateral
    //     const collateralAddrs: string[] = await Promise.all(
    //       collateral.map(async (c): Promise<string> => {
    //         return await c.address
    //       })
    //     )

    //     expect(allAssets[0]).to.equal(rTokenAsset.address)
    //     expect(allAssets[1]).to.equal(rsrAsset.address)
    //     expect(allAssets[2]).to.equal(aaveAsset.address)
    //     expect(allAssets[3]).to.equal(compAsset.address)
    //     expect(allAssets.slice(4)).to.eql(collateralAddrs)
    //   })
  })

  describe('Basket Handling', () => {
    it('Should not allow to set prime Basket if not Owner', async () => {
      await expect(
        main.connect(other).setPrimeBasket([collateral0.address], [fp('1')])
      ).to.be.revertedWith('Ownable: caller is not the owner')
    })

    it('Should not allow to set prime Basket with invalid length', async () => {
      await expect(
        main.connect(owner).setPrimeBasket([collateral0.address], [])
      ).to.be.revertedWith('must be same length')
    })

    it('Should allow to set prime Basket if Owner', async () => {
      // Set basket
      await expect(main.connect(owner).setPrimeBasket([collateral0.address], [fp('1')]))
        .to.emit(main, 'PrimeBasketSet')
        .withArgs([collateral0.address], [fp('1')])
    })

    it('Should not allow to set backup Config if not Owner', async () => {
      await expect(
        main
          .connect(other)
          .setBackupConfig(ethers.utils.formatBytes32String('USD'), bn(1), [collateral0.address])
      ).to.be.revertedWith('Ownable: caller is not the owner')
    })

    it('Should allow to set backup Config if Owner', async () => {
      // Set basket
      await expect(
        main
          .connect(owner)
          .setBackupConfig(ethers.utils.formatBytes32String('USD'), bn(1), [collateral0.address])
      )
        .to.emit(main, 'BackupConfigSet')
        .withArgs(ethers.utils.formatBytes32String('USD'), bn(1), [collateral0.address])
    })

    it('Should not allow to switch basket if not Owner', async () => {
      await expect(main.connect(other).switchBasket()).to.be.revertedWith(
        'Ownable: caller is not the owner'
      )
    })

    it('Should allow to call switch Basket if Owner - No changes', async () => {
      // Switch basket - No backup nor default
      await expect(main.connect(owner).switchBasket()).to.emit(main, 'BasketSet')

      // Basket remains the same in this case
      expect(await main.fullyCapitalized()).to.equal(true)
      const backing = await main.basketCollateral()
      expect(backing[0]).to.equal(collateral0.address)
      expect(backing[1]).to.equal(collateral1.address)
      expect(backing[2]).to.equal(collateral2.address)
      expect(backing[3]).to.equal(collateral3.address)

      expect(backing.length).to.equal(4)

      // Not updated so basket last changed is not set
      expect(await main.basketNonce()).to.be.gt(bn(0))
      expect(await main.worstCollateralStatus()).to.equal(CollateralStatus.SOUND)
      expect(await main.totalAssetValue()).to.equal(0)
    })
  })
})<|MERGE_RESOLUTION|>--- conflicted
+++ resolved
@@ -185,10 +185,7 @@
       expect(await main.defaultDelay()).to.equal(config.defaultDelay)
       expect(await main.maxTradeSlippage()).to.equal(config.maxTradeSlippage)
       expect(await main.maxAuctionSize()).to.equal(config.maxAuctionSize)
-<<<<<<< HEAD
-=======
       expect(await main.minRevenueAuctionSize()).to.equal(config.minRevenueAuctionSize)
->>>>>>> aa4d29fe
       expect(await main.issuanceRate()).to.equal(config.issuanceRate)
       expect(await main.defaultThreshold()).to.equal(config.defaultThreshold)
     })
@@ -474,8 +471,6 @@
       expect(await main.maxAuctionSize()).to.equal(newValue)
     })
 
-<<<<<<< HEAD
-=======
     it('Should allow to update minRevenueAuctionSize if Owner', async () => {
       const newValue: BigNumber = fp('0.02')
 
@@ -497,7 +492,6 @@
       expect(await main.minRevenueAuctionSize()).to.equal(newValue)
     })
 
->>>>>>> aa4d29fe
     it('Should allow to update issuanceRate if Owner', async () => {
       const newValue: BigNumber = fp('0.1')
 
