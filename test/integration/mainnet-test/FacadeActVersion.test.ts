import { expect } from 'chai'
import hre, { ethers } from 'hardhat'
import { evmRevert, evmSnapshot } from '../utils'
import { bn } from '../../../common/numbers'
import { IMPLEMENTATION } from '../../fixtures'
import { getChainId } from '../../../common/blockchain-utils'
import { networkConfig } from '../../../common/configuration'
import forkBlockNumber from '../fork-block-numbers'
import { ActFacet, RevenueTraderP1 } from '../../../typechain'
import { useEnv } from '#/utils/env'
import { getLatestBlockTimestamp, setNextBlockTimestamp } from '../../utils/time'
import { ONE_PERIOD } from '#/common/constants'

const describeFork = useEnv('FORK') ? describe : describe.skip

const REVENUE_TRADER_ADDR = '0xE04C26F68E0657d402FA95377aa7a2838D6cBA6f' // V2
const FACADE_ACT_ADDR = '0xeaCaF85eA2df99e56053FD0250330C148D582547' // V3
const SELL_TOKEN_ADDR = '0x60C384e226b120d93f3e0F4C502957b2B9C32B15' // aUSDC

describeFork(
  `ActFacet - Settle Auctions - Mainnet Check - Mainnet Forking P${IMPLEMENTATION}`,
  function () {
    let facadeAct: ActFacet
    let newFacadeAct: ActFacet
    let revenueTrader: RevenueTraderP1
    let chainId: number

    let snap: string

    // Setup test environment
    const setup = async (blockNumber: number) => {
      // Use Mainnet fork
      await hre.network.provider.request({
        method: 'hardhat_reset',
        params: [
          {
            forking: {
              jsonRpcUrl: useEnv('MAINNET_RPC_URL'),
              blockNumber: blockNumber,
            },
          },
        ],
      })
    }

    describe('ActFacet', () => {
      before(async () => {
        await setup(forkBlockNumber['mainnet-2.0'])

        chainId = await getChainId(hre)
        if (!networkConfig[chainId]) {
          throw new Error(`Missing network configuration for ${hre.network.name}`)
        }

        snap = await evmSnapshot()
      })

      beforeEach(async () => {
        await evmRevert(snap)
        snap = await evmSnapshot()

        // Get contracts
        facadeAct = <ActFacet>await ethers.getContractAt('ActFacet', FACADE_ACT_ADDR)
        revenueTrader = <RevenueTraderP1>(
          await ethers.getContractAt('RevenueTraderP1', REVENUE_TRADER_ADDR)
        )
      })

      after(async () => {
        await evmRevert(snap)
      })

      it('Should settle trade successfully', async () => {
        expect(await revenueTrader.tradesOpen()).to.equal(1)
        await expect(revenueTrader.settleTrade(SELL_TOKEN_ADDR)).to.not.be.reverted
        expect(await revenueTrader.tradesOpen()).to.equal(0)
      })

      it('Should fail with deployed ActFacet', async () => {
        expect(await revenueTrader.tradesOpen()).to.equal(1)
        await expect(
          facadeAct.runRevenueAuctions(revenueTrader.address, [SELL_TOKEN_ADDR], [], [1])
        ).to.be.reverted
        expect(await revenueTrader.tradesOpen()).to.equal(1)
      })

      it('Should work with fixed ActFacet', async () => {
        expect(await revenueTrader.tradesOpen()).to.equal(1)

        const FacadeActFactory = await ethers.getContractFactory('ActFacet')
        newFacadeAct = await FacadeActFactory.deploy()

        await newFacadeAct.runRevenueAuctions(revenueTrader.address, [SELL_TOKEN_ADDR], [], [1])

        expect(await revenueTrader.tradesOpen()).to.equal(0)
      })

      it('Fixed ActFacet should return right revenueOverview', async () => {
        const FacadeActFactory = await ethers.getContractFactory('ActFacet')
<<<<<<< HEAD
        await setNextBlockTimestamp((await getLatestBlockTimestamp()) + ONE_PERIOD.toNumber())
=======
        await setNextBlockTimestamp(Number(await getLatestBlockTimestamp()) + 12)
>>>>>>> 2fe43e6d
        newFacadeAct = await FacadeActFactory.deploy()

        const expectedSurpluses = [
          bn('13498155707558299290000'),
          bn('9076'),
          bn('0'),
          bn('9791033088306000000'),
          bn('0'),
          bn('3899620000'),
          bn('0'),
          bn('30109289810000'),
          bn('0'),
          bn('0'),
          bn('0'),
          bn('0'),
          bn('0'),
          bn('6413550000'),
        ]
        const expectedBmRewards = [
          bn('0'),
          bn('0'),
          bn('0'),
          bn('9999'),
          bn('0'),
          bn('0'),
          bn('0'),
          bn('0'),
          bn('0'),
          bn('0'),
          bn('0'),
          bn('0'),
          bn('0'),
          bn('0'),
        ]
        const [, , surpluses, , bmRewards, revTraderRewards] =
          await newFacadeAct.callStatic.revenueOverview(revenueTrader.address)

        for (let i = 0; i < surpluses.length; i++) {
          if (expectedSurpluses[i].gt(0)) expect(surpluses[i]).gte(expectedSurpluses[i])
          if (expectedBmRewards[i].gt(0)) expect(bmRewards[i]).gte(expectedBmRewards[i])
          expect(revTraderRewards[i]).to.equal(0)
        }
      })

      it('Fixed ActFacet should run revenue auctions', async () => {
        const FacadeActFactory = await ethers.getContractFactory('ActFacet')
        newFacadeAct = await FacadeActFactory.deploy()

        expect(await revenueTrader.tradesOpen()).to.equal(1)
        const main = await ethers.getContractAt('IMain', await revenueTrader.main())
        await expect(
          newFacadeAct.runRevenueAuctions(revenueTrader.address, [], [await main.rToken()], [0])
        ).to.emit(revenueTrader, 'TradeStarted')

        expect(await revenueTrader.tradesOpen()).to.equal(2)
      })
    })
  }
)<|MERGE_RESOLUTION|>--- conflicted
+++ resolved
@@ -97,11 +97,7 @@
 
       it('Fixed ActFacet should return right revenueOverview', async () => {
         const FacadeActFactory = await ethers.getContractFactory('ActFacet')
-<<<<<<< HEAD
-        await setNextBlockTimestamp((await getLatestBlockTimestamp()) + ONE_PERIOD.toNumber())
-=======
         await setNextBlockTimestamp(Number(await getLatestBlockTimestamp()) + 12)
->>>>>>> 2fe43e6d
         newFacadeAct = await FacadeActFactory.deploy()
 
         const expectedSurpluses = [
