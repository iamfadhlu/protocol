import { getChainId } from '../../../common/blockchain-utils'
import { task } from 'hardhat/config'
import { CTokenFiatCollateral, CTokenMock, ERC20Mock } from '../../../typechain'

task('deploy-ctoken-fiat-collateral', 'Deploys a CToken Fiat Collateral')
  .addParam('priceFeed', 'Price Feed address')
  .addParam('cToken', 'CToken address')
  .addParam('rewardToken', 'Reward token address')
<<<<<<< HEAD
  .addParam('tradingMin', 'Trade Range - Min')
  .addParam('tradingMax', 'Trade Range - Max')
  .addParam('oracleTimeout', 'Max oracle timeout')
=======
  .addParam('tradingValMin', 'Trade Range - Min in UoA')
  .addParam('tradingValMax', 'Trade Range - Max in UoA')
  .addParam('tradingAmtMin', 'Trade Range - Min in whole toks')
  .addParam('tradingAmtMax', 'Trade Range - Max in whole toks')
  .addParam('maxOracleTimeout', 'Max oracle timeout')
>>>>>>> dbe215c4
  .addParam('targetName', 'Target Name')
  .addParam('defaultThreshold', 'Default Threshold')
  .addParam('delayUntilDefault', 'Delay until default')
  .addParam('comptroller', 'Comptroller address')
  .addParam('oracleLibrary', 'Oracle library address')
  .setAction(async (params, hre) => {
    const [deployer] = await hre.ethers.getSigners()

    const chainId = await getChainId(hre)

    // Get CToken to retrieve underlying
    const cToken: CTokenMock = <CTokenMock>(
      await hre.ethers.getContractAt('CTokenMock', params.cToken)
    )

    // Get Underlying
    const erc20: ERC20Mock = <ERC20Mock>(
      await hre.ethers.getContractAt('ERC20Mock', await cToken.underlying())
    )

    const CTokenCollateralFactory = await hre.ethers.getContractFactory('CTokenFiatCollateral', {
      libraries: { OracleLib: params.oracleLibrary },
    })

    const collateral = <CTokenFiatCollateral>await CTokenCollateralFactory.connect(deployer).deploy(
      params.priceFeed,
      params.cToken,
      params.rewardToken,
<<<<<<< HEAD
      { min: params.tradingMin, max: params.tradingMax },
      params.oracleTimeout,
=======
      {
        minVal: params.tradingValMin,
        maxVal: params.tradingValMax,
        minAmt: params.tradingAmtMin,
        maxAmt: params.tradingAmtMax,
      },
      params.maxOracleTimeout,
>>>>>>> dbe215c4
      params.targetName,
      params.defaultThreshold,
      params.delayUntilDefault,
      await erc20.decimals(), // Reference ERC20 decimals
      params.comptroller
    )
    await collateral.deployed()

    if (!params.noOutput) {
      console.log(
        `Deployed CToken Fiat Collateral to ${hre.network.name} (${chainId}): ${collateral.address}`
      )
    }
    return { collateral: collateral.address }
  })<|MERGE_RESOLUTION|>--- conflicted
+++ resolved
@@ -6,17 +6,11 @@
   .addParam('priceFeed', 'Price Feed address')
   .addParam('cToken', 'CToken address')
   .addParam('rewardToken', 'Reward token address')
-<<<<<<< HEAD
-  .addParam('tradingMin', 'Trade Range - Min')
-  .addParam('tradingMax', 'Trade Range - Max')
-  .addParam('oracleTimeout', 'Max oracle timeout')
-=======
   .addParam('tradingValMin', 'Trade Range - Min in UoA')
   .addParam('tradingValMax', 'Trade Range - Max in UoA')
   .addParam('tradingAmtMin', 'Trade Range - Min in whole toks')
   .addParam('tradingAmtMax', 'Trade Range - Max in whole toks')
-  .addParam('maxOracleTimeout', 'Max oracle timeout')
->>>>>>> dbe215c4
+  .addParam('oracleTimeout', 'Max oracle timeout')
   .addParam('targetName', 'Target Name')
   .addParam('defaultThreshold', 'Default Threshold')
   .addParam('delayUntilDefault', 'Delay until default')
@@ -45,18 +39,13 @@
       params.priceFeed,
       params.cToken,
       params.rewardToken,
-<<<<<<< HEAD
-      { min: params.tradingMin, max: params.tradingMax },
-      params.oracleTimeout,
-=======
       {
         minVal: params.tradingValMin,
         maxVal: params.tradingValMax,
         minAmt: params.tradingAmtMin,
         maxAmt: params.tradingAmtMax,
       },
-      params.maxOracleTimeout,
->>>>>>> dbe215c4
+      params.oracleTimeout,
       params.targetName,
       params.defaultThreshold,
       params.delayUntilDefault,
