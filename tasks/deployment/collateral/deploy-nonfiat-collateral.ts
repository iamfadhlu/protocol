--- conflicted
+++ resolved
@@ -8,17 +8,11 @@
   .addParam('targetUnitFeed', 'Target Unit Price Feed address')
   .addParam('tokenAddress', 'ERC20 token address')
   .addParam('rewardToken', 'Reward token address')
-<<<<<<< HEAD
-  .addParam('tradingMin', 'Trade Range - Min')
-  .addParam('tradingMax', 'Trade Range - Max')
-  .addParam('oracleTimeout', 'Max oracle timeout')
-=======
   .addParam('tradingValMin', 'Trade Range - Min in UoA')
   .addParam('tradingValMax', 'Trade Range - Max in UoA')
   .addParam('tradingAmtMin', 'Trade Range - Min in whole toks')
   .addParam('tradingAmtMax', 'Trade Range - Max in whole toks')
-  .addParam('maxOracleTimeout', 'Max oracle timeout')
->>>>>>> dbe215c4
+  .addParam('oracleTimeout', 'Max oracle timeout')
   .addParam('targetName', 'Target Name')
   .addParam('defaultThreshold', 'Default Threshold')
   .addParam('delayUntilDefault', 'Delay until default')
@@ -35,20 +29,6 @@
       }
     )
 
-<<<<<<< HEAD
-    const collateral = <Collateral>(
-      await NonFiatCollateralFactory.connect(deployer).deploy(
-        params.referenceUnitFeed,
-        params.targetUnitFeed,
-        params.tokenAddress,
-        params.rewardToken,
-        { min: params.tradingMin, max: params.tradingMax },
-        params.oracleTimeout,
-        params.targetName,
-        params.defaultThreshold,
-        params.delayUntilDefault
-      )
-=======
     const collateral = <Collateral>await NonFiatCollateralFactory.connect(deployer).deploy(
       params.referenceUnitFeed,
       params.targetUnitFeed,
@@ -60,11 +40,10 @@
         minAmt: params.tradingAmtMin,
         maxAmt: params.tradingAmtMax,
       },
-      params.maxOracleTimeout,
+      params.oracleTimeout,
       params.targetName,
       params.defaultThreshold,
       params.delayUntilDefault
->>>>>>> dbe215c4
     )
     await collateral.deployed()
 
