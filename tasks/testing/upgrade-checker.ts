import { task } from 'hardhat/config'
import { networkConfig } from '../../common/configuration'
import { getChainId } from '../../common/blockchain-utils'
import { whileImpersonating } from '#/utils/impersonation'
import { useEnv } from '#/utils/env'
import { resetFork } from '#/utils/chain'
import { bn, fp } from '#/common/numbers'
import { formatEther, formatUnits } from 'ethers/lib/utils'
import { pushOraclesForward } from './upgrade-checker-utils/oracles'
import { recollateralize, redeemRTokens } from './upgrade-checker-utils/rtokens'
import { claimRsrRewards } from './upgrade-checker-utils/rewards'
import { whales } from './upgrade-checker-utils/constants'
import runChecks2_1_0, { proposal_2_1_0 } from './upgrade-checker-utils/upgrades/2_1_0'
import { passAndExecuteProposal, proposeUpgrade } from './upgrade-checker-utils/governance'
import { advanceBlocks, advanceTime, getLatestBlockNumber } from '#/utils/time'

// run script for eUSD
// npx hardhat upgrade-checker --rtoken 0xA0d69E286B938e21CBf7E51D71F6A4c8918f482F --governor 0x7e880d8bD9c9612D6A9759F96aCD23df4A4650E6

/*
  This script is currently useful for the upcoming eUSD upgrade.
  In order to make this useful for future upgrades and for other rTokens, we will need the following:
    - generic minting (5 pts)
      - dynamically gather and approve the necessary basket tokens needed to mint
      - use ZAPs
    - generic reward claiming (5 pts)
      - check for where revenue should be allocated
      - dynamically run and complete necessary auctions to realize revenue
    - generic basket switching (8 pts)
      - not sure if possible if there is no backup basket

  21-34 more points of work to make this more generic
*/

task('upgrade-checker', 'Mints all the tokens to an address')
  .addParam('rtoken', 'the address of the RToken being upgraded')
  .addParam('governor', 'the address of the OWNER of the RToken being upgraded')
  .addOptionalParam('proposalid', 'the ID of the governance proposal', undefined)
  .setAction(async (params, hre) => {
    await resetFork(hre, Number(useEnv('MAINNET_BLOCK')))
    const [tester] = await hre.ethers.getSigners()

    const chainId = await getChainId(hre)

    // make sure config exists
    if (!networkConfig[chainId]) {
      throw new Error(`Missing network configuration for ${hre.network.name}`)
    }

    // only run locally
    if (hre.network.name != 'localhost' && hre.network.name != 'hardhat') {
      throw new Error('Only run this on a local fork')
    }

    // make sure subgraph is configured
    if (!useEnv('SUBGRAPH_URL')) {
      throw new Error('SUBGRAPH_URL required for subgraph queries')
    }

    console.log(`starting at block ${await getLatestBlockNumber(hre)}`)

    // 1. Approve and execute the govnerance proposal
    if (!params.proposalid) {
      const proposal = await proposeUpgrade(hre, params.rtoken, params.governor, proposal_2_1_0)
      await passAndExecuteProposal(
        hre,
        params.rtoken,
        params.governor,
        proposal.proposalId!,
        proposal
      )
    } else {
      await passAndExecuteProposal(hre, params.rtoken, params.governor, params.proposalid)
    }

    // we pushed the chain forward, so we need to keep the rToken SOUND
    await pushOraclesForward(hre, params.rtoken)

    // 2. Run various checks
    const saUsdtAddress = '0x21fe646D1Ed0733336F2D4d9b2FE67790a6099D9'.toLowerCase()
    const saUsdcAddress = '0x60C384e226b120d93f3e0F4C502957b2B9C32B15'.toLowerCase()
    const usdtAddress = networkConfig['1'].tokens.USDT!
    const usdcAddress = networkConfig['1'].tokens.USDC!
    const cUsdtAddress = networkConfig['1'].tokens.cUSDT!
    const cUsdcAddress = networkConfig['1'].tokens.cUSDC!

    const rToken = await hre.ethers.getContractAt('RTokenP1', params.rtoken)
    const main = await hre.ethers.getContractAt('IMain', await rToken.main())
    const basketHandler = await hre.ethers.getContractAt(
      'BasketHandlerP1',
      await main.basketHandler()
    )
    const backingManager = await hre.ethers.getContractAt(
      'BackingManagerP1',
      await main.backingManager()
    )

    /*
    
      mint

     this is another area that needs to be made general
     for now, we just want to be able to test eUSD, so minting and redeeming eUSD is fine

    */

    const initialBal = bn('2e11')
    const issueAmount = fp('1e5')
    const usdt = await hre.ethers.getContractAt('ERC20Mock', usdtAddress)
    const usdc = await hre.ethers.getContractAt('ERC20Mock', usdcAddress)
    const saUsdt = await hre.ethers.getContractAt('StaticATokenLM', saUsdtAddress)
    const cUsdt = await hre.ethers.getContractAt('ICToken', cUsdtAddress)
    const saUsdc = await hre.ethers.getContractAt('StaticATokenLM', saUsdcAddress)
    const cUsdc = await hre.ethers.getContractAt('ICToken', cUsdcAddress)

    // get saUsdt
    await whileImpersonating(
      hre,
      whales[networkConfig['1'].tokens.USDT!.toLowerCase()],
      async (usdtSigner) => {
        await usdt.connect(usdtSigner).approve(saUsdt.address, initialBal)
        await saUsdt.connect(usdtSigner).deposit(tester.address, initialBal, 0, true)
      }
    )
    const saUsdtBal = await saUsdt.balanceOf(tester.address)
    await saUsdt.connect(tester).approve(rToken.address, saUsdtBal)

    // get cUsdt
<<<<<<< HEAD
    await whileImpersonating(
      hre,
      whales[networkConfig['1'].tokens.USDT!.toLowerCase()],
      async (usdtSigner) => {
        await usdt.connect(usdtSigner).approve(cUsdt.address, initialBal)
        await cUsdt.connect(usdtSigner).mint(initialBal)
        const bal = await cUsdt.balanceOf(usdtSigner.address)
        await cUsdt.connect(usdtSigner).transfer(tester.address, bal)
      }
    )
=======
    await whileImpersonating(hre, whales[networkConfig['1'].tokens.USDT!.toLowerCase()], async (usdtSigner) => {
      console.log(cUsdt.address, usdt.address, usdtSigner.address)
      await usdt.connect(usdtSigner).approve(cUsdt.address, initialBal)
      await cUsdt.connect(usdtSigner).mint(initialBal)
      const bal = await cUsdt.balanceOf(usdtSigner.address)
      await cUsdt.connect(usdtSigner).transfer(tester.address, bal)
    })
>>>>>>> a930cfbc
    const cUsdtBal = await cUsdt.balanceOf(tester.address)
    await cUsdt.connect(tester).approve(rToken.address, cUsdtBal)

    // get saUsdc
    await whileImpersonating(
      hre,
      whales[networkConfig['1'].tokens.USDC!.toLowerCase()],
      async (usdcSigner) => {
        await usdc.connect(usdcSigner).approve(saUsdc.address, initialBal)
        await saUsdc.connect(usdcSigner).deposit(tester.address, initialBal, 0, true)
      }
    )
    const saUsdcBal = await saUsdc.balanceOf(tester.address)
    await saUsdc.connect(tester).approve(rToken.address, saUsdcBal)

    // get cUsdc
    await whileImpersonating(
      hre,
      whales[networkConfig['1'].tokens.USDC!.toLowerCase()],
      async (usdcSigner) => {
        await usdc.connect(usdcSigner).approve(cUsdc.address, initialBal)
        await cUsdc.connect(usdcSigner).mint(initialBal)
        const bal = await cUsdc.balanceOf(usdcSigner.address)
        await cUsdc.connect(usdcSigner).transfer(tester.address, bal)
      }
    )
    const cUsdcBal = await cUsdc.balanceOf(tester.address)
    await cUsdc.connect(tester).approve(rToken.address, cUsdcBal)

    console.log(`\nIssuing  ${formatEther(issueAmount)} RTokens...`)
    await rToken.connect(tester).issue(issueAmount)
    const postIssueBal = await rToken.balanceOf(tester.address)
    if (!postIssueBal.eq(issueAmount)) {
      throw new Error(
        `Did not issue the correct amount of RTokens. wanted: ${formatUnits(
          issueAmount,
          'mwei'
        )}    balance: ${formatUnits(postIssueBal, 'mwei')}`
      )
    }

    console.log('successfully minted RTokens')

<<<<<<< HEAD
=======

    // get saUsdt
    await whileImpersonating(hre, whales[networkConfig['1'].tokens.USDT!.toLowerCase()], async (usdtSigner) => {
      await usdt.connect(usdtSigner).approve(saUsdt.address, initialBal.mul(20))
      await saUsdt.connect(usdtSigner).deposit(usdtSigner.address, initialBal.mul(20), 0, true)
    })

    // get cUsdt
    await whileImpersonating(hre, whales[networkConfig['1'].tokens.USDT!.toLowerCase()], async (usdtSigner) => {
      console.log(cUsdt.address, usdt.address, usdtSigner.address)
      await usdt.connect(usdtSigner).approve(cUsdt.address, initialBal.mul(20))
      await cUsdt.connect(usdtSigner).mint(initialBal.mul(20))
    })

    // get saUsdc
    await whileImpersonating(hre, whales[networkConfig['1'].tokens.USDC!.toLowerCase()], async (usdcSigner) => {
      await usdc.connect(usdcSigner).approve(saUsdc.address, initialBal.mul(20))
      await saUsdc.connect(usdcSigner).deposit(usdcSigner.address, initialBal.mul(20), 0, true)
    })

    // get cUsdc
    await whileImpersonating(hre, whales[networkConfig['1'].tokens.USDC!.toLowerCase()], async (usdcSigner) => {
      await usdc.connect(usdcSigner).approve(cUsdc.address, initialBal.mul(20))
      await cUsdc.connect(usdcSigner).mint(initialBal.mul(20))
    })
>>>>>>> a930cfbc
    /*

      redeem

    */
    const redeemAmount = fp('5e4')
    await redeemRTokens(hre, tester, params.rtoken, redeemAmount)

    // 2. Run the 2.1.0 checks
    await runChecks2_1_0(hre, params.rtoken, params.governor)

    /*

      claim rewards

    */
    await claimRsrRewards(hre, params.rtoken)

    /*

      switch basket and recollateralize

    */
    await pushOraclesForward(hre, params.rtoken)

    const bas = await basketHandler.getPrimeBasket()
    console.log(bas.erc20s)

    const governor = await hre.ethers.getContractAt('Governance', params.governor)
    const timelockAddress = await governor.timelock()
    await whileImpersonating(hre, timelockAddress, async (tl) => {
      await basketHandler
        .connect(tl)
        .setPrimeBasket([saUsdtAddress, cUsdtAddress], [fp('0.5'), fp('0.5')])
      await basketHandler.connect(tl).refreshBasket()
      const tradingDelay = await backingManager.tradingDelay()
      await advanceBlocks(hre, tradingDelay / 12 + 1)
      await advanceTime(hre, tradingDelay + 1)
    })

    const b = await basketHandler.getPrimeBasket()
    console.log(b.erc20s)

    await recollateralize(hre, rToken.address)
  })

task('propose', 'propose a gov action')
  .addParam('rtoken', 'the address of the RToken being upgraded')
  .addParam('governor', 'the address of the OWNER of the RToken being upgraded')
  .setAction(async (params, hre) => {
    await proposeUpgrade(hre, params.rtoken, params.governor, proposal_2_1_0)
  })<|MERGE_RESOLUTION|>--- conflicted
+++ resolved
@@ -126,26 +126,17 @@
     await saUsdt.connect(tester).approve(rToken.address, saUsdtBal)
 
     // get cUsdt
-<<<<<<< HEAD
-    await whileImpersonating(
-      hre,
-      whales[networkConfig['1'].tokens.USDT!.toLowerCase()],
-      async (usdtSigner) => {
+    await whileImpersonating(
+      hre,
+      whales[networkConfig['1'].tokens.USDT!.toLowerCase()],
+      async (usdtSigner) => {
+        console.log(cUsdt.address, usdt.address, usdtSigner.address)
         await usdt.connect(usdtSigner).approve(cUsdt.address, initialBal)
         await cUsdt.connect(usdtSigner).mint(initialBal)
         const bal = await cUsdt.balanceOf(usdtSigner.address)
         await cUsdt.connect(usdtSigner).transfer(tester.address, bal)
       }
     )
-=======
-    await whileImpersonating(hre, whales[networkConfig['1'].tokens.USDT!.toLowerCase()], async (usdtSigner) => {
-      console.log(cUsdt.address, usdt.address, usdtSigner.address)
-      await usdt.connect(usdtSigner).approve(cUsdt.address, initialBal)
-      await cUsdt.connect(usdtSigner).mint(initialBal)
-      const bal = await cUsdt.balanceOf(usdtSigner.address)
-      await cUsdt.connect(usdtSigner).transfer(tester.address, bal)
-    })
->>>>>>> a930cfbc
     const cUsdtBal = await cUsdt.balanceOf(tester.address)
     await cUsdt.connect(tester).approve(rToken.address, cUsdtBal)
 
@@ -189,34 +180,46 @@
 
     console.log('successfully minted RTokens')
 
-<<<<<<< HEAD
-=======
-
     // get saUsdt
-    await whileImpersonating(hre, whales[networkConfig['1'].tokens.USDT!.toLowerCase()], async (usdtSigner) => {
-      await usdt.connect(usdtSigner).approve(saUsdt.address, initialBal.mul(20))
-      await saUsdt.connect(usdtSigner).deposit(usdtSigner.address, initialBal.mul(20), 0, true)
-    })
+    await whileImpersonating(
+      hre,
+      whales[networkConfig['1'].tokens.USDT!.toLowerCase()],
+      async (usdtSigner) => {
+        await usdt.connect(usdtSigner).approve(saUsdt.address, initialBal.mul(20))
+        await saUsdt.connect(usdtSigner).deposit(usdtSigner.address, initialBal.mul(20), 0, true)
+      }
+    )
 
     // get cUsdt
-    await whileImpersonating(hre, whales[networkConfig['1'].tokens.USDT!.toLowerCase()], async (usdtSigner) => {
-      console.log(cUsdt.address, usdt.address, usdtSigner.address)
-      await usdt.connect(usdtSigner).approve(cUsdt.address, initialBal.mul(20))
-      await cUsdt.connect(usdtSigner).mint(initialBal.mul(20))
-    })
+    await whileImpersonating(
+      hre,
+      whales[networkConfig['1'].tokens.USDT!.toLowerCase()],
+      async (usdtSigner) => {
+        console.log(cUsdt.address, usdt.address, usdtSigner.address)
+        await usdt.connect(usdtSigner).approve(cUsdt.address, initialBal.mul(20))
+        await cUsdt.connect(usdtSigner).mint(initialBal.mul(20))
+      }
+    )
 
     // get saUsdc
-    await whileImpersonating(hre, whales[networkConfig['1'].tokens.USDC!.toLowerCase()], async (usdcSigner) => {
-      await usdc.connect(usdcSigner).approve(saUsdc.address, initialBal.mul(20))
-      await saUsdc.connect(usdcSigner).deposit(usdcSigner.address, initialBal.mul(20), 0, true)
-    })
+    await whileImpersonating(
+      hre,
+      whales[networkConfig['1'].tokens.USDC!.toLowerCase()],
+      async (usdcSigner) => {
+        await usdc.connect(usdcSigner).approve(saUsdc.address, initialBal.mul(20))
+        await saUsdc.connect(usdcSigner).deposit(usdcSigner.address, initialBal.mul(20), 0, true)
+      }
+    )
 
     // get cUsdc
-    await whileImpersonating(hre, whales[networkConfig['1'].tokens.USDC!.toLowerCase()], async (usdcSigner) => {
-      await usdc.connect(usdcSigner).approve(cUsdc.address, initialBal.mul(20))
-      await cUsdc.connect(usdcSigner).mint(initialBal.mul(20))
-    })
->>>>>>> a930cfbc
+    await whileImpersonating(
+      hre,
+      whales[networkConfig['1'].tokens.USDC!.toLowerCase()],
+      async (usdcSigner) => {
+        await usdc.connect(usdcSigner).approve(cUsdc.address, initialBal.mul(20))
+        await cUsdc.connect(usdcSigner).mint(initialBal.mul(20))
+      }
+    )
     /*
 
       redeem
