--- conflicted
+++ resolved
@@ -5,17 +5,11 @@
 import { BigNumber } from 'ethers'
 import { HardhatRuntimeEnvironment } from 'hardhat/types'
 import { QUEUE_START } from '#/common/constants'
-<<<<<<< HEAD
-import { whales } from './constants'
+import { collateralToUnderlying, whales } from './constants'
 import { bn, fp } from '#/common/numbers'
 import { logToken } from './logs'
-=======
-import { collateralToUnderlying, whales } from "./constants"
-import { bn, fp } from "#/common/numbers"
-import { logToken } from "./logs"
-import { networkConfig } from "#/common/configuration"
-import { ERC20Mock } from "@typechain/ERC20Mock"
->>>>>>> a930cfbc
+import { networkConfig } from '#/common/configuration'
+import { ERC20Mock } from '@typechain/ERC20Mock'
 
 export const runTrade = async (
   hre: HardhatRuntimeEnvironment,
@@ -71,7 +65,12 @@
 }
 
 // impersonate the whale to get the token
-const mintTokensIfNeeded = async (hre: HardhatRuntimeEnvironment, tokenAddress: string, amount: BigNumber, recipient: string) => {
+const mintTokensIfNeeded = async (
+  hre: HardhatRuntimeEnvironment,
+  tokenAddress: string,
+  amount: BigNumber,
+  recipient: string
+) => {
   switch (tokenAddress) {
     case networkConfig['1'].tokens.aUSDC:
     case networkConfig['1'].tokens.aUSDT:
@@ -84,9 +83,17 @@
   }
 }
 
-const mintCToken = async (hre: HardhatRuntimeEnvironment, tokenAddress: string, amount: BigNumber, recipient: string) => {
+const mintCToken = async (
+  hre: HardhatRuntimeEnvironment,
+  tokenAddress: string,
+  amount: BigNumber,
+  recipient: string
+) => {
   const collateral = await hre.ethers.getContractAt('ICToken', tokenAddress)
-  const underlying = await hre.ethers.getContractAt('ERC20Mock', collateralToUnderlying[tokenAddress.toLowerCase()])
+  const underlying = await hre.ethers.getContractAt(
+    'ERC20Mock',
+    collateralToUnderlying[tokenAddress.toLowerCase()]
+  )
   await whileImpersonating(hre, whales[tokenAddress.toLowerCase()], async (whaleSigner) => {
     console.log('0', amount, recipient, collateral.address, underlying.address, whaleSigner.address)
     await underlying.connect(whaleSigner).approve(collateral.address, amount)
@@ -99,9 +106,17 @@
   })
 }
 
-const mintAToken = async (hre: HardhatRuntimeEnvironment, tokenAddress: string, amount: BigNumber, recipient: string) => {
+const mintAToken = async (
+  hre: HardhatRuntimeEnvironment,
+  tokenAddress: string,
+  amount: BigNumber,
+  recipient: string
+) => {
   const collateral = await hre.ethers.getContractAt('StaticATokenLM', tokenAddress)
-  const underlying = await hre.ethers.getContractAt('ERC20Mock', collateralToUnderlying[tokenAddress.toLowerCase()])
+  const underlying = await hre.ethers.getContractAt(
+    'ERC20Mock',
+    collateralToUnderlying[tokenAddress.toLowerCase()]
+  )
   await whileImpersonating(hre, whales[tokenAddress.toLowerCase()], async (usdtSigner) => {
     await underlying.connect(usdtSigner).approve(collateral.address, amount)
     await collateral.connect(usdtSigner).deposit(recipient, amount, 0, true)
