--- conflicted
+++ resolved
@@ -39,12 +39,8 @@
     'phase2-assets/0_setup_deployments.ts',
     'phase2-assets/1_deploy_assets.ts',
     'phase2-assets/2_deploy_collateral.ts',
-<<<<<<< HEAD
-    'phase2-assets/3_deploy_fToken_collateral.ts',
-=======
     'phase2-assets/collaterals/deploy_lido_wsteth_collateral.ts',
     'phase2-assets/collaterals/deploy_rocket_pool_reth_collateral.ts',
->>>>>>> 6ad9e6d2
     // ===============================================
     // These phase3 scripts will not deploy functional RTokens or Governance. They deploy bricked
     // versions that are used for verification only. Further deployment is left up to the Register.
