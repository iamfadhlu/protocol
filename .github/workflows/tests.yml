name: Tests

on:
  push:
    branches:
      - main
  pull_request:

jobs:
  deployment-scripts:
    name: 'Deployment Scripts'
    runs-on: ubuntu-latest
    steps:
      - uses: actions/checkout@v3
        with:
          fetch-depth: 1
      - uses: actions/setup-node@v3
        with:
          node-version: 16.x
          cache: 'yarn'
      - run: yarn install --immutable
      - run: yarn devchain &
        env:
          MAINNET_RPC_URL: https://mainnet.infura.io/v3/9aa3d95b3bc440fa88ea12eaa4456161
          FORK_NETWORK: mainnet
      - run: yarn deploy:run --network localhost
        env:
          SKIP_PROMPT: 1

  lint:
    name: 'Lint Checks'
    runs-on: ubuntu-latest
    steps:
      - uses: actions/checkout@v3
      - uses: actions/setup-node@v3
        with:
          node-version: 16.x
          cache: 'yarn'
      - run: yarn install --immutable
      - run: yarn lint

  plugin-tests-mainnet:
    name: 'Plugin Tests (Mainnet)'
    runs-on: ubuntu-latest
    steps:
      - uses: actions/checkout@v3
      - uses: actions/setup-node@v3
        with:
          node-version: 16.x
          cache: 'yarn'
      - run: yarn install --immutable
      - run: yarn test:plugins
      - name: 'Cache hardhat network fork'
        uses: actions/cache@v3
        with:
          path: cache/hardhat-network-fork
          key: hardhat-network-fork-${{ runner.os }}-${{ hashFiles('test/integration/fork-block-numbers.ts') }}
          restore-keys: |
            hardhat-network-fork-${{ runner.os }}-
            hardhat-network-fork-
      - run: yarn test:plugins:integration
        env:
          NODE_OPTIONS: '--max-old-space-size=8192'
          TS_NODE_SKIP_IGNORE: true
          MAINNET_RPC_URL: https://eth-mainnet.alchemyapi.io/v2/${{ secrets.ALCHEMY_MAINNET_KEY }}
          FORK_NETWORK: mainnet

  plugin-tests-base:
    name: 'Plugin Tests (Base)'
    runs-on: ubuntu-latest
    steps:
      - uses: actions/checkout@v3
      - uses: actions/setup-node@v3
        with:
          node-version: 16.x
          cache: 'yarn'
      - run: yarn install --immutable
      - name: 'Cache hardhat network fork'
        uses: actions/cache@v3
        with:
          path: cache/hardhat-network-fork
          key: hardhat-network-fork-${{ runner.os }}-${{ hashFiles('test/integration/fork-block-numbers.ts') }}
          restore-keys: |
            hardhat-network-fork-${{ runner.os }}-
            hardhat-network-fork-
      - run: npx hardhat test ./test/plugins/individual-collateral/{cbeth,aave-v3,compoundv3,stargate}/*.test.ts
        env:
          NODE_OPTIONS: '--max-old-space-size=8192'
          TS_NODE_SKIP_IGNORE: true
          BASE_RPC_URL: https://base-mainnet.infura.io/v3/${{ secrets.INFURA_BASE_KEY }}
          FORK_NETWORK: base
          FORK_BLOCK: 4446300
          FORK: 1
          PROTO_IMPL: 1

  p0-tests:
    name: 'P0 tests'
    runs-on: ubuntu-latest
    steps:
      - uses: actions/checkout@v3
      - uses: actions/setup-node@v3
        with:
          node-version: 16.x
          cache: 'yarn'
      - run: yarn install --immutable
      - run: yarn test:p0
        env:
          NODE_OPTIONS: '--max-old-space-size=8192'

  p1-tests:
    name: 'P1 Tests'
    runs-on: ubuntu-latest
    steps:
      - uses: actions/checkout@v3
      - uses: actions/setup-node@v3
        with:
          node-version: 16.x
          cache: 'yarn'
      - run: yarn install --immutable
      - run: yarn test:p1
        env:
          NODE_OPTIONS: '--max-old-space-size=8192'

  scenario-tests:
    name: 'Scenario Tests'
    runs-on: ubuntu-latest
    steps:
      - uses: actions/checkout@v3
      - uses: actions/setup-node@v3
        with:
          node-version: 16.x
          cache: 'yarn'
      - run: yarn install --immutable
      - run: yarn test:scenario
        env:
          NODE_OPTIONS: '--max-old-space-size=8192'

  extreme-tests:
    name: 'Extreme Tests'
    runs-on: ubuntu-latest
    steps:
      - uses: actions/checkout@v3
      - uses: actions/setup-node@v3
        with:
          node-version: 16.x
          cache: 'yarn'
      - run: yarn install --immutable
      - run: yarn test:extreme
      - name: 'Cache hardhat network fork'
        uses: actions/cache@v3
        with:
          path: cache/hardhat-network-fork
          key: hardhat-network-fork-${{ runner.os }}-${{ hashFiles('test/integration/fork-block-numbers.ts') }}
          restore-keys: |
            hardhat-network-fork-${{ runner.os }}-
            hardhat-network-fork-
      - run: yarn test:extreme:integration
        env:
          NODE_OPTIONS: '--max-old-space-size=8192'
          TS_NODE_SKIP_IGNORE: true
          MAINNET_RPC_URL: https://eth-mainnet.alchemyapi.io/v2/${{ secrets.ALCHEMY_MAINNET_KEY }}
          FORK_NETWORK: mainnet

  integration-tests:
    name: 'Integration Tests'
    runs-on: ubuntu-latest
    steps:
      - uses: actions/checkout@v3
        with:
          fetch-depth: 1
      - uses: actions/setup-node@v3
        with:
          node-version: 16.x
          cache: 'yarn'
      - name: 'Cache hardhat network fork'
        uses: actions/cache@v3
        with:
          path: cache/hardhat-network-fork
          key: hardhat-network-fork-${{ runner.os }}-${{ hashFiles('test/integration/fork-block-numbers.ts') }}
          restore-keys: |
            hardhat-network-fork-${{ runner.os }}-
            hardhat-network-fork-
      - run: yarn install --immutable
      - run: yarn test:integration
        env:
          NODE_OPTIONS: '--max-old-space-size=8192'
          TS_NODE_SKIP_IGNORE: true
          MAINNET_RPC_URL: https://eth-mainnet.alchemyapi.io/v2/${{ secrets.ALCHEMY_MAINNET_KEY }}
          FORK_NETWORK: mainnet
<<<<<<< HEAD

  monitor-tests:
    name: 'Monitor Tests (Mainnet)'
=======
  slither:
    name: 'Slither'
>>>>>>> 25e3598c
    runs-on: ubuntu-latest
    steps:
      - uses: actions/checkout@v3
      - uses: actions/setup-node@v3
        with:
          node-version: 16.x
          cache: 'yarn'
      - run: yarn install --immutable
<<<<<<< HEAD
      - name: 'Cache hardhat network fork'
        uses: actions/cache@v3
        with:
          path: cache/hardhat-network-fork
          key: hardhat-network-fork-${{ runner.os }}-${{ hashFiles('test/integration/fork-block-numbers.ts') }}
          restore-keys: |
            hardhat-network-fork-${{ runner.os }}-
            hardhat-network-fork-
      - run: npx hardhat test ./test/monitor/*.test.ts
        env:
          NODE_OPTIONS: '--max-old-space-size=8192'
          TS_NODE_SKIP_IGNORE: true
          MAINNET_RPC_URL: https://eth-mainnet.alchemyapi.io/v2/${{ secrets.ALCHEMY_MAINNET_KEY }}
          FORK_NETWORK: mainnet
          FORK: 1
          PROTO_IMPL: 1
=======
      - run: pip3 install solc-select slither-analyzer
      - run: solc-select install 0.8.19
      - run: solc-select use 0.8.19
      - run: yarn slither
>>>>>>> 25e3598c
<|MERGE_RESOLUTION|>--- conflicted
+++ resolved
@@ -187,42 +187,39 @@
           TS_NODE_SKIP_IGNORE: true
           MAINNET_RPC_URL: https://eth-mainnet.alchemyapi.io/v2/${{ secrets.ALCHEMY_MAINNET_KEY }}
           FORK_NETWORK: mainnet
-<<<<<<< HEAD
 
   monitor-tests:
     name: 'Monitor Tests (Mainnet)'
-=======
+    runs-on: ubuntu-latest
+    steps:
+      - uses: actions/checkout@v3
+      - uses: actions/setup-node@v3
+        with:
+          node-version: 16.x
+          cache: 'yarn'
+      - run: yarn install --immutable
+      - name: 'Cache hardhat network fork'
+        uses: actions/cache@v3
+        with:
+          path: cache/hardhat-network-fork
+          key: hardhat-network-fork-${{ runner.os }}-${{ hashFiles('test/integration/fork-block-numbers.ts') }}
+          restore-keys: |
+            hardhat-network-fork-${{ runner.os }}-
+            hardhat-network-fork-
+      - run: npx hardhat test ./test/monitor/*.test.ts
+        env:
+          NODE_OPTIONS: '--max-old-space-size=8192'
+          TS_NODE_SKIP_IGNORE: true
+          MAINNET_RPC_URL: https://eth-mainnet.alchemyapi.io/v2/${{ secrets.ALCHEMY_MAINNET_KEY }}
+          FORK_NETWORK: mainnet
+          FORK: 1
+          PROTO_IMPL: 1
+
   slither:
     name: 'Slither'
->>>>>>> 25e3598c
-    runs-on: ubuntu-latest
-    steps:
-      - uses: actions/checkout@v3
-      - uses: actions/setup-node@v3
-        with:
-          node-version: 16.x
-          cache: 'yarn'
-      - run: yarn install --immutable
-<<<<<<< HEAD
-      - name: 'Cache hardhat network fork'
-        uses: actions/cache@v3
-        with:
-          path: cache/hardhat-network-fork
-          key: hardhat-network-fork-${{ runner.os }}-${{ hashFiles('test/integration/fork-block-numbers.ts') }}
-          restore-keys: |
-            hardhat-network-fork-${{ runner.os }}-
-            hardhat-network-fork-
-      - run: npx hardhat test ./test/monitor/*.test.ts
-        env:
-          NODE_OPTIONS: '--max-old-space-size=8192'
-          TS_NODE_SKIP_IGNORE: true
-          MAINNET_RPC_URL: https://eth-mainnet.alchemyapi.io/v2/${{ secrets.ALCHEMY_MAINNET_KEY }}
-          FORK_NETWORK: mainnet
-          FORK: 1
-          PROTO_IMPL: 1
-=======
+    runs-on: ubuntu-latest
+    steps:
       - run: pip3 install solc-select slither-analyzer
       - run: solc-select install 0.8.19
       - run: solc-select use 0.8.19
-      - run: yarn slither
->>>>>>> 25e3598c
+      - run: yarn slither