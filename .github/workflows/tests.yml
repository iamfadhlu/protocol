name: Tests

on:
  push:
    branches:
      - main
  pull_request:

jobs:
  deployment-scripts:
    name: 'Deployment Scripts'
    runs-on: ubuntu-latest
    steps:
      - uses: actions/checkout@v3
        with:
          fetch-depth: 1
      - uses: actions/setup-node@v3
        with:
          node-version: 16.x
          cache: 'yarn'
      - run: yarn install --immutable
      - run: yarn compile
      - run: yarn devchain &
        env:
          MAINNET_BLOCK: 16804407
          MAINNET_RPC_URL: https://eth-mainnet.alchemyapi.io/v2/${{ secrets.ALCHEMY_MAINNET_KEY }}
      - run: yarn deploy:run --network localhost

  lint:
    name: 'Lint Checks'
    runs-on: ubuntu-latest
    steps:
      - uses: actions/checkout@v3
      - uses: actions/setup-node@v3
        with:
          node-version: 16.x
          cache: 'yarn'
      - run: yarn install --immutable
      - run: yarn compile
      - run: yarn lint

  plugin-tests:
    name: 'Plugin Tests'
    runs-on: ubuntu-latest
    steps:
      - uses: actions/checkout@v3
      - uses: actions/setup-node@v3
        with:
          node-version: 16.x
          cache: 'yarn'
      - run: yarn install --immutable
      - run: yarn compile
      - run: yarn test:plugins

  collateral-tests:
    name: 'Collateral Tests'
    runs-on: ubuntu-latest
    steps:
      - uses: actions/checkout@v3
      - uses: actions/setup-node@v3
        with:
          node-version: 16.x
          cache: 'yarn'
      - name: 'Cache hardhat network fork'
        uses: actions/cache@v3
        with:
          path: cache/hardhat-network-fork
          key: hardhat-network-fork-${{ runner.os }}-${{ hashFiles('test/integration/fork-block-numbers.ts') }}
          restore-keys: |
            hardhat-network-fork-${{ runner.os }}-
            hardhat-network-fork-
      - run: yarn install --immutable
      - run: yarn compile
      - run: PROTO_IMPL=1 FORK=1 npx hardhat test test/plugins/individual-collateral/rocket-eth/*.test.ts
        env:
          NODE_OPTIONS: "--max-old-space-size=4096" 
          TS_NODE_SKIP_IGNORE: true
          MAINNET_RPC_URL: https://eth-mainnet.alchemyapi.io/v2/${{ secrets.ALCHEMY_MAINNET_KEY }}
      - run: PROTO_IMPL=1 FORK=1 npx hardhat test test/plugins/individual-collateral/lido/*.test.ts
        env:
          NODE_OPTIONS: "--max-old-space-size=4096"
          TS_NODE_SKIP_IGNORE: true
          MAINNET_RPC_URL: https://eth-mainnet.alchemyapi.io/v2/${{ secrets.ALCHEMY_MAINNET_KEY }}
      - run: PROTO_IMPL=1 FORK=1 npx hardhat test test/plugins/individual-collateral/frax-eth/*.test.ts
        env:
          NODE_OPTIONS: "--max-old-space-size=4096"
          TS_NODE_SKIP_IGNORE: true
          MAINNET_RPC_URL: https://eth-mainnet.alchemyapi.io/v2/${{ secrets.ALCHEMY_MAINNET_KEY }}
      # - run: PROTO_IMPL=1 FORK=1 npx hardhat test test/plugins/individual-collateral/compoundv3/*.test.ts
      #   env:
      #     NODE_OPTIONS: "--max-old-space-size=4096"
      #     TS_NODE_SKIP_IGNORE: true
      #     MAINNET_RPC_URL: https://eth-mainnet.alchemyapi.io/v2/${{ secrets.ALCHEMY_MAINNET_KEY }}
      - run: PROTO_IMPL=1 FORK=1 npx hardhat test test/plugins/individual-collateral/compoundv2/*.test.ts
        env:
          NODE_OPTIONS: "--max-old-space-size=4096"
          TS_NODE_SKIP_IGNORE: true
          MAINNET_RPC_URL: https://eth-mainnet.alchemyapi.io/v2/${{ secrets.ALCHEMY_MAINNET_KEY }}
      - run: PROTO_IMPL=1 FORK=1 npx hardhat test test/plugins/individual-collateral/ankr/*.test.ts
        env:
          NODE_OPTIONS: "--max-old-space-size=4096"
          TS_NODE_SKIP_IGNORE: true
          MAINNET_RPC_URL: https://eth-mainnet.alchemyapi.io/v2/${{ secrets.ALCHEMY_MAINNET_KEY }}

  p0-tests:
    name: 'P0 tests'
    runs-on: ubuntu-latest
    steps:
      - uses: actions/checkout@v3
      - uses: actions/setup-node@v3
        with:
          node-version: 16.x
          cache: 'yarn'
      - run: yarn install --immutable
      - run: yarn compile
      - run: yarn test:p0

  p1-tests:
    name: 'P1 Tests'
    runs-on: ubuntu-latest
    steps:
      - uses: actions/checkout@v3
      - uses: actions/setup-node@v3
        with:
          node-version: 16.x
          cache: 'yarn'
      - run: yarn install --immutable
      - run: yarn compile
      - run: yarn test:p1

  scenario-tests:
    name: 'Scenario Tests'
    runs-on: ubuntu-latest
    steps:
      - uses: actions/checkout@v3
      - uses: actions/setup-node@v3
        with:
          node-version: 16.x
          cache: 'yarn'
      - run: yarn install --immutable
      - run: yarn compile
      - run: yarn test:scenario

  extreme-tests:
    name: 'Extreme Tests'
    runs-on: ubuntu-latest
    steps:
      - uses: actions/checkout@v3
      - uses: actions/setup-node@v3
        with:
          node-version: 16.x
          cache: 'yarn'
      - run: yarn install --immutable
      - run: yarn compile
      - run: yarn test:extreme

  integration-tests:
    name: 'Integration Tests'
    runs-on: ubuntu-latest
    steps:
      - uses: actions/checkout@v3
        with:
          fetch-depth: 1
      - uses: actions/setup-node@v3
        with:
          node-version: 16.x
          cache: 'yarn'
      - name: 'Cache hardhat network fork'
        uses: actions/cache@v3
        with:
          path: cache/hardhat-network-fork
          key: hardhat-network-fork-${{ runner.os }}-${{ hashFiles('test/integration/fork-block-numbers.ts') }}
          restore-keys: |
            hardhat-network-fork-${{ runner.os }}-
            hardhat-network-fork-
      - run: yarn install --immutable
      - run: yarn compile
      - run: yarn test:integration
        env:
<<<<<<< HEAD
          NODE_OPTIONS: "--max-old-space-size=4096"
=======
          NODE_OPTIONS: '--max-old-space-size=4096'
          TS_NODE_SKIP_IGNORE: true
          MAINNET_RPC_URL: https://eth-mainnet.alchemyapi.io/v2/${{ secrets.ALCHEMY_MAINNET_KEY }}
      - run: yarn test:integration:extreme
        env:
          TS_NODE_SKIP_IGNORE: true
          MAINNET_RPC_URL: https://eth-mainnet.alchemyapi.io/v2/${{ secrets.ALCHEMY_MAINNET_KEY }}
      - run: yarn test:integration:plugins
        env:
          NODE_OPTIONS: '--max-old-space-size=4096'
>>>>>>> 353b205b
          TS_NODE_SKIP_IGNORE: true
          MAINNET_RPC_URL: https://eth-mainnet.alchemyapi.io/v2/${{ secrets.ALCHEMY_MAINNET_KEY }}<|MERGE_RESOLUTION|>--- conflicted
+++ resolved
@@ -73,17 +73,17 @@
       - run: yarn compile
       - run: PROTO_IMPL=1 FORK=1 npx hardhat test test/plugins/individual-collateral/rocket-eth/*.test.ts
         env:
-          NODE_OPTIONS: "--max-old-space-size=4096" 
+          NODE_OPTIONS: '--max-old-space-size=4096'
           TS_NODE_SKIP_IGNORE: true
           MAINNET_RPC_URL: https://eth-mainnet.alchemyapi.io/v2/${{ secrets.ALCHEMY_MAINNET_KEY }}
       - run: PROTO_IMPL=1 FORK=1 npx hardhat test test/plugins/individual-collateral/lido/*.test.ts
         env:
-          NODE_OPTIONS: "--max-old-space-size=4096"
+          NODE_OPTIONS: '--max-old-space-size=4096'
           TS_NODE_SKIP_IGNORE: true
           MAINNET_RPC_URL: https://eth-mainnet.alchemyapi.io/v2/${{ secrets.ALCHEMY_MAINNET_KEY }}
       - run: PROTO_IMPL=1 FORK=1 npx hardhat test test/plugins/individual-collateral/frax-eth/*.test.ts
         env:
-          NODE_OPTIONS: "--max-old-space-size=4096"
+          NODE_OPTIONS: '--max-old-space-size=4096'
           TS_NODE_SKIP_IGNORE: true
           MAINNET_RPC_URL: https://eth-mainnet.alchemyapi.io/v2/${{ secrets.ALCHEMY_MAINNET_KEY }}
       # - run: PROTO_IMPL=1 FORK=1 npx hardhat test test/plugins/individual-collateral/compoundv3/*.test.ts
@@ -93,12 +93,12 @@
       #     MAINNET_RPC_URL: https://eth-mainnet.alchemyapi.io/v2/${{ secrets.ALCHEMY_MAINNET_KEY }}
       - run: PROTO_IMPL=1 FORK=1 npx hardhat test test/plugins/individual-collateral/compoundv2/*.test.ts
         env:
-          NODE_OPTIONS: "--max-old-space-size=4096"
+          NODE_OPTIONS: '--max-old-space-size=4096'
           TS_NODE_SKIP_IGNORE: true
           MAINNET_RPC_URL: https://eth-mainnet.alchemyapi.io/v2/${{ secrets.ALCHEMY_MAINNET_KEY }}
       - run: PROTO_IMPL=1 FORK=1 npx hardhat test test/plugins/individual-collateral/ankr/*.test.ts
         env:
-          NODE_OPTIONS: "--max-old-space-size=4096"
+          NODE_OPTIONS: '--max-old-space-size=4096'
           TS_NODE_SKIP_IGNORE: true
           MAINNET_RPC_URL: https://eth-mainnet.alchemyapi.io/v2/${{ secrets.ALCHEMY_MAINNET_KEY }}
 
@@ -177,19 +177,10 @@
       - run: yarn compile
       - run: yarn test:integration
         env:
-<<<<<<< HEAD
-          NODE_OPTIONS: "--max-old-space-size=4096"
-=======
           NODE_OPTIONS: '--max-old-space-size=4096'
           TS_NODE_SKIP_IGNORE: true
           MAINNET_RPC_URL: https://eth-mainnet.alchemyapi.io/v2/${{ secrets.ALCHEMY_MAINNET_KEY }}
       - run: yarn test:integration:extreme
         env:
           TS_NODE_SKIP_IGNORE: true
-          MAINNET_RPC_URL: https://eth-mainnet.alchemyapi.io/v2/${{ secrets.ALCHEMY_MAINNET_KEY }}
-      - run: yarn test:integration:plugins
-        env:
-          NODE_OPTIONS: '--max-old-space-size=4096'
->>>>>>> 353b205b
-          TS_NODE_SKIP_IGNORE: true
           MAINNET_RPC_URL: https://eth-mainnet.alchemyapi.io/v2/${{ secrets.ALCHEMY_MAINNET_KEY }}