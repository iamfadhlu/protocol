--- conflicted
+++ resolved
@@ -41,7 +41,8 @@
 
 - Add `version()` getter on Deployer, Main, and all Components, via mix-in. To be updated with each subsequent release.
 
-<<<<<<< HEAD
+Commit [d757d3a5a6097ae42c71fc03a7c787ec001d2efc](https://github.com/reserve-protocol/protocol/commit/d757d3a5a6097ae42c71fc03a7c787ec001d2efc)
+
 ## 1.2.0
 
 "All Clear" release. First release intended for widespread public use.
@@ -56,9 +57,4 @@
   - TradeLib.sol:L59
 - Introduce config struct to encapsulate Collateral constructor params more neatly
 - In general it should be easier to write Collateral plugins. Implementors should _only_ ever have to override 4 functions: `tryPrice()`, `refPerTok()`, `targetPerRef()`, and `claimRewards()`.
-- Add `.div(1 - maxTradeSlippage)` to calculation of `shortfallSlippage` in RecollateralizationLib.sol:L188.
-=======
-Commit [d757d3a5a6097ae42c71fc03a7c787ec001d2efc](https://github.com/reserve-protocol/protocol/commit/d757d3a5a6097ae42c71fc03a7c787ec001d2efc)
-
-##
->>>>>>> c65e42a0
+- Add `.div(1 - maxTradeSlippage)` to calculation of `shortfallSlippage` in RecollateralizationLib.sol:L188.