--- conflicted
+++ resolved
@@ -35,7 +35,6 @@
   - # Add last refresh timestamp tracking and expose via `lastRefresh()` getter
     Summary: Other component contracts need to know when refresh() was last called
   - Add `lastRefresh()` timestamp getter
-    > > > > > > > Stashed changes
   - Add `size()` getter for number of registered assets
   - Require asset is SOUND on registration
   - Bugfix: Fix gas attack that could result in someone disabling the basket
@@ -82,17 +81,10 @@
   - Rename event `AuctionLengthSet()` -> `BatchAuctionLengthSet()`
   - Add `dutchAuctionLength` and `setDutchAuctionLength()` setter and `DutchAuctionLengthSet()` event
   - Add `dutchTradeImplementation` and `setDutchTradeImplementation()` setter and `DutchTradeImplementationSet()` event
-<<<<<<< HEAD
   - Modify `setBatchTradeDisabled(bool)` -> `enableBatchTrade()`
   - Modify `setDutchTradeDisabled(IERC20 erc20, bool)` -> `enableDutchTrade(IERC20 erc20)`
     - Unlike batch auctions, dutch auctions can be disabled _per-ERC20_, and can only be disabled by BackingManager-started trades
   - Modify `openTrade(TradeRequest memory reg)` -> `openTrade(TradeKind kind, TradeRequest memory req, TradePrices memory prices)`
-=======
-  - Only permit BackingManager-started dutch auctions to report violations and disable trading
-  - Remove `setBatchTradeDisabled(bool)` and replace with `enableBatchTrade()`
-  - Remove `setDutchTradeDisabled(IERC20 erc20, bool)` and replace with `enableDutchTrade(IERC20 erc20)`
-  - Modify `openTrade(TradeRequest memory reg)` -> `openTrade(TradeKind kind, TradeRequest memory req)`
->>>>>>> 907299c9
     - Allow when paused / frozen, since caller must be in-system
 
 - `Deployer` [+0 slots]
