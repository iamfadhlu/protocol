--- conflicted
+++ resolved
@@ -9,11 +9,7 @@
 import "./IFurnace.sol";
 import "./IRToken.sol";
 import "./IStRSR.sol";
-<<<<<<< HEAD
-import "contracts/libraries/Fixed.sol";
-=======
 import "./IVault.sol";
->>>>>>> c8580a89
 
 /// @notice The 4 canonical states of the system
 enum State {
@@ -33,16 +29,10 @@
     uint256 defaultDelay; // how long to wait until switching vaults after detecting default
     // Percentage values (relative to SCALE)
     uint256 maxTradeSlippage; // the maximum amount of slippage in percentage terms we will accept in a trade
-<<<<<<< HEAD
     Fix auctionClearingTolerance; // the maximum % difference between auction clearing price and oracle data allowed.
-    uint256 maxAuctionSize; // the size of an auction, as a fraction of RToken supply
-    uint256 minAuctionSize; // the size of an auction, as a fraction of RToken supply
-=======
-    uint256 auctionClearingTolerance; // the maximum % difference between auction clearing price and oracle data allowed.
     uint256 maxAuctionSize; // the max size of an auction, as a fraction of RToken supply
     uint256 minRecapitalizationAuctionSize; // the min size of a recapitalization auction, as a fraction of RToken supply
     uint256 minRevenueAuctionSize; // the min size of a revenue auction (RToken/COMP/AAVE), as a fraction of RToken supply
->>>>>>> c8580a89
     uint256 migrationChunk; // how much backing to migrate at a time, as a fraction of RToken supply
     uint256 issuanceRate; // the number of RToken to issue per block, as a fraction of RToken supply
     uint256 defaultThreshold; // the percent deviation required before a token is marked as in-default
