--- conflicted
+++ resolved
@@ -49,15 +49,10 @@
         return _erc20;
     }
 
-<<<<<<< HEAD
-    function priceUSD(IMain main) public view virtual override returns (Fix) {
-        return toFix(redemptionRate() * main.consultAaveOracle(address(erc20())));
-=======
     /// @return The price in USD of the asset as a function of DeFi redemption rates + oracle data
     function priceUSD(IMain main) public view virtual override returns (uint256) {
         // Aave has all 4 of the fiatcoins we are considering
         return (redemptionRate() * main.consultAaveOracle(address(erc20()))) / SCALE;
->>>>>>> c8580a89
     }
 
     /// @return The price in USD of the fiatcoin underlying the ERC20 (or the price of the ERC20 itself)
