// SPDX-License-Identifier: BlueOak-1.0.0
pragma solidity 0.8.9;

import "@openzeppelin/contracts/token/ERC20/extensions/IERC20Metadata.sol";
import "@openzeppelin/contracts/token/ERC20/utils/SafeERC20.sol";
import "@openzeppelin/contracts/utils/math/Math.sol";
import "@openzeppelin/contracts/utils/Address.sol";
import "contracts/p0/interfaces/IMain.sol";
import "contracts/p0/interfaces/IMarket.sol";
import "contracts/p0/libraries/Rewards.sol";
import "contracts/libraries/Fixed.sol";

abstract contract TraderP0 is ITraderEvents {
    using FixLib for Fix;
    using SafeERC20 for IERC20Metadata;

    // All auctions, OPEN and past.
    // Invariant: if 0 <= i and i+1 < auctions.length,
    //            then auctions[i].endTime <= auctions[i+1].endTime
    Auction[] public auctions;

    // First auction that is not yet closed (or auctions.length if all auctions have been closed)
    // invariant: auction[i].status == CLOSED iff i <= auctionsStart
    uint256 private auctionsStart;

    // The latest end time for any auction in `auctions`.
    uint256 private latestAuctionEnd;

    IMain public main;

    function initTrader(address main_) internal virtual {
        main = IMain(main_);
    }

    /// @return true iff this trader now has open auctions.
    function hasOpenAuctions() public view returns (bool) {
        return auctions.length > auctionsStart;
    }

    /// Settle any auctions that are due (past their end time)
    function closeDueAuctions() internal {
        // Close open auctions
        uint256 i = auctionsStart;
        for (; i < auctions.length && block.timestamp >= auctions[i].endTime; i++) {
            closeAuction(i);
        }
        auctionsStart = i;
    }

    /// Prepare an auction to sell `sellAmount` that guarantees a reasonable closing price,
    /// without explicitly aiming at a particular quantity to purchase.
    /// @param sellAmount {sellTok}
    /// @return notDust Whether the prepared auction is large enough to be worth trading
    /// @return auction The prepared auction
    function prepareAuctionSell(
        IAsset sell,
        IAsset buy,
        Fix sellAmount
    ) internal view returns (bool notDust, Auction memory auction) {
        assert(sell.price().neq(FIX_ZERO) && buy.price().neq(FIX_ZERO));
        if (sellAmount.lt(dustThreshold(sell))) {
            return (false, auction);
        }

        // {UoA} = {UoA} * {1}
        Fix maxSellUoA = main.totalAssetValue().mul(main.maxAuctionSize());

        // {sellTok}
        sellAmount = fixMin(sellAmount, maxSellUoA.div(sell.price()));

        // {buyTok} = {sellTok} * {UoA/sellTok} / {UoA/buyTok}
        Fix exactBuyAmount = sellAmount.mul(sell.price()).div(buy.price());
        Fix minBuyAmount = exactBuyAmount.mul(FIX_ONE.minus(main.maxTradeSlippage()));

        // TODO Check floor() and ceil() rounding below
        return (
            true,
            Auction({
                sell: sell.erc20(),
                buy: buy.erc20(),
                sellAmount: sellAmount.shiftLeft(int8(sell.erc20().decimals())).floor(),
                minBuyAmount: minBuyAmount.shiftLeft(int8(buy.erc20().decimals())).ceil(),
                clearingSellAmount: 0,
                clearingBuyAmount: 0,
                externalAuctionId: 0,
                startTime: block.timestamp,
                endTime: Math.max(block.timestamp + main.auctionPeriod(), latestAuctionEnd),
                status: AuctionStatus.NOT_YET_OPEN
            })
        );
    }

    /// Assuming we have `maxSellAmount` sell tokens avaialable, prepare an auction to
    /// cover as much of our deficit as possible, given expected trade slippage.
    /// @param maxSellAmount {sellTok}
    /// @param deficitAmount {buyTok}
    /// @return notDust Whether the prepared auction is large enough to be worth trading
    /// @return auction The prepared auction
    function prepareAuctionToCoverDeficit(
        IAsset sell,
        IAsset buy,
        Fix maxSellAmount,
        Fix deficitAmount
    ) internal view returns (bool notDust, Auction memory auction) {
        // Don't sell dust.
        if (maxSellAmount.lt(dustThreshold(sell))) {
            return (false, auction);
        }
        // Don't buy dust.
        deficitAmount = fixMax(deficitAmount, dustThreshold(buy));

        // {sellTok} = {buyTok} * {UoA/buyTok} / {UoA/sellTok}
        Fix exactSellAmount = deficitAmount.mul(buy.price()).div(sell.price());
        // exactSellAmount: Amount to sell to buy `deficitAmount` if there's no slippage

        // idealSellAmount: Amount needed to sell to buy `deficitAmount`, counting slippage
        Fix idealSellAmount = exactSellAmount.div(FIX_ONE.minus(main.maxTradeSlippage()));

        Fix sellAmount = fixMin(idealSellAmount, maxSellAmount);
        return prepareAuctionSell(sell, buy, sellAmount);
    }

    /// @return {tok} The least amount of whole tokens worth trying to sell
    function dustThreshold(IAsset asset) internal view returns (Fix) {
        // {UoA} = {UoA} * {1}
        Fix minSellUoA = main.totalAssetValue().mul(main.minRevenueAuctionSize());

        // {tok} = {UoA} / {UoA/tok}
        return minSellUoA.div(asset.price());
    }

    /// Launch an auction:
    /// - Add the auction to the local auction list
    /// - Create the auction in the external auction protocol
    /// - Emit AuctionStarted event
    /// @dev The struct must already be populated
    function launchAuction(Auction memory auction_) internal {
        auctions.push(auction_);
        Auction storage auction = auctions[auctions.length - 1];

        auction.sell.safeApprove(address(main.market()), auction.sellAmount);

        auction.externalAuctionId = main.market().initiateAuction(
<<<<<<< HEAD
            auction.sell,
            auction.buy,
            block.timestamp + main.auctionPeriod(),
            block.timestamp + main.auctionPeriod(),
=======
            auction.sell.erc20(),
            auction.buy.erc20(),
            auction.endTime,
            auction.endTime,
>>>>>>> b3150c9c
            uint96(auction.sellAmount),
            uint96(auction.minBuyAmount),
            0,
            0,
            false,
            address(0),
            new bytes(0)
        );
        auction.status = AuctionStatus.OPEN;
        latestAuctionEnd = auction.endTime;

        emit AuctionStarted(
            auctions.length - 1,
            auction.sell,
            auction.buy,
            auction.sellAmount,
            auction.minBuyAmount
        );
    }

    /// Close auctions[i]:
    /// - Set the auction status to DONE
    /// - Settle the auction in the external auction protocl
    /// - Emit AuctionEnded event
    function closeAuction(uint256 i) private {
        Auction storage auction = auctions[i];
        assert(auction.status == AuctionStatus.OPEN);
        assert(auction.endTime <= block.timestamp);

        bytes32 encodedOrder = main.market().settleAuction(auction.externalAuctionId);
        (auction.clearingSellAmount, auction.clearingBuyAmount) = decodeOrder(encodedOrder);

        auction.status = AuctionStatus.DONE;

        emit AuctionEnded(
            i,
            auction.sell,
            auction.buy,
            auction.clearingSellAmount,
            auction.clearingBuyAmount
        );
    }

    /// Decode EasyAuction output into its components.
    function decodeOrder(bytes32 encodedOrder)
        private
        pure
        returns (uint256 amountSold, uint256 amountBought)
    {
        // Note: explicitly converting to a uintN truncates those bits that don't fit
        uint256 value = uint256(encodedOrder);
        amountSold = uint96(value);
        amountBought = uint96(value >> 96);
    }
}<|MERGE_RESOLUTION|>--- conflicted
+++ resolved
@@ -141,17 +141,10 @@
         auction.sell.safeApprove(address(main.market()), auction.sellAmount);
 
         auction.externalAuctionId = main.market().initiateAuction(
-<<<<<<< HEAD
             auction.sell,
             auction.buy,
-            block.timestamp + main.auctionPeriod(),
-            block.timestamp + main.auctionPeriod(),
-=======
-            auction.sell.erc20(),
-            auction.buy.erc20(),
             auction.endTime,
             auction.endTime,
->>>>>>> b3150c9c
             uint96(auction.sellAmount),
             uint96(auction.minBuyAmount),
             0,
