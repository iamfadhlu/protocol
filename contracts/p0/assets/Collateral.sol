--- conflicted
+++ resolved
@@ -60,12 +60,7 @@
 
         // If the underlying fiatcoin price is below the default-threshold price, default eventually
         if (whenDefault > block.timestamp) {
-<<<<<<< HEAD
             whenDefault = fiatcoinPrice().lte(main.defaultThreshold())
-=======
-            Fix p = fiatcoinPrice(); // {attoUSD/fiatTok}
-            whenDefault = p.lte(_defaultThreshold())
->>>>>>> 155e45fb
                 ? Math.min(whenDefault, block.timestamp + main.defaultDelay())
                 : NEVER;
         }
@@ -130,57 +125,4 @@
     function isCollateral() public pure override(AssetP0, IAsset) returns (bool) {
         return true;
     }
-<<<<<<< HEAD
-=======
-
-    /// @return {attoUSD/fiatTok} The price at which a fiatcoin is said to be defaulting
-    function _defaultThreshold() private view returns (Fix) {
-        IAsset[] memory allAssets = main.allAssets();
-        uint256 numFiatcoins;
-        ICollateral[] memory collateral = new ICollateral[](allAssets.length);
-        for (uint256 i = 0; i < allAssets.length; i++) {
-            ICollateral c = ICollateral(address(allAssets[i]));
-            if (
-                allAssets[i].uoa() == uoa &&
-                allAssets[i].isCollateral() &&
-                c.underlyingERC20() == c.erc20()
-            ) {
-                collateral[numFiatcoins] = c;
-                numFiatcoins++;
-            }
-        }
-
-        // Collect prices
-        Fix[] memory prices = new Fix[](numFiatcoins);
-        for (uint256 i = 0; i < numFiatcoins; i++) {
-            prices[i] = collateral[i].price();
-        }
-
-        // Sort
-        for (uint256 i = 0; i < prices.length - 1; i++) {
-            uint256 min = i;
-            for (uint256 j = i; j < prices.length; j++) {
-                if (prices[j].lt(prices[min])) {
-                    min = j;
-                }
-            }
-            if (min != i) {
-                Fix tmp = prices[i];
-                prices[i] = prices[min];
-                prices[min] = tmp;
-            }
-        }
-
-        // Take the median
-        Fix median;
-        if (prices.length % 2 == 0) {
-            median = prices[prices.length / 2 - 1].plus(prices[prices.length / 2]).divu(2);
-        } else {
-            median = prices[prices.length / 2];
-        }
-
-        // median - (median * defaultThreshold)
-        return median.minus(median.mul(main.defaultThreshold()));
-    }
->>>>>>> 155e45fb
 }