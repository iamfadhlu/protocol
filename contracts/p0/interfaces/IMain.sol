--- conflicted
+++ resolved
@@ -24,15 +24,9 @@
     uint256 defaultDelay; // how long to wait until switching vaults after detecting default
     // Ratios
     Fix maxTradeSlippage; // max slippage acceptable in a trade
-<<<<<<< HEAD
-    Fix dustAmount; // value below which we don't bother handling some tokens {UoA}
-    Fix maxAuctionSize; // max size of an auction / (RToken supply)
-    Fix issuanceRate; // number of RToken to issue per block / (RToken supply)
-=======
     Fix maxAuctionSize; // max size of an auction / (RToken value)
     Fix minRevenueAuctionSize; // min size of a revenue auction and surplus buffer/(RToken value)
     Fix issuanceRate; // number of RToken to issue per block / (RToken value)
->>>>>>> aa4d29fe
     Fix defaultThreshold; // multiplier beyond which a token is marked as in-default
     Fix stRSRPayRatio; // the fraction of available revenues that stRSR holders get each PayPeriod
 
@@ -49,10 +43,7 @@
     // dustAmount = 1 (1 USD)
     // auctionClearingTolerance = 0.1 (10%)
     // maxAuctionSize = 0.01 (1%)
-<<<<<<< HEAD
-=======
     // minRevenueAuctionSize = 0.001 (0.1%)
->>>>>>> aa4d29fe
     // issuanceRate = 0.00025 (0.025% per block, or ~0.1% per minute)
     // defaultThreshold = 0.05 (5% deviation, either above or below)
     // stRSRPayRatio = 0.022840031565754093 (half-life of 30 days)
@@ -122,60 +113,6 @@
     function setPauser(address pauser_) external;
 }
 
-<<<<<<< HEAD
-interface IAssetRegistry {
-    /// Emitted when an asset is added to the registry
-    /// @param asset The asset contract added to the registry
-    event AssetAdded(IAsset indexed asset);
-
-    /// Emitted when an asset is removed from the registry
-    /// @param asset The asset contract removed from the registry
-    event AssetRemoved(IAsset indexed asset);
-    event AssetActivated(IAsset indexed asset);
-    event AssetDeactivated(IAsset indexed asset);
-
-    function addAsset(IAsset asset) external returns (bool);
-
-    function removeAsset(IAsset asset) external returns (bool);
-
-    /// Activate `asset`; fails if its erc20 is not in the current basket
-    function activateAsset(IAsset asset) external returns (bool);
-
-    /// Deactive `asset`; fails if its erc20 is not in the current basket
-    function deactivateAsset(IAsset asset) external returns (bool);
-
-    /// Return an array of all assets
-    function allAssets() external view returns (IAsset[] memory);
-
-    /// Return an array of all active assets
-    function activeAssets() external view returns (IAsset[] memory);
-
-    /// Return the active asset modelling the erc20 `token`.
-    function activeAsset(address token) external view returns (IAsset);
-}
-
-interface IRevenueDistributor {
-    /// Emitted when a distribution is set
-    /// @param dest The address set to receive the distribution
-    /// @param rTokenDist The distribution of RToken that should go to `dest`
-    /// @param rsrDist The distribution of RSR that should go to `dest`
-    event DistributionSet(address dest, uint16 rTokenDist, uint16 rsrDist);
-
-    function setDistribution(address dest, RevenueShare memory share) external;
-
-    function distribute(
-        IERC20 erc20,
-        address from,
-        uint256 amount
-    ) external;
-
-    function rsrCut() external view returns (uint256 rsrShares, uint256 totalShares);
-
-    function rTokenCut() external view returns (uint256 rtokenShares, uint256 totalShares);
-}
-
-=======
->>>>>>> aa4d29fe
 interface ISettingsHandler {
     event RewardStartSet(uint256 indexed oldVal, uint256 indexed newVal);
     event RewardPeriodSet(uint256 indexed oldVal, uint256 indexed newVal);
@@ -186,10 +123,7 @@
     event MaxTradeSlippageSet(Fix indexed oldVal, Fix indexed newVal);
     event DustAmountSet(Fix indexed oldVal, Fix indexed newVal);
     event MaxAuctionSizeSet(Fix indexed oldVal, Fix indexed newVal);
-<<<<<<< HEAD
-=======
     event MinRevenueAuctionSizeSet(Fix indexed oldVal, Fix indexed newVal);
->>>>>>> aa4d29fe
     event IssuanceRateSet(Fix indexed oldVal, Fix indexed newVal);
     event DefaultThresholdSet(Fix indexed oldVal, Fix indexed newVal);
     event StRSRPayRatioSet(Fix indexed oldVal, Fix indexed newVal);
@@ -215,11 +149,9 @@
 
     function setDustAmount(Fix dustAMount) external;
 
-<<<<<<< HEAD
     function setMaxAuctionSize(Fix maxAuctionSize) external;
-=======
+
     function setMinRevenueAuctionSize(Fix minRevenueAuctionSize) external;
->>>>>>> aa4d29fe
 
     function setIssuanceRate(Fix issuanceRate) external;
 
@@ -255,11 +187,9 @@
 
     function dustAmount() external view returns (Fix);
 
-<<<<<<< HEAD
     function maxAuctionSize() external view returns (Fix);
-=======
+
     function minRevenueAuctionSize() external view returns (Fix);
->>>>>>> aa4d29fe
 
     function issuanceRate() external view returns (Fix);
 
