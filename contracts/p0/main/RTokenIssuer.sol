--- conflicted
+++ resolved
@@ -83,11 +83,7 @@
         require(amount > 0, "Cannot issue zero");
         require(mood() != Mood.DOUBT, "in doubt, cannot issue");
         revenueFurnace().doMelt();
-<<<<<<< HEAD
         _ensureDefaultStatusIsSet();
-=======
-        _checkForHardDefault();
->>>>>>> f7a21963
         _tryEnsureValidVault();
 
         uint256 amtBUs = toBUs(amount);
