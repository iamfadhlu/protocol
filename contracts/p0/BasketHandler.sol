// SPDX-License-Identifier: BlueOak-1.0.0
pragma solidity 0.8.9;

import "@openzeppelin/contracts/token/ERC20/extensions/IERC20Metadata.sol";
import "@openzeppelin/contracts/token/ERC20/IERC20.sol";
import "@openzeppelin/contracts/utils/structs/EnumerableSet.sol";
import "@openzeppelin/contracts/utils/math/Math.sol";
import "contracts/interfaces/IAsset.sol";
import "contracts/interfaces/IAssetRegistry.sol";
import "contracts/interfaces/IMain.sol";
import "contracts/p0/mixins/Component.sol";
import "contracts/libraries/Fixed.sol";

struct BackupConfig {
    uint256 max; // Maximum number of backup collateral erc20s to use in a basket
    IERC20[] erc20s; // Ordered list of backup collateral ERC20s
}

struct BasketConfig {
    // The collateral erc20s in the prime (explicitly governance-set) basket
    IERC20[] erc20s;
    // Amount of target units per basket for each prime collateral token. {target/BU}
    mapping(IERC20 => uint192) targetAmts;
    // Cached view of the target unit for each erc20 upon setup
    mapping(IERC20 => bytes32) targetNames;
    // Backup configurations, per target name.
    mapping(bytes32 => BackupConfig) backups;
}

/// A reference basket that provides a dynamic definition of a basket unit (BU)
/// Can be empty if all collateral defaults
struct Basket {
    IERC20[] erc20s; // Weak Invariant: after `refreshBasket`, no bad collateral || disabled
    mapping(IERC20 => uint192) refAmts; // {ref/BU}
    uint256 nonce;
    uint256 timestamp;
    bool disabled;
    // Invariant: targetAmts == refAmts.map(amt => amt * coll.targetPerRef()) || disabled
}

/*
 * @title BasketLib
 */
library BasketLib {
    using BasketLib for Basket;
    using FixLib for uint192;

    // Empty self
    function empty(Basket storage self) internal {
        for (uint256 i = 0; i < self.erc20s.length; i++) {
            self.refAmts[self.erc20s[i]] = FIX_ZERO;
        }
        delete self.erc20s;
        self.nonce++;
        self.timestamp = block.timestamp;
        self.disabled = false;
    }

    /// Set `self` equal to `other`
    function copy(Basket storage self, Basket storage other) internal {
        empty(self);
        for (uint256 i = 0; i < other.erc20s.length; i++) {
            self.erc20s.push(other.erc20s[i]);
            self.refAmts[other.erc20s[i]] = other.refAmts[other.erc20s[i]];
        }
        self.nonce++;
        self.timestamp = block.timestamp;
        self.disabled = other.disabled;
    }

    /// Add `weight` to the refAmount of collateral token `tok` in the basket `self`
    function add(
        Basket storage self,
        IERC20 tok,
        uint192 weight
    ) internal {
        if (self.refAmts[tok].eq(FIX_ZERO)) {
            self.erc20s.push(tok);
            self.refAmts[tok] = weight;
        } else {
            self.refAmts[tok] = self.refAmts[tok].plus(weight);
        }
        self.nonce++;
        self.timestamp = block.timestamp;
    }
}

/**
 * @title BasketHandler
 * @notice Handles the basket configuration, definition, and evolution over time.
 */
contract BasketHandlerP0 is ComponentP0, IBasketHandler {
    using BasketLib for Basket;
    using EnumerableSet for EnumerableSet.AddressSet;
    using EnumerableSet for EnumerableSet.Bytes32Set;
    using FixLib for uint192;

    BasketConfig private config;
    Basket private basket;

    function init(IMain main_) public initializer {
        __Component_init(main_);
    }

    /// Disable the basket in order to schedule a basket refresh
    /// @custom:protected
    function disableBasket() external {
        require(_msgSender() == address(main.assetRegistry()), "asset registry only");
        uint192[] memory refAmts = new uint192[](basket.erc20s.length);
        emit BasketSet(basket.erc20s, refAmts, true);
        basket.disabled = true;
    }

    /// Switch the basket, only callable directly by governance
    /// @custom:interaction OR @custom:governance
    function refreshBasket() external {
        require(!main.paused() || main.owner() == _msgSender(), "unpaused or by owner");

        main.assetRegistry().forceUpdates();
        _switchBasket();
    }

    /// Set the prime basket in the basket configuration, in terms of erc20s and target amounts
    /// @param erc20s The collateral for the new prime basket
    /// @param targetAmts The target amounts (in) {target/BU} for the new prime basket
    /// @custom:governance
    function setPrimeBasket(IERC20[] memory erc20s, uint192[] memory targetAmts)
        external
        governance
    {
        require(erc20s.length == targetAmts.length, "must be same length");
        delete config.erc20s;
        IAssetRegistry reg = main.assetRegistry();
        bytes32[] memory names = new bytes32[](erc20s.length);

        for (uint256 i = 0; i < erc20s.length; i++) {
            // This is a nice catch to have, but in general it is possible for
            // an ERC20 in the prime basket to have its asset unregistered.
            require(reg.toAsset(erc20s[i]).isCollateral(), "token is not collateral");

            config.erc20s.push(erc20s[i]);
            config.targetAmts[erc20s[i]] = targetAmts[i];
            names[i] = reg.toColl(erc20s[i]).targetName();
            config.targetNames[erc20s[i]] = names[i];
        }

        emit PrimeBasketSet(erc20s, targetAmts, names);
    }

    /// Set the backup configuration for some target name
    /// @custom:governance
    function setBackupConfig(
        bytes32 targetName,
        uint256 max,
        IERC20[] memory erc20s
    ) external governance {
        BackupConfig storage conf = config.backups[targetName];
        conf.max = max;
        delete conf.erc20s;
        IAssetRegistry reg = main.assetRegistry();

        for (uint256 i = 0; i < erc20s.length; i++) {
            // This is a nice catch to have, but in general it is possible for
            // an ERC20 in the backup config to have its asset altered.
            // In that case the basket is set to disabled.
            require(reg.toAsset(erc20s[i]).isCollateral(), "token is not collateral");

            conf.erc20s.push(erc20s[i]);
        }
        emit BackupConfigSet(targetName, max, erc20s);
    }

<<<<<<< HEAD
    /// Switch the basket, only callable directly by governance
    /// @custom:governance
    function switchBasket() external governance {
        main.assetRegistry().refresh();
        _switchBasket();
    }

=======
>>>>>>> d0f754b0
    /// @return Whether it holds enough basket units of collateral
    function fullyCapitalized() external view returns (bool) {
        return basketsHeldBy(address(main.backingManager())).gte(main.rToken().basketsNeeded());
    }

    /// @return nonce The current basket nonce
    /// @return timestamp The timestamp when the basket was last set
    function lastSet() external view returns (uint256 nonce, uint256 timestamp) {
        nonce = basket.nonce;
        timestamp = basket.timestamp;
    }

    /// @return status_ The status of the basket
    function status() public view returns (CollateralStatus status_) {
        if (basket.disabled) return CollateralStatus.DISABLED;

        for (uint256 i = 0; i < basket.erc20s.length; i++) {
            if (!goodCollateral(basket.erc20s[i])) return CollateralStatus.DISABLED;

            CollateralStatus s = main.assetRegistry().toColl(basket.erc20s[i]).status();
            if (uint256(s) > uint256(status_)) {
                status_ = s;
            }
        }
    }

    /// @return {tok/BU} The quantity of an ERC20 token in the basket; 0 if not in the basket
    function quantity(IERC20 erc20) public view returns (uint192) {
        if (!goodCollateral(erc20)) return FIX_ZERO;

        // {tok/BU} = {ref/BU} / {ref/tok}
        return basket.refAmts[erc20].div(main.assetRegistry().toColl(erc20).refPerTok(), CEIL);
    }

    /// @return p {UoA/BU} The protocol's best guess at what a BU would be priced at in UoA
    function price() external view returns (uint192 p) {
        for (uint256 i = 0; i < basket.erc20s.length; i++) {
            if (!goodCollateral(basket.erc20s[i])) continue;

            IERC20 erc20 = basket.erc20s[i];
            p = p.plus(main.assetRegistry().toColl(erc20).price().mul(quantity(erc20)));
        }
    }

    /// @param amount {BU}
    /// @return erc20s The backing collateral erc20s
    /// @return quantities {qTok} ERC20 token quantities equal to `amount` BUs
    function quote(uint192 amount, RoundingMode rounding)
        external
        view
        returns (address[] memory erc20s, uint256[] memory quantities)
    {
        erc20s = new address[](basket.erc20s.length);
        quantities = new uint256[](basket.erc20s.length);
        uint256 length = basket.erc20s.length;
        for (uint256 i = 0; i < length; ++i) {
            erc20s[i] = address(basket.erc20s[i]);

            // {qTok} = {tok/BU} * {BU} * {tok} * {qTok/tok}
            quantities[i] = quantity(basket.erc20s[i]).mul(amount, rounding).shiftl_toUint(
                int8(IERC20Metadata(address(basket.erc20s[i])).decimals()),
                rounding
            );
        }
    }

    /// @return baskets {BU} The balance of basket units held by `account`
    /// @dev Returns FIX_MAX for an empty basket
    function basketsHeldBy(address account) public view returns (uint192 baskets) {
        if (basket.disabled) return FIX_ZERO;
        baskets = FIX_MAX;
        for (uint256 i = 0; i < basket.erc20s.length; i++) {
            try main.assetRegistry().toColl(basket.erc20s[i]).bal(account) returns (uint192 bal) {
                uint192 q = quantity(basket.erc20s[i]); // {tok/BU}

                // {BU} = {tok} / {tok/BU}
                if (q.eq(FIX_ZERO)) return FIX_ZERO;
                else baskets = fixMin(baskets, bal.div(q));
            } catch {
                return FIX_ZERO;
            }
        }
        if (baskets == FIX_MAX) return FIX_ZERO;
    }

    // These are effectively local variables of _switchBasket. Nothing should use its value
    // from a previous transaction.
    EnumerableSet.Bytes32Set private targetNames;
    Basket private newBasket;

    /// Select and save the next basket, based on the BasketConfig and Collateral statuses
    function _switchBasket() private {
        IAssetRegistry reg = main.assetRegistry();

        while (targetNames.length() > 0) targetNames.remove(targetNames.at(0));
        newBasket.empty();

        // Count unique targets
        for (uint256 i = 0; i < config.erc20s.length; i++) {
            targetNames.add(config.targetNames[config.erc20s[i]]);
        }

        // Here, "good" collateral is non-disabled collateral; any status other than DISABLED
        // goodWeights and totalWeights are in index-correspondence with targetNames

        // {target/BU} total target weight of good, prime collateral with target i
        uint192[] memory goodWeights = new uint192[](targetNames.length());

        // {target/BU} total target weight of all prime collateral with target i
        uint192[] memory totalWeights = new uint192[](targetNames.length());

        // For each prime collateral token:
        for (uint256 i = 0; i < config.erc20s.length; i++) {
            IERC20 erc20 = config.erc20s[i];

            // Find collateral's targetName index
            uint256 targetIndex;
            for (targetIndex = 0; targetIndex < targetNames.length(); targetIndex++) {
                if (targetNames.at(targetIndex) == config.targetNames[erc20]) break;
            }
            assert(targetIndex < targetNames.length());

            // Set basket weights for good, prime collateral,
            // and accumulate the values of goodWeights and targetWeights
            uint192 targetWeight = config.targetAmts[erc20];
            totalWeights[targetIndex] = totalWeights[targetIndex].plus(targetWeight);

            if (goodCollateral(erc20) && targetWeight.gt(FIX_ZERO)) {
                goodWeights[targetIndex] = goodWeights[targetIndex].plus(targetWeight);
                newBasket.add(erc20, targetWeight.div(reg.toColl(erc20).targetPerRef(), CEIL));
            }
        }

        // For each target i, if we still need more weight for target i then try to add the backup
        // basket for target i to make up that weight:
        for (uint256 i = 0; i < targetNames.length(); i++) {
            if (totalWeights[i].lte(goodWeights[i])) continue; // Don't need backup weight

            uint256 size = 0; // backup basket size
            BackupConfig storage backup = config.backups[targetNames.at(i)];

            // Find the backup basket size: min(backup.max, # of good backup collateral)
            for (uint256 j = 0; j < backup.erc20s.length && size < backup.max; j++) {
                if (goodCollateral(backup.erc20s[j])) size++;
            }

            // If we need backup collateral, but there's no good backup collateral, basket default!
            // Remove bad collateral and mark basket disabled; pauses most protocol functions
            if (size == 0) newBasket.disabled = true;

            // Set backup basket weights
            uint256 assigned = 0;
            uint192 needed = totalWeights[i].minus(goodWeights[i]);
            uint192 fixSize = toFix(size);
            for (uint256 j = 0; j < backup.erc20s.length && assigned < size; j++) {
                IERC20 erc20 = backup.erc20s[j];
                if (goodCollateral(erc20)) {
                    newBasket.add(
                        erc20,
                        needed.div(fixSize, CEIL).div(reg.toColl(erc20).targetPerRef(), CEIL)
                    );
                    assigned++;
                }
            }
        }

        basket.copy(newBasket);

        // Keep records, emit event
        uint192[] memory refAmts = new uint192[](basket.erc20s.length);
        for (uint256 i = 0; i < basket.erc20s.length; i++) {
            refAmts[i] = basket.refAmts[basket.erc20s[i]];
        }
        emit BasketSet(basket.erc20s, refAmts, basket.disabled);
    }

    /// Good collateral is both (i) registered, (ii) collateral, and (3) not DISABLED
    function goodCollateral(IERC20 erc20) private view returns (bool) {
        IAssetRegistry reg = main.assetRegistry();
        return
            reg.isRegistered(erc20) &&
            reg.toAsset(erc20).isCollateral() &&
            reg.toColl(erc20).status() != CollateralStatus.DISABLED;
    }
}<|MERGE_RESOLUTION|>--- conflicted
+++ resolved
@@ -170,16 +170,6 @@
         emit BackupConfigSet(targetName, max, erc20s);
     }
 
-<<<<<<< HEAD
-    /// Switch the basket, only callable directly by governance
-    /// @custom:governance
-    function switchBasket() external governance {
-        main.assetRegistry().refresh();
-        _switchBasket();
-    }
-
-=======
->>>>>>> d0f754b0
     /// @return Whether it holds enough basket units of collateral
     function fullyCapitalized() external view returns (bool) {
         return basketsHeldBy(address(main.backingManager())).gte(main.rToken().basketsNeeded());
