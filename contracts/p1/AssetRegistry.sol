--- conflicted
+++ resolved
@@ -27,23 +27,10 @@
     }
 
     /// Force updates in all collateral assets
-<<<<<<< HEAD
-    /// @custom:interaction
-    // This is not quite CEI-compliant, but it _is_ safe:
-    // Interactions are interleaved with contract state reads (assets and erc20s),
-    // but all changes to the read state are onlyOwner
-    function forceUpdates() public {
-        uint256 length = _erc20s.length();
-        for (uint256 i = 0; i < length; ++i) {
-            IAsset asset = assets[IERC20(_erc20s.at(i))];
-            if (asset.isCollateral()) ICollateral(address(asset)).forceUpdates();
-        }
-=======
     /// @custom:refresher
     function forceUpdates() external {
         // It's a waste of gas to require notPaused because assets can be updated directly
         _forceUpdates();
->>>>>>> aeba201f
     }
 
     /// Forbids registering a different asset for an ERC20 that is already registered
@@ -56,46 +43,32 @@
     /// Swap an asset that shares an ERC20 with a presently-registered asset, de-registering it
     /// Fails if there is not an asset already registered for the ERC20
     /// @return swapped If the asset was swapped for a previously-registered asset
-<<<<<<< HEAD
     /// @custom:interaction , CEI
-    function swapRegistered(IAsset asset) external onlyOwner nonReentrant returns (bool swapped) {
-=======
     /// @custom:governance
     function swapRegistered(IAsset asset) external governance returns (bool swapped) {
->>>>>>> aeba201f
         require(_erc20s.contains(address(asset.erc20())), "no ERC20 collision");
         assert(assets[asset.erc20()] != IAsset(address(0)));
         swapped = _registerIgnoringCollisions(asset);
 
-<<<<<<< HEAD
         // == Begin interactions ==
-=======
         // TODO delete
->>>>>>> aeba201f
         // Ensure valid basket after swap
         _forceUpdates();
         main.basketHandler().checkBasket();
     }
 
     /// Unregister an asset, requiring that it is already registered
-<<<<<<< HEAD
     /// @custom:interaction , CEI
-    function unregister(IAsset asset) external onlyOwner nonReentrant {
-=======
     /// @custom:governance
     function unregister(IAsset asset) external governance {
->>>>>>> aeba201f
         require(_erc20s.contains(address(asset.erc20())), "no asset to unregister");
         require(assets[asset.erc20()] == asset, "asset not found");
         _erc20s.remove(address(asset.erc20()));
         assets[asset.erc20()] = IAsset(address(0));
         emit AssetUnregistered(asset.erc20(), asset);
 
-<<<<<<< HEAD
         // == Begin interactions ==
-=======
         // TODO delete
->>>>>>> aeba201f
         // Ensure valid basket after deregistration
         _forceUpdates();
         main.basketHandler().checkBasket();
@@ -128,8 +101,10 @@
         }
     }
 
-    //
-
+    /// @custom:interaction
+    // This is not quite CEI-compliant, but it _is_ safe:
+    // Interactions are interleaved with contract state reads (assets and erc20s),
+    // but all changes to the read state are onlyOwner
     function _forceUpdates() internal {
         uint256 length = _erc20s.length();
         for (uint256 i = 0; i < length; ++i) {
