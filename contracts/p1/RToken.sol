--- conflicted
+++ resolved
@@ -220,21 +220,11 @@
         // Refund old issuances if there are any
         IssueQueue storage queue = issueQueues[account];
         (uint256 basketNonce, ) = main.basketHandler().lastSet();
-<<<<<<< HEAD
 
         // == Interactions ==
         // ensure that the queue models issuances against the current basket, not previous baskets
         if (queue.basketNonce != basketNonce) refundSpan(account, queue.left, queue.right);
         vestUpTo(account, endId);
-=======
-        if (queue.basketNonce != basketNonce) {
-            refundSpan(account, queue.left, queue.right);
-            queue.left = 0;
-            queue.right = 0;
-        } else {
-            vestUpTo(account, endId);
-        }
->>>>>>> ccd539ea
     }
 
     /// @return A non-inclusive ending index
