--- conflicted
+++ resolved
@@ -173,19 +173,6 @@
         emit BackupConfigSet(targetName, max, erc20s);
     }
 
-<<<<<<< HEAD
-    /// Switch the basket, only callable directly by governance
-    /// @custom:interaction CEI
-    /// @custom:governance
-    function switchBasket() external governance {
-        // == Refresh ==
-        main.assetRegistry().refresh();
-        // then maybe lots of state changes
-        _switchBasket();
-    }
-
-=======
->>>>>>> d0f754b0
     /// @return Whether it holds enough basket units of collateral
     function fullyCapitalized() external view returns (bool) {
         return basketsHeldBy(address(main.backingManager())) >= main.rToken().basketsNeeded();
