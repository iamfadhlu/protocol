--- conflicted
+++ resolved
@@ -1,18 +1,10 @@
 // SPDX-License-Identifier: BlueOak-1.0.0
 pragma solidity 0.8.9;
 
-<<<<<<< HEAD
-import "contracts/plugins/assets/CTokenFiatCollateral.sol";
-import "contracts/plugins/assets/ICToken.sol";
-import "contracts/plugins/assets/OracleLib.sol";
-import "contracts/libraries/Fixed.sol";
-=======
-import "@openzeppelin/contracts/utils/math/Math.sol";
-import "./AbstractCollateral.sol";
+import "./FiatCollateral.sol";
 import "./ICToken.sol";
 import "./OracleLib.sol";
 import "../../libraries/Fixed.sol";
->>>>>>> ad7994d9
 
 /**
  * @title CTokenNonFiatCollateral
@@ -40,7 +32,6 @@
         targetUnitChainlinkFeed = targetUnitChainlinkFeed_;
     }
 
-<<<<<<< HEAD
     /// Can revert, used by other contract functions in order to catch errors
     /// @param low {UoA/tok} The low price estimate
     /// @param high {UoA/tok} The high price estimate
@@ -53,74 +44,6 @@
     {
         pegPrice = chainlinkFeed.price(oracleTimeout); // {target/ref}
         uint192 pricePerTarget = targetUnitChainlinkFeed.price(oracleTimeout); // {UoA/target}
-=======
-    /// @return {UoA/tok} Our best guess at the market price of 1 whole token in UoA
-    function strictPrice() public view virtual override returns (uint192) {
-        // {UoA/tok} = {UoA/target} * {target/ref} * {ref/tok}
-        return
-            targetUnitChainlinkFeed
-                .price(oracleTimeout)
-                .mul(chainlinkFeed.price(oracleTimeout))
-                .mul(refPerTok());
-    }
-
-    /// Refresh exchange rates and update default status.
-    /// @custom:interaction RCEI
-    function refresh() external virtual override {
-        // == Refresh ==
-        // Update the Compound Protocol
-        ICToken(address(erc20)).exchangeRateCurrent();
-
-        if (alreadyDefaulted()) return;
-        CollateralStatus oldStatus = status();
-
-        // Check for hard default
-        uint192 referencePrice = refPerTok();
-        // uint192(<) is equivalent to Fix.lt
-        if (referencePrice < prevReferencePrice) {
-            markStatus(CollateralStatus.DISABLED);
-        } else {
-            // p {target/ref}
-            try chainlinkFeed.price_(oracleTimeout) returns (uint192 p) {
-                // We don't need the return value from this next feed, but it should still function
-                try targetUnitChainlinkFeed.price_(oracleTimeout) returns (uint192) {
-                    // {target/ref}
-                    uint192 peg = targetPerRef();
-
-                    // D18{target/ref}= D18{target/ref} * D18{1} / D18
-                    uint192 delta = (peg * defaultThreshold) / FIX_ONE;
-
-                    // If the price is below the default-threshold price, default eventually
-                    // uint192(+/-) is the same as Fix.plus/minus
-                    if (p < peg - delta || p > peg + delta) markStatus(CollateralStatus.IFFY);
-                    else markStatus(CollateralStatus.SOUND);
-                } catch (bytes memory errData) {
-                    // see: docs/solidity-style.md#Catching-Empty-Data
-                    if (errData.length == 0) revert(); // solhint-disable-line reason-string
-                    markStatus(CollateralStatus.IFFY);
-                }
-            } catch (bytes memory errData) {
-                if (errData.length == 0) revert(); // solhint-disable-line reason-string
-                markStatus(CollateralStatus.IFFY);
-            }
-        }
-        prevReferencePrice = referencePrice;
-
-        CollateralStatus newStatus = status();
-        if (oldStatus != newStatus) {
-            emit CollateralStatusChanged(oldStatus, newStatus);
-        }
-
-        // No interactions beyond the initial refresher
-    }
-
-    /// @return {ref/tok} Quantity of whole reference units per whole collateral tokens
-    function refPerTok() public view override returns (uint192) {
-        uint256 rate = ICToken(address(erc20)).exchangeRateStored();
-        int8 shiftLeft = 8 - referenceERC20Decimals - 18;
-        return shiftl_toFix(rate, shiftLeft);
-    }
->>>>>>> ad7994d9
 
         // {UoA/tok} = {UoA/target} * {target/ref} * {ref/tok}
         uint192 p = pricePerTarget.mul(pegPrice).mul(refPerTok());
