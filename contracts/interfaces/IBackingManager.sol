--- conflicted
+++ resolved
@@ -30,10 +30,6 @@
     function grantRTokenAllowance(IERC20) external;
 
     /// Mointain the overall backing policy; handout assets otherwise
-<<<<<<< HEAD
-    /// @custom:action
-=======
->>>>>>> aeba201f
     /// @custom:interaction
     function manageTokens(IERC20[] memory erc20s) external;
 }
