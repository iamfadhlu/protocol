--- conflicted
+++ resolved
@@ -59,20 +59,7 @@
     function oneshotPauseDuration() external view returns (uint32);
 }
 
-<<<<<<< HEAD
-/**
- * @title IMain
- * @notice The central hub for the entire system. Maintains components and an owner singleton role
- */
-interface IMain is IPausable {
-    /// Call all collective state keepers -- only necessary for P0
-    /// @custom:action
-    /// @custom:interaction
-    function poke() external;
-
-=======
 interface IComponentRegistry {
->>>>>>> aeba201f
     // === Component setters/getters ===
 
     event RTokenSet(IRToken indexed oldVal, IRToken indexed newVal);
